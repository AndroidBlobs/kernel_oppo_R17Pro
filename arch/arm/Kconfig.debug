--- conflicted
+++ resolved
@@ -365,7 +365,6 @@
 		  Say Y here if you want kernel low-level debugging support
 		  on SOCFPGA based platforms.
 
-<<<<<<< HEAD
 	config DEBUG_SUNXI_UART0
 		bool "Kernel low-level debugging messages via sunXi UART0"
 		depends on ARCH_SUNXI
@@ -379,14 +378,13 @@
 		help
 		  Say Y here if you want kernel low-level debugging support
 		  on Allwinner A1X based platforms on the UART1.
-=======
+
 	config DEBUG_TEGRA_UART
 		depends on ARCH_TEGRA
 		bool "Use Tegra UART for low-level debug"
 		help
 		  Say Y here if you want kernel low-level debugging support
 		  on Tegra based platforms.
->>>>>>> 3f54db78
 
 	config DEBUG_VEXPRESS_UART0_DETECT
 		bool "Autodetect UART0 on Versatile Express Cortex-A core tiles"
@@ -452,7 +450,6 @@
 
 endchoice
 
-<<<<<<< HEAD
 config DEBUG_IMX6Q_UART_PORT
 	int "i.MX6Q Debug UART Port (1-5)" if DEBUG_IMX6Q_UART
 	range 1 5
@@ -461,7 +458,7 @@
 	help
 	  Choose UART port on which kernel low-level debug messages
 	  should be output.
-=======
+
 choice
 	prompt "Low-level debug console UART"
 	depends on DEBUG_LL && DEBUG_TEGRA_UART
@@ -491,7 +488,6 @@
 		bool "UART E"
 
 endchoice
->>>>>>> 3f54db78
 
 config DEBUG_LL_INCLUDE
 	string
