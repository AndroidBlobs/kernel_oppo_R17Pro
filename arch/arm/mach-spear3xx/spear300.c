--- conflicted
+++ resolved
@@ -212,14 +212,8 @@
 
 DT_MACHINE_START(SPEAR300_DT, "ST SPEAr300 SoC with Flattened Device Tree")
 	.map_io		=	spear300_map_io,
-<<<<<<< HEAD
 	.init_irq	=	irqchip_init,
-	.timer		=	&spear3xx_timer,
-=======
-	.init_irq	=	spear3xx_dt_init_irq,
-	.handle_irq	=	vic_handle_irq,
 	.init_time	=	spear3xx_timer_init,
->>>>>>> 90cf214d
 	.init_machine	=	spear300_dt_init,
 	.restart	=	spear_restart,
 	.dt_compat	=	spear300_dt_board_compat,
