--- conflicted
+++ resolved
@@ -801,7 +801,6 @@
 		qcom,finger-detect-gpio = <&tlmm 122 0>;
 	};
 
-<<<<<<< HEAD
 	qcom_seecom: qseecom@86d00000 {
 		compatible = "qcom,qseecom";
 		reg = <0x86d00000 0x2200000>;
@@ -829,14 +828,14 @@
 			 <&clock_gcc GCC_CE1_AXI_CLK>;
 		qcom,ce-opp-freq = <171430000>;
 		qcom,qsee-reentrancy-support = <2>;
-=======
+	};
+
 	qcom_tzlog: tz-log@146bf720 {
 		compatible = "qcom,tz-log";
 		reg = <0x146bf720 0x3000>;
 		qcom,hyplog-enabled;
 		hyplog-address-offset = <0x410>;
 		hyplog-size-offset = <0x414>;
->>>>>>> 732f757f
 	};
 
 	thermal_zones: thermal-zones {};
