/* Copyright (c) 2017, The Linux Foundation. All rights reserved.
 *
 * This program is free software; you can redistribute it and/or modify
 * it under the terms of the GNU General Public License version 2 and
 * only version 2 as published by the Free Software Foundation.
 *
 * This program is distributed in the hope that it will be useful,
 * but WITHOUT ANY WARRANTY; without even the implied warranty of
 * MERCHANTABILITY or FITNESS FOR A PARTICULAR PURPOSE.  See the
 * GNU General Public License for more details.
 */

#include <dt-bindings/gpio/gpio.h>
#include "sdm670-camera-sensor-qrd.dtsi"
#include "sdm670-pmic-overlay.dtsi"
#include "sdm670-audio-overlay.dtsi"
#include "smb1355.dtsi"
#include "sdm670-sde-display.dtsi"

&qupv3_se9_2uart {
	status = "disabled";
};

&qupv3_se12_2uart {
	status = "ok";
};

&qupv3_se8_spi {
	status = "disabled";
};

&qupv3_se3_i2c {
	status = "ok";
	nq@28 {
		compatible = "qcom,nq-nci";
		reg = <0x28>;
		qcom,nq-irq = <&tlmm 44 0x00>;
		qcom,nq-ven = <&tlmm 12 0x00>;
		qcom,nq-firm = <&tlmm 43 0x00>;
		qcom,nq-clkreq = <&pm660_gpios 4 0x00>;
		qcom,nq-esepwr = <&tlmm 116 0x00>;
		interrupt-parent = <&tlmm>;
		qcom,clk-src = "BBCLK3";
		interrupts = <44 0>;
		interrupt-names = "nfc_irq";
		pinctrl-names = "nfc_active", "nfc_suspend";
		pinctrl-0 = <&nfc_int_active
			     &nfc_enable_active
			     &nfc_clk_default>;
		pinctrl-1 = <&nfc_int_suspend &nfc_enable_suspend>;
		clocks = <&clock_rpmh RPMH_LN_BB_CLK3>;
		clock-names = "ref_clk";
	};
};

&qupv3_se10_i2c {
	status = "ok";
};

&qupv3_se6_4uart {
	status = "ok";
};

&vendor {
	qrd_batterydata: qcom,battery-data {
		qcom,batt-id-range-pct = <15>;
		#include "fg-gen3-batterydata-mlp356477-2800mah.dtsi"
	};
};

&eud {
	vdda33-supply = <&pm660l_l7>;
};

&pm660_fg {
	qcom,battery-data = <&qrd_batterydata>;
	qcom,fg-bmd-en-delay-ms = <300>;
};

&pm660_charger {
	qcom,thermal-mitigation = <4200000 3500000 3000000 2500000
				2000000 1500000 1000000 500000>;
	qcom,battery-data = <&qrd_batterydata>;
	qcom,sw-jeita-enable;
};

&tlmm {
	smb_int_default: smb_int_default {
		mux {
			pins = "gpio54";
			function = "gpio";
		};
		config {
			pins = "gpio54";
			drive-strength = <2>;
			bias-pull-up;
			input-enable;
		};
	};
};

&smb1355_0 {
	pinctrl-names = "default";
	pinctrl-0 = <&smb_int_default
		     &smb_shutdown_default>;
	interrupt-parent = <&tlmm>;
	interrupts = <54 IRQ_TYPE_LEVEL_LOW>;
	smb1355_charger_0: qcom,smb1355-charger@1000 {
		io-channels = <&pm660_rradc 2>,
				<&pm660_rradc 12>;
		io-channel-names = "charger_temp",
				   "charger_temp_max";
		status = "ok";
	};
};

&smb1355_1 {
	pinctrl-names = "default";
	pinctrl-0 = <&smb_int_default
		     &smb_shutdown_default>;
	interrupt-parent = <&tlmm>;
	interrupts = <54 IRQ_TYPE_LEVEL_LOW>;
	smb1355_charger_1: qcom,smb1355-charger@1000 {
		io-channels = <&pm660_rradc 2>,
				<&pm660_rradc 12>;
		io-channel-names = "charger_temp",
				   "charger_temp_max";
		status = "ok";
	};
};

&soc {
	gpio_keys {
		compatible = "gpio-keys";
		label = "gpio-keys";
		pinctrl-names = "default";
		pinctrl-0 = <&key_vol_up_default>;

		vol_up {
			label = "volume_up";
			gpios = <&pm660l_gpios 7 GPIO_ACTIVE_LOW>;
			linux,input-type = <1>;
			linux,code = <115>;
			gpio-key,wakeup;
			debounce-interval = <15>;
			linux,can-disable;
		};
	};
};

&qusb_phy0 {
	qcom,qusb-phy-init-seq =
		/* <value reg_offset> */
		   <0x23 0x210 /* PWR_CTRL1 */
		    0x03 0x04  /* PLL_ANALOG_CONTROLS_TWO */
		    0x7c 0x18c /* PLL_CLOCK_INVERTERS */
		    0x80 0x2c  /* PLL_CMODE */
		    0x0a 0x184 /* PLL_LOCK_DELAY */
		    0x19 0xb4  /* PLL_DIGITAL_TIMERS_TWO */
		    0x40 0x194 /* PLL_BIAS_CONTROL_1 */
		    0x20 0x198 /* PLL_BIAS_CONTROL_2 */
		    0x21 0x214 /* PWR_CTRL2 */
		    0x07 0x220 /* IMP_CTRL1 */
		    0x58 0x224 /* IMP_CTRL2 */
		    0x77 0x240 /* TUNE1 */
		    0x29 0x244 /* TUNE2 */
		    0xca 0x248 /* TUNE3 */
		    0x04 0x24c /* TUNE4 */
		    0x03 0x250 /* TUNE5 */
		    0x00 0x23c /* CHG_CTRL2 */
		    0x22 0x210>; /* PWR_CTRL1 */
};

&pm660_haptics {
	qcom,vmax-mv = <1800>;
	qcom,wave-play-rate-us = <4255>;
	qcom,lra-auto-mode;
	status = "okay";
};

&int_codec {
	qcom,model = "sdm670-skuw-snd-card";
	qcom,msm-micbias1-ext-cap;
	qcom,audio-routing =
		"RX_BIAS", "INT_MCLK0",
		"SPK_RX_BIAS", "INT_MCLK0",
		"INT_LDO_H", "INT_MCLK0",
		"MIC BIAS External2", "Headset Mic",
		"AMIC2", "MIC BIAS External2",
		"MIC BIAS External", "Handset Mic",
		"AMIC1", "MIC BIAS External",
		"MIC BIAS External", "Secondary Mic",
		"AMIC3", "MIC BIAS External",
		"SpkrLeft IN", "SPK1 OUT",
		"PDM_IN_RX1", "PDM_OUT_RX1",
		"PDM_IN_RX2", "PDM_OUT_RX2",
		"PDM_IN_RX3", "PDM_OUT_RX3",
		"ADC1_IN", "ADC1_OUT",
		"ADC2_IN", "ADC2_OUT",
		"ADC3_IN", "ADC3_OUT";
	qcom,wsa-max-devs = <1>;
	qcom,wsa-devs = <&wsa881x_211_en>, <&wsa881x_213_en>;
	qcom,wsa-aux-dev-prefix = "SpkrLeft", "SpkrLeft";
};

&sdhc_1 {
	vdd-supply = <&pm660l_l4>;
	qcom,vdd-voltage-level = <2960000 2960000>;
	qcom,vdd-current-level = <200 570000>;

	vdd-io-supply = <&pm660_l8>;
	qcom,vdd-io-always-on;
	qcom,vdd-io-lpm-sup;
	qcom,vdd-io-voltage-level = <1800000 1800000>;
	qcom,vdd-io-current-level = <200 325000>;

	pinctrl-names = "active", "sleep";
	pinctrl-0 = <&sdc1_clk_on  &sdc1_cmd_on &sdc1_data_on &sdc1_rclk_on>;
	pinctrl-1 = <&sdc1_clk_off &sdc1_cmd_off &sdc1_data_off &sdc1_rclk_off>;

	status = "ok";
};

&sdhc_2 {
	vdd-supply = <&pm660l_l5>;
	qcom,vdd-voltage-level = <2960000 2960000>;
	qcom,vdd-current-level = <200 800000>;

	vdd-io-supply = <&pm660l_l2>;
	qcom,vdd-io-voltage-level = <1800000 2960000>;
	qcom,vdd-io-current-level = <200 22000>;

	pinctrl-names = "active", "sleep";
	pinctrl-0 = <&sdc2_clk_on &sdc2_cmd_on &sdc2_data_on &sdc2_cd_on>;
	pinctrl-1 = <&sdc2_clk_off &sdc2_cmd_off &sdc2_data_off &sdc2_cd_off>;

	cd-gpios = <&tlmm 96 0>;

	status = "ok";
};

&tlmm {
	pmx_ts_rst_active {
		ts_rst_active: ts_rst_active {
			mux {
				pins = "gpio99";
				function = "gpio";
			};

			config {
				pins = "gpio99";
				drive-strength = <16>;
				bias-pull-up;
			};
		};
	};

	pmx_ts_rst_suspend {
		ts_rst_suspend: ts_rst_suspend {
			mux {
				pins = "gpio99";
				function = "gpio";
			};

			config {
				pins = "gpio99";
				drive-strength = <2>;
				bias-pull-down;
			};
		};
	};
};

&soc {
	hbtp {
		compatible = "qcom,hbtp-input";
		pinctrl-names = "pmx_ts_active", "pmx_ts_suspend";
		pinctrl-0 = <&ts_rst_active>;
		pinctrl-1 = <&ts_rst_suspend>;
		vcc_ana-supply = <&pm660l_l3>;
		vcc_dig-supply = <&pm660_l13>;
		qcom,afe-load = <20000>;
		qcom,afe-vtg-min = <3000000>;
		qcom,afe-vtg-max = <3000000>;
		qcom,dig-load = <40000>;
		qcom,dig-vtg-min = <1800000>;
		qcom,dig-vtg-max = <1800000>;
		qcom,fb-resume-delay-us = <1000>;
		qcom,afe-force-power-on;
		qcom,afe-power-on-delay-us = <6>;
		qcom,afe-power-off-delay-us = <6>;
	};
};

&dsi_dual_nt36850_truly_cmd {
	qcom,panel-supply-entries = <&dsi_panel_pwr_supply>;
	qcom,mdss-dsi-bl-pmic-control-type = "bl_ctrl_wled";
	qcom,mdss-dsi-bl-min-level = <1>;
	qcom,mdss-dsi-bl-max-level = <4095>;
	qcom,panel-mode-gpio = <&tlmm 76 0>;
	qcom,mdss-dsi-mode-sel-gpio-state = "dual_port";
	qcom,platform-reset-gpio = <&tlmm 75 0>;
	qcom,platform-te-gpio = <&tlmm 10 0>;
};

&dsi_dual_nt36850_truly_cmd_display {
	 qcom,dsi-display-active;
};

&pm660l_wled {
	status = "okay";
<<<<<<< HEAD
	qcom,led-strings-list = [01 02];
=======
	qcom,led-strings-list = [00 01];
>>>>>>> d5d55ba0
};

&mdss_mdp {
	#cooling-cells = <2>;
};<|MERGE_RESOLUTION|>--- conflicted
+++ resolved
@@ -309,11 +309,7 @@
 
 &pm660l_wled {
 	status = "okay";
-<<<<<<< HEAD
-	qcom,led-strings-list = [01 02];
-=======
 	qcom,led-strings-list = [00 01];
->>>>>>> d5d55ba0
 };
 
 &mdss_mdp {
