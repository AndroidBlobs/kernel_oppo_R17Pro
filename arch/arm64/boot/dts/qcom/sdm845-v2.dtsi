--- conflicted
+++ resolved
@@ -641,7 +641,6 @@
 	qcom,perfcl-memacc-level-vc-bin1 = <14 22>;
 };
 
-<<<<<<< HEAD
 &pcie1 {
 	qcom,phy-sequence = <0x1804 0x03 0x0
 				0x00dc 0x27 0x0
@@ -809,7 +808,8 @@
 				0x0aa8 0x01 0x0
 				0x12a8 0x01 0x0
 				0x1808 0x01 0x0>;
-=======
+};
+
 &devfreq_l3lat_0 {
 	qcom,core-dev-table =
 		<  300000  300000000 >,
@@ -837,7 +837,6 @@
 		< 1689600 1209600000 >,
 		< 1996800 1401600000 >,
 		< 2400000 1593600000 >;
->>>>>>> 29bc1974
 };
 
 &bwmon {
