--- conflicted
+++ resolved
@@ -526,8 +526,6 @@
 	qcom,mdss-dsi-t-clk-post = <0x0b>;
 	qcom,mdss-dsi-t-clk-pre = <0x23>;
 	qcom,ulps-enabled;
-<<<<<<< HEAD
-=======
 	qcom,esd-check-enabled;
 	qcom,mdss-dsi-panel-status-check-mode = "reg_read";
 	qcom,mdss-dsi-panel-status-command = [06 01 00 01 00 00 01 0a];
@@ -535,7 +533,6 @@
 	qcom,mdss-dsi-panel-status-value = <0x9c>;
 	qcom,mdss-dsi-panel-on-check-value = <0x9c>;
 	qcom,mdss-dsi-panel-status-read-length = <1>;
->>>>>>> 6bf4cf1b
 	qcom,mdss-dsi-display-timings {
 		timing@0{
 			qcom,mdss-dsi-panel-phy-timings = [00 15 05 05 20 1f 05
