<<<<<<< HEAD
Qualcomm Technologies,Inc. MDSS EDP
=======
Qualcomm Technologies, Inc. MDSS EDP
>>>>>>> 4b19ee48

MDSS EDP is a edp driver which supports panels that are compatible with
VESA EDP display interface specification.

When configuring the optional properties for external backlight, one should also
configure the gpio that drives the pwm to it.

Required properties
- compatible :				Must be "qcom,mdss-edp".
- reg :						Offset and length of the register set for the
							device.
- reg-names :				Names to refer to register sets related to this
							device
- vdda-supply :				Phandle for vdd regulator device node.
- gpio-panel-en	:			GPIO for supplying power to panel and backlight
							driver.
- gpio-lvl-en	:			GPIO to enable HPD be received by host.
- status :				A string that has to be set to "okay/ok" to enable
						the driver. By default this property will be set to
						"disable". Will be set to "ok/okay" status for
						specific platforms.
- qcom,mdss-fb-map:			pHandle that specifies the framebuffer to which the
					interface is mapped.
- gpio-panel-hpd :			gpio pin use for edp hpd

Optional properties
- qcom,panel-lpg-channel :		LPG channel for backlight.
- qcom,panel-pwm-period :		PWM period in microseconds.


Optional properties:
- qcom,mdss-brightness-max-level:	Specifies the max brightness level supported.
					255 = default value.

Example:
	mdss_edp: qcom,mdss_edp@fd923400 {
		compatible = "qcom,mdss-edp";
		reg = <0xfd923400 0x700>,
			<0xfd8c2000 0x1000>;
		reg-names = "edp_base", "mmss_cc_base";
		vdda-supply = <&pm8941_l12>;
		gpio-panel-en = <&msmgpio 58 0>;
		gpio-lvl-en = <&msmgpio 91 0>;
		qcom,panel-lpg-channel = <7>; /* LPG Channel 8 */
		qcom,panel-pwm-period = <53>;
		status = "disable";
		qcom,mdss-fb-map = <&mdss_fb0>;
		gpio-panel-hpd = <&msmgpio 102 0>;
	};

<|MERGE_RESOLUTION|>--- conflicted
+++ resolved
@@ -1,8 +1,4 @@
-<<<<<<< HEAD
-Qualcomm Technologies,Inc. MDSS EDP
-=======
 Qualcomm Technologies, Inc. MDSS EDP
->>>>>>> 4b19ee48
 
 MDSS EDP is a edp driver which supports panels that are compatible with
 VESA EDP display interface specification.
