--- conflicted
+++ resolved
@@ -18,11 +18,8 @@
 #include <linux/dirent.h>
 #include <linux/syscalls.h>
 #include <linux/utime.h>
-<<<<<<< HEAD
 #include <linux/initramfs.h>
-=======
 #include <linux/file.h>
->>>>>>> 4d4a6a3f
 
 static ssize_t __init xwrite(int fd, const char *p, size_t count)
 {
