--- conflicted
+++ resolved
@@ -150,16 +150,10 @@
 		const char *kaddr;
 		long pages_pinned;
 		struct page *page;
-<<<<<<< HEAD
-
-		pages_pinned = get_user_pages_remote(current, mm, page_start_vaddr,
-				1, 0, 0, &page, NULL);
-=======
 		unsigned int gup_flags = 0;
 
 		pages_pinned = get_user_pages_remote(current, mm, page_start_vaddr,
 				1, gup_flags, &page, NULL);
->>>>>>> 730d8a50
 		if (pages_pinned < 1) {
 			seq_puts(m, "<fault>]");
 			return;
