/* NAT for netfilter; shared with compatibility layer. */

/* (C) 1999-2001 Paul `Rusty' Russell
 * (C) 2002-2006 Netfilter Core Team <coreteam@netfilter.org>
 *
 * This program is free software; you can redistribute it and/or modify
 * it under the terms of the GNU General Public License version 2 as
 * published by the Free Software Foundation.
 */

#include <linux/module.h>
#include <linux/types.h>
#include <linux/timer.h>
#include <linux/skbuff.h>
#include <net/checksum.h>
#include <net/icmp.h>
#include <net/ip.h>
#include <net/tcp.h>  /* For tcp_prot in getorigdst */
#include <linux/icmp.h>
#include <linux/udp.h>
#include <linux/jhash.h>

#include <linux/netfilter_ipv4.h>
#include <net/netfilter/nf_conntrack.h>
#include <net/netfilter/nf_conntrack_core.h>
#include <net/netfilter/nf_nat.h>
#include <net/netfilter/nf_nat_protocol.h>
#include <net/netfilter/nf_nat_core.h>
#include <net/netfilter/nf_nat_helper.h>
#include <net/netfilter/nf_conntrack_helper.h>
#include <net/netfilter/nf_conntrack_l3proto.h>
#include <net/netfilter/nf_conntrack_l4proto.h>
#include <net/netfilter/nf_conntrack_zones.h>

static DEFINE_SPINLOCK(nf_nat_lock);

static struct nf_conntrack_l3proto *l3proto __read_mostly;

#define MAX_IP_NAT_PROTO 256
static const struct nf_nat_protocol *nf_nat_protos[MAX_IP_NAT_PROTO]
						__read_mostly;

static inline const struct nf_nat_protocol *
__nf_nat_proto_find(u_int8_t protonum)
{
	return rcu_dereference(nf_nat_protos[protonum]);
}

const struct nf_nat_protocol *
nf_nat_proto_find_get(u_int8_t protonum)
{
	const struct nf_nat_protocol *p;

	rcu_read_lock();
	p = __nf_nat_proto_find(protonum);
	if (!try_module_get(p->me))
		p = &nf_nat_unknown_protocol;
	rcu_read_unlock();

	return p;
}
EXPORT_SYMBOL_GPL(nf_nat_proto_find_get);

void
nf_nat_proto_put(const struct nf_nat_protocol *p)
{
	module_put(p->me);
}
EXPORT_SYMBOL_GPL(nf_nat_proto_put);

/* We keep an extra hash for each conntrack, for fast searching. */
static inline unsigned int
<<<<<<< HEAD
hash_by_src(const struct net *net, const struct nf_conntrack_tuple *tuple)
=======
hash_by_src(const struct net *net, u16 zone,
	    const struct nf_conntrack_tuple *tuple)
>>>>>>> 57d54889
{
	unsigned int hash;

	/* Original src, to ensure we map it consistently if poss. */
	hash = jhash_3words((__force u32)tuple->src.u3.ip,
			    (__force u32)tuple->src.u.all ^ zone,
			    tuple->dst.protonum, 0);
	return ((u64)hash * net->ipv4.nat_htable_size) >> 32;
}

/* Is this tuple already taken? (not by us) */
int
nf_nat_used_tuple(const struct nf_conntrack_tuple *tuple,
		  const struct nf_conn *ignored_conntrack)
{
	/* Conntrack tracking doesn't keep track of outgoing tuples; only
	   incoming ones.  NAT means they don't have a fixed mapping,
	   so we invert the tuple and look for the incoming reply.

	   We could keep a separate hash if this proves too slow. */
	struct nf_conntrack_tuple reply;

	nf_ct_invert_tuplepr(&reply, tuple);
	return nf_conntrack_tuple_taken(&reply, ignored_conntrack);
}
EXPORT_SYMBOL(nf_nat_used_tuple);

/* If we source map this tuple so reply looks like reply_tuple, will
 * that meet the constraints of range. */
static int
in_range(const struct nf_conntrack_tuple *tuple,
	 const struct nf_nat_range *range)
{
	const struct nf_nat_protocol *proto;
	int ret = 0;

	/* If we are supposed to map IPs, then we must be in the
	   range specified, otherwise let this drag us onto a new src IP. */
	if (range->flags & IP_NAT_RANGE_MAP_IPS) {
		if (ntohl(tuple->src.u3.ip) < ntohl(range->min_ip) ||
		    ntohl(tuple->src.u3.ip) > ntohl(range->max_ip))
			return 0;
	}

	rcu_read_lock();
	proto = __nf_nat_proto_find(tuple->dst.protonum);
	if (!(range->flags & IP_NAT_RANGE_PROTO_SPECIFIED) ||
	    proto->in_range(tuple, IP_NAT_MANIP_SRC,
			    &range->min, &range->max))
		ret = 1;
	rcu_read_unlock();

	return ret;
}

static inline int
same_src(const struct nf_conn *ct,
	 const struct nf_conntrack_tuple *tuple)
{
	const struct nf_conntrack_tuple *t;

	t = &ct->tuplehash[IP_CT_DIR_ORIGINAL].tuple;
	return (t->dst.protonum == tuple->dst.protonum &&
		t->src.u3.ip == tuple->src.u3.ip &&
		t->src.u.all == tuple->src.u.all);
}

/* Only called for SRC manip */
static int
find_appropriate_src(struct net *net, u16 zone,
		     const struct nf_conntrack_tuple *tuple,
		     struct nf_conntrack_tuple *result,
		     const struct nf_nat_range *range)
{
<<<<<<< HEAD
	unsigned int h = hash_by_src(net, tuple);
=======
	unsigned int h = hash_by_src(net, zone, tuple);
>>>>>>> 57d54889
	const struct nf_conn_nat *nat;
	const struct nf_conn *ct;
	const struct hlist_node *n;

	rcu_read_lock();
	hlist_for_each_entry_rcu(nat, n, &net->ipv4.nat_bysource[h], bysource) {
		ct = nat->ct;
		if (same_src(ct, tuple) && nf_ct_zone(ct) == zone) {
			/* Copy source part from reply tuple. */
			nf_ct_invert_tuplepr(result,
				       &ct->tuplehash[IP_CT_DIR_REPLY].tuple);
			result->dst = tuple->dst;

			if (in_range(result, range)) {
				rcu_read_unlock();
				return 1;
			}
		}
	}
	rcu_read_unlock();
	return 0;
}

/* For [FUTURE] fragmentation handling, we want the least-used
   src-ip/dst-ip/proto triple.  Fairness doesn't come into it.  Thus
   if the range specifies 1.2.3.4 ports 10000-10005 and 1.2.3.5 ports
   1-65535, we don't do pro-rata allocation based on ports; we choose
   the ip with the lowest src-ip/dst-ip/proto usage.
*/
static void
find_best_ips_proto(u16 zone, struct nf_conntrack_tuple *tuple,
		    const struct nf_nat_range *range,
		    const struct nf_conn *ct,
		    enum nf_nat_manip_type maniptype)
{
	__be32 *var_ipp;
	/* Host order */
	u_int32_t minip, maxip, j;

	/* No IP mapping?  Do nothing. */
	if (!(range->flags & IP_NAT_RANGE_MAP_IPS))
		return;

	if (maniptype == IP_NAT_MANIP_SRC)
		var_ipp = &tuple->src.u3.ip;
	else
		var_ipp = &tuple->dst.u3.ip;

	/* Fast path: only one choice. */
	if (range->min_ip == range->max_ip) {
		*var_ipp = range->min_ip;
		return;
	}

	/* Hashing source and destination IPs gives a fairly even
	 * spread in practice (if there are a small number of IPs
	 * involved, there usually aren't that many connections
	 * anyway).  The consistency means that servers see the same
	 * client coming from the same IP (some Internet Banking sites
	 * like this), even across reboots. */
	minip = ntohl(range->min_ip);
	maxip = ntohl(range->max_ip);
	j = jhash_2words((__force u32)tuple->src.u3.ip,
			 range->flags & IP_NAT_RANGE_PERSISTENT ?
				0 : (__force u32)tuple->dst.u3.ip ^ zone, 0);
	j = ((u64)j * (maxip - minip + 1)) >> 32;
	*var_ipp = htonl(minip + j);
}

/* Manipulate the tuple into the range given.  For NF_INET_POST_ROUTING,
 * we change the source to map into the range.  For NF_INET_PRE_ROUTING
 * and NF_INET_LOCAL_OUT, we change the destination to map into the
 * range.  It might not be possible to get a unique tuple, but we try.
 * At worst (or if we race), we will end up with a final duplicate in
 * __ip_conntrack_confirm and drop the packet. */
static void
get_unique_tuple(struct nf_conntrack_tuple *tuple,
		 const struct nf_conntrack_tuple *orig_tuple,
		 const struct nf_nat_range *range,
		 struct nf_conn *ct,
		 enum nf_nat_manip_type maniptype)
{
	struct net *net = nf_ct_net(ct);
	const struct nf_nat_protocol *proto;
	u16 zone = nf_ct_zone(ct);

	/* 1) If this srcip/proto/src-proto-part is currently mapped,
	   and that same mapping gives a unique tuple within the given
	   range, use that.

	   This is only required for source (ie. NAT/masq) mappings.
	   So far, we don't do local source mappings, so multiple
	   manips not an issue.  */
	if (maniptype == IP_NAT_MANIP_SRC &&
	    !(range->flags & IP_NAT_RANGE_PROTO_RANDOM)) {
		if (find_appropriate_src(net, zone, orig_tuple, tuple, range)) {
			pr_debug("get_unique_tuple: Found current src map\n");
			if (!nf_nat_used_tuple(tuple, ct))
				return;
		}
	}

	/* 2) Select the least-used IP/proto combination in the given
	   range. */
	*tuple = *orig_tuple;
	find_best_ips_proto(zone, tuple, range, ct, maniptype);

	/* 3) The per-protocol part of the manip is made to map into
	   the range to make a unique tuple. */

	rcu_read_lock();
	proto = __nf_nat_proto_find(orig_tuple->dst.protonum);

	/* Change protocol info to have some randomization */
	if (range->flags & IP_NAT_RANGE_PROTO_RANDOM) {
		proto->unique_tuple(tuple, range, maniptype, ct);
		goto out;
	}

	/* Only bother mapping if it's not already in range and unique */
	if ((!(range->flags & IP_NAT_RANGE_PROTO_SPECIFIED) ||
	     proto->in_range(tuple, maniptype, &range->min, &range->max)) &&
	    !nf_nat_used_tuple(tuple, ct))
		goto out;

	/* Last change: get protocol to try to obtain unique tuple. */
	proto->unique_tuple(tuple, range, maniptype, ct);
out:
	rcu_read_unlock();
}

unsigned int
nf_nat_setup_info(struct nf_conn *ct,
		  const struct nf_nat_range *range,
		  enum nf_nat_manip_type maniptype)
{
	struct net *net = nf_ct_net(ct);
	struct nf_conntrack_tuple curr_tuple, new_tuple;
	struct nf_conn_nat *nat;
	int have_to_hash = !(ct->status & IPS_NAT_DONE_MASK);

	/* nat helper or nfctnetlink also setup binding */
	nat = nfct_nat(ct);
	if (!nat) {
		nat = nf_ct_ext_add(ct, NF_CT_EXT_NAT, GFP_ATOMIC);
		if (nat == NULL) {
			pr_debug("failed to add NAT extension\n");
			return NF_ACCEPT;
		}
	}

	NF_CT_ASSERT(maniptype == IP_NAT_MANIP_SRC ||
		     maniptype == IP_NAT_MANIP_DST);
	BUG_ON(nf_nat_initialized(ct, maniptype));

	/* What we've got will look like inverse of reply. Normally
	   this is what is in the conntrack, except for prior
	   manipulations (future optimization: if num_manips == 0,
	   orig_tp =
	   conntrack->tuplehash[IP_CT_DIR_ORIGINAL].tuple) */
	nf_ct_invert_tuplepr(&curr_tuple,
			     &ct->tuplehash[IP_CT_DIR_REPLY].tuple);

	get_unique_tuple(&new_tuple, &curr_tuple, range, ct, maniptype);

	if (!nf_ct_tuple_equal(&new_tuple, &curr_tuple)) {
		struct nf_conntrack_tuple reply;

		/* Alter conntrack table so will recognize replies. */
		nf_ct_invert_tuplepr(&reply, &new_tuple);
		nf_conntrack_alter_reply(ct, &reply);

		/* Non-atomic: we own this at the moment. */
		if (maniptype == IP_NAT_MANIP_SRC)
			ct->status |= IPS_SRC_NAT;
		else
			ct->status |= IPS_DST_NAT;
	}

	/* Place in source hash if this is the first time. */
	if (have_to_hash) {
		unsigned int srchash;

<<<<<<< HEAD
		srchash = hash_by_src(net, &ct->tuplehash[IP_CT_DIR_ORIGINAL].tuple);
=======
		srchash = hash_by_src(net, nf_ct_zone(ct),
				      &ct->tuplehash[IP_CT_DIR_ORIGINAL].tuple);
>>>>>>> 57d54889
		spin_lock_bh(&nf_nat_lock);
		/* nf_conntrack_alter_reply might re-allocate exntension aera */
		nat = nfct_nat(ct);
		nat->ct = ct;
		hlist_add_head_rcu(&nat->bysource,
				   &net->ipv4.nat_bysource[srchash]);
		spin_unlock_bh(&nf_nat_lock);
	}

	/* It's done. */
	if (maniptype == IP_NAT_MANIP_DST)
		set_bit(IPS_DST_NAT_DONE_BIT, &ct->status);
	else
		set_bit(IPS_SRC_NAT_DONE_BIT, &ct->status);

	return NF_ACCEPT;
}
EXPORT_SYMBOL(nf_nat_setup_info);

/* Returns true if succeeded. */
static bool
manip_pkt(u_int16_t proto,
	  struct sk_buff *skb,
	  unsigned int iphdroff,
	  const struct nf_conntrack_tuple *target,
	  enum nf_nat_manip_type maniptype)
{
	struct iphdr *iph;
	const struct nf_nat_protocol *p;

	if (!skb_make_writable(skb, iphdroff + sizeof(*iph)))
		return false;

	iph = (void *)skb->data + iphdroff;

	/* Manipulate protcol part. */

	/* rcu_read_lock()ed by nf_hook_slow */
	p = __nf_nat_proto_find(proto);
	if (!p->manip_pkt(skb, iphdroff, target, maniptype))
		return false;

	iph = (void *)skb->data + iphdroff;

	if (maniptype == IP_NAT_MANIP_SRC) {
		csum_replace4(&iph->check, iph->saddr, target->src.u3.ip);
		iph->saddr = target->src.u3.ip;
	} else {
		csum_replace4(&iph->check, iph->daddr, target->dst.u3.ip);
		iph->daddr = target->dst.u3.ip;
	}
	return true;
}

/* Do packet manipulations according to nf_nat_setup_info. */
unsigned int nf_nat_packet(struct nf_conn *ct,
			   enum ip_conntrack_info ctinfo,
			   unsigned int hooknum,
			   struct sk_buff *skb)
{
	enum ip_conntrack_dir dir = CTINFO2DIR(ctinfo);
	unsigned long statusbit;
	enum nf_nat_manip_type mtype = HOOK2MANIP(hooknum);

	if (mtype == IP_NAT_MANIP_SRC)
		statusbit = IPS_SRC_NAT;
	else
		statusbit = IPS_DST_NAT;

	/* Invert if this is reply dir. */
	if (dir == IP_CT_DIR_REPLY)
		statusbit ^= IPS_NAT_MASK;

	/* Non-atomic: these bits don't change. */
	if (ct->status & statusbit) {
		struct nf_conntrack_tuple target;

		/* We are aiming to look like inverse of other direction. */
		nf_ct_invert_tuplepr(&target, &ct->tuplehash[!dir].tuple);

		if (!manip_pkt(target.dst.protonum, skb, 0, &target, mtype))
			return NF_DROP;
	}
	return NF_ACCEPT;
}
EXPORT_SYMBOL_GPL(nf_nat_packet);

/* Dir is direction ICMP is coming from (opposite to packet it contains) */
int nf_nat_icmp_reply_translation(struct nf_conn *ct,
				  enum ip_conntrack_info ctinfo,
				  unsigned int hooknum,
				  struct sk_buff *skb)
{
	struct {
		struct icmphdr icmp;
		struct iphdr ip;
	} *inside;
	const struct nf_conntrack_l4proto *l4proto;
	struct nf_conntrack_tuple inner, target;
	int hdrlen = ip_hdrlen(skb);
	enum ip_conntrack_dir dir = CTINFO2DIR(ctinfo);
	unsigned long statusbit;
	enum nf_nat_manip_type manip = HOOK2MANIP(hooknum);

	if (!skb_make_writable(skb, hdrlen + sizeof(*inside)))
		return 0;

	inside = (void *)skb->data + ip_hdrlen(skb);

	/* We're actually going to mangle it beyond trivial checksum
	   adjustment, so make sure the current checksum is correct. */
	if (nf_ip_checksum(skb, hooknum, hdrlen, 0))
		return 0;

	/* Must be RELATED */
	NF_CT_ASSERT(skb->nfctinfo == IP_CT_RELATED ||
		     skb->nfctinfo == IP_CT_RELATED+IP_CT_IS_REPLY);

	/* Redirects on non-null nats must be dropped, else they'll
	   start talking to each other without our translation, and be
	   confused... --RR */
	if (inside->icmp.type == ICMP_REDIRECT) {
		/* If NAT isn't finished, assume it and drop. */
		if ((ct->status & IPS_NAT_DONE_MASK) != IPS_NAT_DONE_MASK)
			return 0;

		if (ct->status & IPS_NAT_MASK)
			return 0;
	}

	pr_debug("icmp_reply_translation: translating error %p manip %u "
		 "dir %s\n", skb, manip,
		 dir == IP_CT_DIR_ORIGINAL ? "ORIG" : "REPLY");

	/* rcu_read_lock()ed by nf_hook_slow */
	l4proto = __nf_ct_l4proto_find(PF_INET, inside->ip.protocol);

	if (!nf_ct_get_tuple(skb,
			     ip_hdrlen(skb) + sizeof(struct icmphdr),
			     (ip_hdrlen(skb) +
			      sizeof(struct icmphdr) + inside->ip.ihl * 4),
			     (u_int16_t)AF_INET,
			     inside->ip.protocol,
			     &inner, l3proto, l4proto))
		return 0;

	/* Change inner back to look like incoming packet.  We do the
	   opposite manip on this hook to normal, because it might not
	   pass all hooks (locally-generated ICMP).  Consider incoming
	   packet: PREROUTING (DST manip), routing produces ICMP, goes
	   through POSTROUTING (which must correct the DST manip). */
	if (!manip_pkt(inside->ip.protocol, skb,
		       ip_hdrlen(skb) + sizeof(inside->icmp),
		       &ct->tuplehash[!dir].tuple,
		       !manip))
		return 0;

	if (skb->ip_summed != CHECKSUM_PARTIAL) {
		/* Reloading "inside" here since manip_pkt inner. */
		inside = (void *)skb->data + ip_hdrlen(skb);
		inside->icmp.checksum = 0;
		inside->icmp.checksum =
			csum_fold(skb_checksum(skb, hdrlen,
					       skb->len - hdrlen, 0));
	}

	/* Change outer to look the reply to an incoming packet
	 * (proto 0 means don't invert per-proto part). */
	if (manip == IP_NAT_MANIP_SRC)
		statusbit = IPS_SRC_NAT;
	else
		statusbit = IPS_DST_NAT;

	/* Invert if this is reply dir. */
	if (dir == IP_CT_DIR_REPLY)
		statusbit ^= IPS_NAT_MASK;

	if (ct->status & statusbit) {
		nf_ct_invert_tuplepr(&target, &ct->tuplehash[!dir].tuple);
		if (!manip_pkt(0, skb, 0, &target, manip))
			return 0;
	}

	return 1;
}
EXPORT_SYMBOL_GPL(nf_nat_icmp_reply_translation);

/* Protocol registration. */
int nf_nat_protocol_register(const struct nf_nat_protocol *proto)
{
	int ret = 0;

	spin_lock_bh(&nf_nat_lock);
	if (nf_nat_protos[proto->protonum] != &nf_nat_unknown_protocol) {
		ret = -EBUSY;
		goto out;
	}
	rcu_assign_pointer(nf_nat_protos[proto->protonum], proto);
 out:
	spin_unlock_bh(&nf_nat_lock);
	return ret;
}
EXPORT_SYMBOL(nf_nat_protocol_register);

/* Noone stores the protocol anywhere; simply delete it. */
void nf_nat_protocol_unregister(const struct nf_nat_protocol *proto)
{
	spin_lock_bh(&nf_nat_lock);
	rcu_assign_pointer(nf_nat_protos[proto->protonum],
			   &nf_nat_unknown_protocol);
	spin_unlock_bh(&nf_nat_lock);
	synchronize_rcu();
}
EXPORT_SYMBOL(nf_nat_protocol_unregister);

/* Noone using conntrack by the time this called. */
static void nf_nat_cleanup_conntrack(struct nf_conn *ct)
{
	struct nf_conn_nat *nat = nf_ct_ext_find(ct, NF_CT_EXT_NAT);

	if (nat == NULL || nat->ct == NULL)
		return;

	NF_CT_ASSERT(nat->ct->status & IPS_NAT_DONE_MASK);

	spin_lock_bh(&nf_nat_lock);
	hlist_del_rcu(&nat->bysource);
	spin_unlock_bh(&nf_nat_lock);
}

static void nf_nat_move_storage(void *new, void *old)
{
	struct nf_conn_nat *new_nat = new;
	struct nf_conn_nat *old_nat = old;
	struct nf_conn *ct = old_nat->ct;

	if (!ct || !(ct->status & IPS_NAT_DONE_MASK))
		return;

	spin_lock_bh(&nf_nat_lock);
	new_nat->ct = ct;
	hlist_replace_rcu(&old_nat->bysource, &new_nat->bysource);
	spin_unlock_bh(&nf_nat_lock);
}

static struct nf_ct_ext_type nat_extend __read_mostly = {
	.len		= sizeof(struct nf_conn_nat),
	.align		= __alignof__(struct nf_conn_nat),
	.destroy	= nf_nat_cleanup_conntrack,
	.move		= nf_nat_move_storage,
	.id		= NF_CT_EXT_NAT,
	.flags		= NF_CT_EXT_F_PREALLOC,
};

#if defined(CONFIG_NF_CT_NETLINK) || defined(CONFIG_NF_CT_NETLINK_MODULE)

#include <linux/netfilter/nfnetlink.h>
#include <linux/netfilter/nfnetlink_conntrack.h>

static const struct nla_policy protonat_nla_policy[CTA_PROTONAT_MAX+1] = {
	[CTA_PROTONAT_PORT_MIN]	= { .type = NLA_U16 },
	[CTA_PROTONAT_PORT_MAX]	= { .type = NLA_U16 },
};

static int nfnetlink_parse_nat_proto(struct nlattr *attr,
				     const struct nf_conn *ct,
				     struct nf_nat_range *range)
{
	struct nlattr *tb[CTA_PROTONAT_MAX+1];
	const struct nf_nat_protocol *npt;
	int err;

	err = nla_parse_nested(tb, CTA_PROTONAT_MAX, attr, protonat_nla_policy);
	if (err < 0)
		return err;

	npt = nf_nat_proto_find_get(nf_ct_protonum(ct));
	if (npt->nlattr_to_range)
		err = npt->nlattr_to_range(tb, range);
	nf_nat_proto_put(npt);
	return err;
}

static const struct nla_policy nat_nla_policy[CTA_NAT_MAX+1] = {
	[CTA_NAT_MINIP]		= { .type = NLA_U32 },
	[CTA_NAT_MAXIP]		= { .type = NLA_U32 },
};

static int
nfnetlink_parse_nat(const struct nlattr *nat,
		    const struct nf_conn *ct, struct nf_nat_range *range)
{
	struct nlattr *tb[CTA_NAT_MAX+1];
	int err;

	memset(range, 0, sizeof(*range));

	err = nla_parse_nested(tb, CTA_NAT_MAX, nat, nat_nla_policy);
	if (err < 0)
		return err;

	if (tb[CTA_NAT_MINIP])
		range->min_ip = nla_get_be32(tb[CTA_NAT_MINIP]);

	if (!tb[CTA_NAT_MAXIP])
		range->max_ip = range->min_ip;
	else
		range->max_ip = nla_get_be32(tb[CTA_NAT_MAXIP]);

	if (range->min_ip)
		range->flags |= IP_NAT_RANGE_MAP_IPS;

	if (!tb[CTA_NAT_PROTO])
		return 0;

	err = nfnetlink_parse_nat_proto(tb[CTA_NAT_PROTO], ct, range);
	if (err < 0)
		return err;

	return 0;
}

static int
nfnetlink_parse_nat_setup(struct nf_conn *ct,
			  enum nf_nat_manip_type manip,
			  const struct nlattr *attr)
{
	struct nf_nat_range range;

	if (nfnetlink_parse_nat(attr, ct, &range) < 0)
		return -EINVAL;
	if (nf_nat_initialized(ct, manip))
		return -EEXIST;

	return nf_nat_setup_info(ct, &range, manip);
}
#else
static int
nfnetlink_parse_nat_setup(struct nf_conn *ct,
			  enum nf_nat_manip_type manip,
			  const struct nlattr *attr)
{
	return -EOPNOTSUPP;
}
#endif

static int __net_init nf_nat_net_init(struct net *net)
{
	/* Leave them the same for the moment. */
	net->ipv4.nat_htable_size = net->ct.htable_size;
	net->ipv4.nat_bysource = nf_ct_alloc_hashtable(&net->ipv4.nat_htable_size,
						       &net->ipv4.nat_vmalloced, 0);
	if (!net->ipv4.nat_bysource)
		return -ENOMEM;
	return 0;
}

/* Clear NAT section of all conntracks, in case we're loaded again. */
static int clean_nat(struct nf_conn *i, void *data)
{
	struct nf_conn_nat *nat = nfct_nat(i);

	if (!nat)
		return 0;
	memset(nat, 0, sizeof(*nat));
	i->status &= ~(IPS_NAT_MASK | IPS_NAT_DONE_MASK | IPS_SEQ_ADJUST);
	return 0;
}

static void __net_exit nf_nat_net_exit(struct net *net)
{
	nf_ct_iterate_cleanup(net, &clean_nat, NULL);
	synchronize_rcu();
	nf_ct_free_hashtable(net->ipv4.nat_bysource, net->ipv4.nat_vmalloced,
			     net->ipv4.nat_htable_size);
}

static struct pernet_operations nf_nat_net_ops = {
	.init = nf_nat_net_init,
	.exit = nf_nat_net_exit,
};

static int __init nf_nat_init(void)
{
	size_t i;
	int ret;

	need_ipv4_conntrack();

	ret = nf_ct_extend_register(&nat_extend);
	if (ret < 0) {
		printk(KERN_ERR "nf_nat_core: Unable to register extension\n");
		return ret;
	}

	ret = register_pernet_subsys(&nf_nat_net_ops);
	if (ret < 0)
		goto cleanup_extend;

	/* Sew in builtin protocols. */
	spin_lock_bh(&nf_nat_lock);
	for (i = 0; i < MAX_IP_NAT_PROTO; i++)
		rcu_assign_pointer(nf_nat_protos[i], &nf_nat_unknown_protocol);
	rcu_assign_pointer(nf_nat_protos[IPPROTO_TCP], &nf_nat_protocol_tcp);
	rcu_assign_pointer(nf_nat_protos[IPPROTO_UDP], &nf_nat_protocol_udp);
	rcu_assign_pointer(nf_nat_protos[IPPROTO_ICMP], &nf_nat_protocol_icmp);
	spin_unlock_bh(&nf_nat_lock);

	/* Initialize fake conntrack so that NAT will skip it */
	nf_conntrack_untracked.status |= IPS_NAT_DONE_MASK;

	l3proto = nf_ct_l3proto_find_get((u_int16_t)AF_INET);

	BUG_ON(nf_nat_seq_adjust_hook != NULL);
	rcu_assign_pointer(nf_nat_seq_adjust_hook, nf_nat_seq_adjust);
	BUG_ON(nfnetlink_parse_nat_setup_hook != NULL);
	rcu_assign_pointer(nfnetlink_parse_nat_setup_hook,
			   nfnetlink_parse_nat_setup);
	BUG_ON(nf_ct_nat_offset != NULL);
	rcu_assign_pointer(nf_ct_nat_offset, nf_nat_get_offset);
	return 0;

 cleanup_extend:
	nf_ct_extend_unregister(&nat_extend);
	return ret;
}

static void __exit nf_nat_cleanup(void)
{
	unregister_pernet_subsys(&nf_nat_net_ops);
	nf_ct_l3proto_put(l3proto);
	nf_ct_extend_unregister(&nat_extend);
	rcu_assign_pointer(nf_nat_seq_adjust_hook, NULL);
	rcu_assign_pointer(nfnetlink_parse_nat_setup_hook, NULL);
	rcu_assign_pointer(nf_ct_nat_offset, NULL);
	synchronize_net();
}

MODULE_LICENSE("GPL");
MODULE_ALIAS("nf-nat-ipv4");

module_init(nf_nat_init);
module_exit(nf_nat_cleanup);<|MERGE_RESOLUTION|>--- conflicted
+++ resolved
@@ -70,12 +70,8 @@
 
 /* We keep an extra hash for each conntrack, for fast searching. */
 static inline unsigned int
-<<<<<<< HEAD
-hash_by_src(const struct net *net, const struct nf_conntrack_tuple *tuple)
-=======
 hash_by_src(const struct net *net, u16 zone,
 	    const struct nf_conntrack_tuple *tuple)
->>>>>>> 57d54889
 {
 	unsigned int hash;
 
@@ -150,11 +146,7 @@
 		     struct nf_conntrack_tuple *result,
 		     const struct nf_nat_range *range)
 {
-<<<<<<< HEAD
-	unsigned int h = hash_by_src(net, tuple);
-=======
 	unsigned int h = hash_by_src(net, zone, tuple);
->>>>>>> 57d54889
 	const struct nf_conn_nat *nat;
 	const struct nf_conn *ct;
 	const struct hlist_node *n;
@@ -338,12 +330,8 @@
 	if (have_to_hash) {
 		unsigned int srchash;
 
-<<<<<<< HEAD
-		srchash = hash_by_src(net, &ct->tuplehash[IP_CT_DIR_ORIGINAL].tuple);
-=======
 		srchash = hash_by_src(net, nf_ct_zone(ct),
 				      &ct->tuplehash[IP_CT_DIR_ORIGINAL].tuple);
->>>>>>> 57d54889
 		spin_lock_bh(&nf_nat_lock);
 		/* nf_conntrack_alter_reply might re-allocate exntension aera */
 		nat = nfct_nat(ct);
