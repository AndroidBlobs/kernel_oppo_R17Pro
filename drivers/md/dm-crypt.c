--- conflicted
+++ resolved
@@ -1748,14 +1748,9 @@
 	}
 
 	cc->per_bio_data_size = ti->per_bio_data_size =
-<<<<<<< HEAD
-				sizeof(struct dm_crypt_io) + cc->dmreq_start +
-				sizeof(struct dm_crypt_request) + cc->iv_size;
-=======
 		ALIGN(sizeof(struct dm_crypt_io) + cc->dmreq_start +
 		      sizeof(struct dm_crypt_request) + iv_size_padding + cc->iv_size,
 		      ARCH_KMALLOC_MINALIGN);
->>>>>>> 9e82bf01
 
 	cc->page_pool = mempool_create_page_pool(MIN_POOL_PAGES, 0);
 	if (!cc->page_pool) {
