--- conflicted
+++ resolved
@@ -42,15 +42,6 @@
 
 source "drivers/staging/android/ion/hisilicon/Kconfig"
 
-<<<<<<< HEAD
-config ION_POOL_CACHE_POLICY
-	bool "Ion set page pool cache policy"
-	depends on ION && X86
-	default y if X86
-	help
-	  Choose this option if need to explicity set cache policy of the
-	  pages in the page pool.
-=======
 config ION_OF
 	bool "Devicetree support for Ion"
 	depends on ION && OF_ADDRESS
@@ -60,5 +51,4 @@
 	  to parse the devicetree and expand for their own custom
 	  extensions
 
-	  If using Ion and devicetree, you should say Y here
->>>>>>> 730d8a50
+	  If using Ion and devicetree, you should say Y here