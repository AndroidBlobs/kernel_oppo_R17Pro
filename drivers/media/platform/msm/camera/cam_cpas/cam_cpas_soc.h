/* Copyright (c) 2017-2018, The Linux Foundation. All rights reserved.
 *
 * This program is free software; you can redistribute it and/or modify
 * it under the terms of the GNU General Public License version 2 and
 * only version 2 as published by the Free Software Foundation.
 *
 * This program is distributed in the hope that it will be useful,
 * but WITHOUT ANY WARRANTY; without even the implied warranty of
 * MERCHANTABILITY or FITNESS FOR A PARTICULAR PURPOSE.  See the
 * GNU General Public License for more details.
 */

#ifndef _CAM_CPAS_SOC_H_
#define _CAM_CPAS_SOC_H_

#include "cam_soc_util.h"
#include "cam_cpas_hw.h"

#define CAM_REGULATOR_LEVEL_MAX 16
/**
 * struct cam_cpas_vdd_ahb_mapping : Voltage to ahb level mapping
 *
 * @vdd_corner : Voltage corner value
 * @ahb_level : AHB vote level corresponds to this vdd_corner
 *
 */
struct cam_cpas_vdd_ahb_mapping {
	unsigned int vdd_corner;
	enum cam_vote_level ahb_level;
};

/**
 * struct cam_cpas_private_soc : CPAS private DT info
 *
 * @arch_compat: ARCH compatible string
 * @hw_version: Camera HW version
 * @client_id_based: Whether clients are id based
 * @num_clients: Number of clients supported
 * @client_name: Client names
 * @axi_camnoc_based: Whether AXi access is camnoc based
 * @client_axi_port_name: AXI Port name for each client
 * @axi_port_list_node : Node representing AXI Ports list
 * @num_vdd_ahb_mapping : Number of vdd to ahb level mapping supported
 * @vdd_ahb : AHB level mapping info for the supported vdd levels
 * @soc_id : SOC id
 * @hw_rev : Camera hw revision
<<<<<<< HEAD
=======
 * @control_camnoc_axi_clk : Whether CPAS driver need to set camnoc axi clk freq
 * @camnoc_bus_width : CAMNOC Bus width
 * @camnoc_axi_clk_bw_margin : BW Margin in percentage to add while calculating
 *      camnoc axi clock
 *
>>>>>>> 36c2405a
 */
struct cam_cpas_private_soc {
	const char *arch_compat;
	uint32_t hw_version;
	bool client_id_based;
	uint32_t num_clients;
	const char *client_name[CAM_CPAS_MAX_CLIENTS];
	bool axi_camnoc_based;
	const char *client_axi_port_name[CAM_CPAS_MAX_CLIENTS];
	struct device_node *axi_port_list_node;
	uint32_t num_vdd_ahb_mapping;
	struct cam_cpas_vdd_ahb_mapping vdd_ahb[CAM_REGULATOR_LEVEL_MAX];
	uint32_t soc_id;
	uint32_t hw_rev;
<<<<<<< HEAD
=======
	bool control_camnoc_axi_clk;
	uint32_t camnoc_bus_width;
	uint32_t camnoc_axi_clk_bw_margin;
>>>>>>> 36c2405a
};

int cam_cpas_soc_init_resources(struct cam_hw_soc_info *soc_info,
	irq_handler_t vfe_irq_handler, void *irq_data);
int cam_cpas_soc_deinit_resources(struct cam_hw_soc_info *soc_info);
int cam_cpas_soc_enable_resources(struct cam_hw_soc_info *soc_info,
	enum cam_vote_level default_level);
int cam_cpas_soc_disable_resources(struct cam_hw_soc_info *soc_info,
	bool disable_clocks, bool disble_irq);
int cam_cpas_soc_disable_irq(struct cam_hw_soc_info *soc_info);
#endif /* _CAM_CPAS_SOC_H_ */<|MERGE_RESOLUTION|>--- conflicted
+++ resolved
@@ -44,14 +44,11 @@
  * @vdd_ahb : AHB level mapping info for the supported vdd levels
  * @soc_id : SOC id
  * @hw_rev : Camera hw revision
-<<<<<<< HEAD
-=======
  * @control_camnoc_axi_clk : Whether CPAS driver need to set camnoc axi clk freq
  * @camnoc_bus_width : CAMNOC Bus width
  * @camnoc_axi_clk_bw_margin : BW Margin in percentage to add while calculating
  *      camnoc axi clock
  *
->>>>>>> 36c2405a
  */
 struct cam_cpas_private_soc {
 	const char *arch_compat;
@@ -66,12 +63,9 @@
 	struct cam_cpas_vdd_ahb_mapping vdd_ahb[CAM_REGULATOR_LEVEL_MAX];
 	uint32_t soc_id;
 	uint32_t hw_rev;
-<<<<<<< HEAD
-=======
 	bool control_camnoc_axi_clk;
 	uint32_t camnoc_bus_width;
 	uint32_t camnoc_axi_clk_bw_margin;
->>>>>>> 36c2405a
 };
 
 int cam_cpas_soc_init_resources(struct cam_hw_soc_info *soc_info,
