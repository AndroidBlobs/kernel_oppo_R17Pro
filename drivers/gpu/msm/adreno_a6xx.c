/* Copyright (c) 2017, The Linux Foundation. All rights reserved.
 *
 * This program is free software; you can redistribute it and/or modify
 * it under the terms of the GNU General Public License version 2 and
 * only version 2 as published by the Free Software Foundation.
 *
 * This program is distributed in the hope that it will be useful,
 * but WITHOUT ANY WARRANTY; without even the implied warranty of
 * MERCHANTABILITY or FITNESS FOR A PARTICULAR PURPOSE.  See the
 * GNU General Public License for more details.
 *
 */
#include <linux/firmware.h>
#include <soc/qcom/subsystem_restart.h>
#include <linux/pm_opp.h>
#include <linux/jiffies.h>

#include "adreno.h"
#include "a6xx_reg.h"
#include "adreno_a6xx.h"
#include "adreno_cp_parser.h"
#include "adreno_trace.h"
#include "adreno_pm4types.h"
#include "adreno_perfcounter.h"
#include "adreno_ringbuffer.h"
#include "adreno_llc.h"
#include "kgsl_sharedmem.h"
#include "kgsl_log.h"
#include "kgsl.h"
#include "kgsl_gmu.h"
#include "kgsl_trace.h"

#define MIN_HBB		13

#define A6XX_LLC_NUM_GPU_SCIDS		5
#define A6XX_GPU_LLC_SCID_NUM_BITS	5
#define A6XX_GPU_LLC_SCID_MASK \
	((1 << (A6XX_LLC_NUM_GPU_SCIDS * A6XX_GPU_LLC_SCID_NUM_BITS)) - 1)
#define A6XX_GPUHTW_LLC_SCID_SHIFT	25
#define A6XX_GPUHTW_LLC_SCID_MASK \
	(((1 << A6XX_GPU_LLC_SCID_NUM_BITS) - 1) << A6XX_GPUHTW_LLC_SCID_SHIFT)

#define A6XX_GPU_CX_REG_BASE		0x509E000
#define A6XX_GPU_CX_REG_SIZE		0x1000

#define GPU_LIMIT_THRESHOLD_ENABLE	BIT(31)

static int _load_gmu_firmware(struct kgsl_device *device);

static const struct adreno_vbif_data a630_vbif[] = {
	{A6XX_VBIF_GATE_OFF_WRREQ_EN, 0x00000009},
	{A6XX_RBBM_VBIF_CLIENT_QOS_CNTL, 0x3},
	{0, 0},
};

static const struct adreno_vbif_data a615_gbif[] = {
	{A6XX_RBBM_VBIF_CLIENT_QOS_CNTL, 0x3},
	{A6XX_UCHE_GBIF_GX_CONFIG, 0x10200F9},
	{0, 0},
};

static const struct adreno_vbif_platform a6xx_vbif_platforms[] = {
	{ adreno_is_a630, a630_vbif },
	{ adreno_is_a615, a615_gbif },
};

struct kgsl_hwcg_reg {
	unsigned int off;
	unsigned int val;
};
static const struct kgsl_hwcg_reg a630_hwcg_regs[] = {
	{A6XX_RBBM_CLOCK_CNTL_SP0, 0x02222222},
	{A6XX_RBBM_CLOCK_CNTL_SP1, 0x02222222},
	{A6XX_RBBM_CLOCK_CNTL_SP2, 0x02222222},
	{A6XX_RBBM_CLOCK_CNTL_SP3, 0x02222222},
	{A6XX_RBBM_CLOCK_CNTL2_SP0, 0x02022220},
	{A6XX_RBBM_CLOCK_CNTL2_SP1, 0x02022220},
	{A6XX_RBBM_CLOCK_CNTL2_SP2, 0x02022220},
	{A6XX_RBBM_CLOCK_CNTL2_SP3, 0x02022220},
	{A6XX_RBBM_CLOCK_DELAY_SP0, 0x00000080},
	{A6XX_RBBM_CLOCK_DELAY_SP1, 0x00000080},
	{A6XX_RBBM_CLOCK_DELAY_SP2, 0x00000080},
	{A6XX_RBBM_CLOCK_DELAY_SP3, 0x00000080},
	{A6XX_RBBM_CLOCK_HYST_SP0, 0x0000F3CF},
	{A6XX_RBBM_CLOCK_HYST_SP1, 0x0000F3CF},
	{A6XX_RBBM_CLOCK_HYST_SP2, 0x0000F3CF},
	{A6XX_RBBM_CLOCK_HYST_SP3, 0x0000F3CF},
	{A6XX_RBBM_CLOCK_CNTL_TP0, 0x02222222},
	{A6XX_RBBM_CLOCK_CNTL_TP1, 0x02222222},
	{A6XX_RBBM_CLOCK_CNTL_TP2, 0x02222222},
	{A6XX_RBBM_CLOCK_CNTL_TP3, 0x02222222},
	{A6XX_RBBM_CLOCK_CNTL2_TP0, 0x22222222},
	{A6XX_RBBM_CLOCK_CNTL2_TP1, 0x22222222},
	{A6XX_RBBM_CLOCK_CNTL2_TP2, 0x22222222},
	{A6XX_RBBM_CLOCK_CNTL2_TP3, 0x22222222},
	{A6XX_RBBM_CLOCK_CNTL3_TP0, 0x22222222},
	{A6XX_RBBM_CLOCK_CNTL3_TP1, 0x22222222},
	{A6XX_RBBM_CLOCK_CNTL3_TP2, 0x22222222},
	{A6XX_RBBM_CLOCK_CNTL3_TP3, 0x22222222},
	{A6XX_RBBM_CLOCK_CNTL4_TP0, 0x00022222},
	{A6XX_RBBM_CLOCK_CNTL4_TP1, 0x00022222},
	{A6XX_RBBM_CLOCK_CNTL4_TP2, 0x00022222},
	{A6XX_RBBM_CLOCK_CNTL4_TP3, 0x00022222},
	{A6XX_RBBM_CLOCK_HYST_TP0, 0x77777777},
	{A6XX_RBBM_CLOCK_HYST_TP1, 0x77777777},
	{A6XX_RBBM_CLOCK_HYST_TP2, 0x77777777},
	{A6XX_RBBM_CLOCK_HYST_TP3, 0x77777777},
	{A6XX_RBBM_CLOCK_HYST2_TP0, 0x77777777},
	{A6XX_RBBM_CLOCK_HYST2_TP1, 0x77777777},
	{A6XX_RBBM_CLOCK_HYST2_TP2, 0x77777777},
	{A6XX_RBBM_CLOCK_HYST2_TP3, 0x77777777},
	{A6XX_RBBM_CLOCK_HYST3_TP0, 0x77777777},
	{A6XX_RBBM_CLOCK_HYST3_TP1, 0x77777777},
	{A6XX_RBBM_CLOCK_HYST3_TP2, 0x77777777},
	{A6XX_RBBM_CLOCK_HYST3_TP3, 0x77777777},
	{A6XX_RBBM_CLOCK_HYST4_TP0, 0x00077777},
	{A6XX_RBBM_CLOCK_HYST4_TP1, 0x00077777},
	{A6XX_RBBM_CLOCK_HYST4_TP2, 0x00077777},
	{A6XX_RBBM_CLOCK_HYST4_TP3, 0x00077777},
	{A6XX_RBBM_CLOCK_DELAY_TP0, 0x11111111},
	{A6XX_RBBM_CLOCK_DELAY_TP1, 0x11111111},
	{A6XX_RBBM_CLOCK_DELAY_TP2, 0x11111111},
	{A6XX_RBBM_CLOCK_DELAY_TP3, 0x11111111},
	{A6XX_RBBM_CLOCK_DELAY2_TP0, 0x11111111},
	{A6XX_RBBM_CLOCK_DELAY2_TP1, 0x11111111},
	{A6XX_RBBM_CLOCK_DELAY2_TP2, 0x11111111},
	{A6XX_RBBM_CLOCK_DELAY2_TP3, 0x11111111},
	{A6XX_RBBM_CLOCK_DELAY3_TP0, 0x11111111},
	{A6XX_RBBM_CLOCK_DELAY3_TP1, 0x11111111},
	{A6XX_RBBM_CLOCK_DELAY3_TP2, 0x11111111},
	{A6XX_RBBM_CLOCK_DELAY3_TP3, 0x11111111},
	{A6XX_RBBM_CLOCK_DELAY4_TP0, 0x00011111},
	{A6XX_RBBM_CLOCK_DELAY4_TP1, 0x00011111},
	{A6XX_RBBM_CLOCK_DELAY4_TP2, 0x00011111},
	{A6XX_RBBM_CLOCK_DELAY4_TP3, 0x00011111},
	{A6XX_RBBM_CLOCK_CNTL_UCHE, 0x22222222},
	{A6XX_RBBM_CLOCK_CNTL2_UCHE, 0x22222222},
	{A6XX_RBBM_CLOCK_CNTL3_UCHE, 0x22222222},
	{A6XX_RBBM_CLOCK_CNTL4_UCHE, 0x00222222},
	{A6XX_RBBM_CLOCK_HYST_UCHE, 0x00000004},
	{A6XX_RBBM_CLOCK_DELAY_UCHE, 0x00000002},
	{A6XX_RBBM_CLOCK_CNTL_RB0, 0x22222222},
	{A6XX_RBBM_CLOCK_CNTL_RB1, 0x22222222},
	{A6XX_RBBM_CLOCK_CNTL_RB2, 0x22222222},
	{A6XX_RBBM_CLOCK_CNTL_RB3, 0x22222222},
	{A6XX_RBBM_CLOCK_CNTL2_RB0, 0x00002222},
	{A6XX_RBBM_CLOCK_CNTL2_RB1, 0x00002222},
	{A6XX_RBBM_CLOCK_CNTL2_RB2, 0x00002222},
	{A6XX_RBBM_CLOCK_CNTL2_RB3, 0x00002222},
	{A6XX_RBBM_CLOCK_CNTL_CCU0, 0x00002220},
	{A6XX_RBBM_CLOCK_CNTL_CCU1, 0x00002220},
	{A6XX_RBBM_CLOCK_CNTL_CCU2, 0x00002220},
	{A6XX_RBBM_CLOCK_CNTL_CCU3, 0x00002220},
	{A6XX_RBBM_CLOCK_HYST_RB_CCU0, 0x00040F00},
	{A6XX_RBBM_CLOCK_HYST_RB_CCU1, 0x00040F00},
	{A6XX_RBBM_CLOCK_HYST_RB_CCU2, 0x00040F00},
	{A6XX_RBBM_CLOCK_HYST_RB_CCU3, 0x00040F00},
	{A6XX_RBBM_CLOCK_CNTL_RAC, 0x05022022},
	{A6XX_RBBM_CLOCK_CNTL2_RAC, 0x00005555},
	{A6XX_RBBM_CLOCK_DELAY_RAC, 0x00000011},
	{A6XX_RBBM_CLOCK_HYST_RAC, 0x00445044},
	{A6XX_RBBM_CLOCK_CNTL_TSE_RAS_RBBM, 0x04222222},
	{A6XX_RBBM_CLOCK_MODE_GPC, 0x00222222},
	{A6XX_RBBM_CLOCK_MODE_VFD, 0x00002222},
	{A6XX_RBBM_CLOCK_HYST_TSE_RAS_RBBM, 0x00000000},
	{A6XX_RBBM_CLOCK_HYST_GPC, 0x04104004},
	{A6XX_RBBM_CLOCK_HYST_VFD, 0x00000000},
	{A6XX_RBBM_CLOCK_DELAY_HLSQ, 0x00000000},
	{A6XX_RBBM_CLOCK_DELAY_TSE_RAS_RBBM, 0x00004000},
	{A6XX_RBBM_CLOCK_DELAY_GPC, 0x00000200},
	{A6XX_RBBM_CLOCK_DELAY_VFD, 0x00002222},
	{A6XX_RBBM_CLOCK_DELAY_HLSQ_2, 0x00000002},
	{A6XX_RBBM_CLOCK_MODE_HLSQ, 0x00002222},
	{A6XX_RBBM_CLOCK_CNTL_GMU_GX, 0x00000222},
	{A6XX_RBBM_CLOCK_DELAY_GMU_GX, 0x00000111},
	{A6XX_RBBM_CLOCK_HYST_GMU_GX, 0x00000555}
};

static const struct kgsl_hwcg_reg a615_hwcg_regs[] = {
	{A6XX_RBBM_CLOCK_CNTL_SP0,  0x02222222},
	{A6XX_RBBM_CLOCK_CNTL2_SP0, 0x02222220},
	{A6XX_RBBM_CLOCK_DELAY_SP0, 0x00000080},
	{A6XX_RBBM_CLOCK_HYST_SP0,  0x0000F3CF},
	{A6XX_RBBM_CLOCK_CNTL_TP0,  0x02222222},
	{A6XX_RBBM_CLOCK_CNTL_TP1,  0x02222222},
	{A6XX_RBBM_CLOCK_CNTL2_TP0, 0x22222222},
	{A6XX_RBBM_CLOCK_CNTL2_TP1, 0x22222222},
	{A6XX_RBBM_CLOCK_CNTL3_TP0, 0x22222222},
	{A6XX_RBBM_CLOCK_CNTL3_TP1, 0x22222222},
	{A6XX_RBBM_CLOCK_CNTL4_TP0, 0x00022222},
	{A6XX_RBBM_CLOCK_CNTL4_TP1, 0x00022222},
	{A6XX_RBBM_CLOCK_HYST_TP0,  0x77777777},
	{A6XX_RBBM_CLOCK_HYST_TP1,  0x77777777},
	{A6XX_RBBM_CLOCK_HYST2_TP0, 0x77777777},
	{A6XX_RBBM_CLOCK_HYST2_TP1, 0x77777777},
	{A6XX_RBBM_CLOCK_HYST3_TP0, 0x77777777},
	{A6XX_RBBM_CLOCK_HYST3_TP1, 0x77777777},
	{A6XX_RBBM_CLOCK_HYST4_TP0, 0x00077777},
	{A6XX_RBBM_CLOCK_HYST4_TP1, 0x00077777},
	{A6XX_RBBM_CLOCK_DELAY_TP0, 0x11111111},
	{A6XX_RBBM_CLOCK_DELAY_TP1, 0x11111111},
	{A6XX_RBBM_CLOCK_DELAY2_TP0, 0x11111111},
	{A6XX_RBBM_CLOCK_DELAY2_TP1, 0x11111111},
	{A6XX_RBBM_CLOCK_DELAY3_TP0, 0x11111111},
	{A6XX_RBBM_CLOCK_DELAY3_TP1, 0x11111111},
	{A6XX_RBBM_CLOCK_DELAY4_TP0, 0x00011111},
	{A6XX_RBBM_CLOCK_DELAY4_TP1, 0x00011111},
	{A6XX_RBBM_CLOCK_CNTL_UCHE,  0x22222222},
	{A6XX_RBBM_CLOCK_CNTL2_UCHE, 0x22222222},
	{A6XX_RBBM_CLOCK_CNTL3_UCHE, 0x22222222},
	{A6XX_RBBM_CLOCK_CNTL4_UCHE, 0x00222222},
	{A6XX_RBBM_CLOCK_HYST_UCHE,  0x00000004},
	{A6XX_RBBM_CLOCK_DELAY_UCHE, 0x00000002},
	{A6XX_RBBM_CLOCK_CNTL_RB0, 0x22222222},
	{A6XX_RBBM_CLOCK_CNTL2_RB0, 0x00002222},
	{A6XX_RBBM_CLOCK_CNTL_CCU0, 0x00002220},
	{A6XX_RBBM_CLOCK_CNTL_CCU1, 0x00002220},
	{A6XX_RBBM_CLOCK_CNTL_CCU2, 0x00002220},
	{A6XX_RBBM_CLOCK_CNTL_CCU3, 0x00002220},
	{A6XX_RBBM_CLOCK_HYST_RB_CCU0, 0x00040F00},
	{A6XX_RBBM_CLOCK_HYST_RB_CCU1, 0x00040F00},
	{A6XX_RBBM_CLOCK_HYST_RB_CCU2, 0x00040F00},
	{A6XX_RBBM_CLOCK_HYST_RB_CCU3, 0x00040F00},
	{A6XX_RBBM_CLOCK_CNTL_RAC, 0x05022022},
	{A6XX_RBBM_CLOCK_CNTL2_RAC, 0x00005555},
	{A6XX_RBBM_CLOCK_DELAY_RAC, 0x00000011},
	{A6XX_RBBM_CLOCK_HYST_RAC, 0x00445044},
	{A6XX_RBBM_CLOCK_CNTL_TSE_RAS_RBBM, 0x04222222},
	{A6XX_RBBM_CLOCK_MODE_GPC, 0x00222222},
	{A6XX_RBBM_CLOCK_MODE_VFD, 0x00002222},
	{A6XX_RBBM_CLOCK_HYST_TSE_RAS_RBBM, 0x00000000},
	{A6XX_RBBM_CLOCK_HYST_GPC, 0x04104004},
	{A6XX_RBBM_CLOCK_HYST_VFD, 0x00000000},
	{A6XX_RBBM_CLOCK_DELAY_HLSQ, 0x00000000},
	{A6XX_RBBM_CLOCK_DELAY_TSE_RAS_RBBM, 0x00004000},
	{A6XX_RBBM_CLOCK_DELAY_GPC, 0x00000200},
	{A6XX_RBBM_CLOCK_DELAY_VFD, 0x00002222},
	{A6XX_RBBM_CLOCK_DELAY_HLSQ_2, 0x00000002},
	{A6XX_RBBM_CLOCK_MODE_HLSQ, 0x00002222},
	{A6XX_RBBM_CLOCK_CNTL_GMU_GX, 0x00000222},
	{A6XX_RBBM_CLOCK_DELAY_GMU_GX, 0x00000111},
	{A6XX_RBBM_CLOCK_HYST_GMU_GX, 0x00000555}
};

static const struct {
	int (*devfunc)(struct adreno_device *adreno_dev);
	const struct kgsl_hwcg_reg *regs;
	unsigned int count;
} a6xx_hwcg_registers[] = {
	{adreno_is_a630, a630_hwcg_regs, ARRAY_SIZE(a630_hwcg_regs)},
	{adreno_is_a615, a615_hwcg_regs, ARRAY_SIZE(a615_hwcg_regs)},
};

static struct a6xx_protected_regs {
	unsigned int base;
	unsigned int count;
	int read_protect;
} a6xx_protected_regs_group[] = {
	{ 0x600, 0x51, 0 },
	{ 0xAE50, 0x2, 1 },
	{ 0x9624, 0x13, 1 },
	{ 0x8630, 0x8, 1 },
	{ 0x9E70, 0x1, 1 },
	{ 0x9E78, 0x187, 1 },
	{ 0xF000, 0x810, 1 },
	{ 0xFC00, 0x3, 0 },
	{ 0x50E, 0x0, 1 },
	{ 0x50F, 0x0, 0 },
	{ 0x510, 0x0, 1 },
	{ 0x0, 0x4F9, 0 },
	{ 0x501, 0xA, 0 },
	{ 0x511, 0x44, 0 },
	{ 0xE00, 0x1, 1 },
	{ 0xE03, 0xB, 1 },
	{ 0x8E00, 0x0, 1 },
	{ 0x8E50, 0xF, 1 },
	{ 0xBE02, 0x0, 1 },
	{ 0xBE20, 0x11F3, 1 },
	{ 0x800, 0x82, 1 },
	{ 0x8A0, 0x8, 1 },
	{ 0x8AB, 0x19, 1 },
	{ 0x900, 0x4D, 1 },
	{ 0x98D, 0x76, 1 },
	{ 0x8D0, 0x23, 0 },
	{ 0x980, 0x4, 0 },
	{ 0xA630, 0x0, 1 },
};

/* IFPC & Preemption static powerup restore list */
static struct reg_list_pair {
	uint32_t offset;
	uint32_t val;
} a6xx_pwrup_reglist[] = {
	{ A6XX_VSC_ADDR_MODE_CNTL, 0x0 },
	{ A6XX_GRAS_ADDR_MODE_CNTL, 0x0 },
	{ A6XX_RB_ADDR_MODE_CNTL, 0x0 },
	{ A6XX_PC_ADDR_MODE_CNTL, 0x0 },
	{ A6XX_HLSQ_ADDR_MODE_CNTL, 0x0 },
	{ A6XX_VFD_ADDR_MODE_CNTL, 0x0 },
	{ A6XX_VPC_ADDR_MODE_CNTL, 0x0 },
	{ A6XX_UCHE_ADDR_MODE_CNTL, 0x0 },
	{ A6XX_SP_ADDR_MODE_CNTL, 0x0 },
	{ A6XX_TPL1_ADDR_MODE_CNTL, 0x0 },
	{ A6XX_UCHE_WRITE_RANGE_MAX_LO, 0x0 },
	{ A6XX_UCHE_WRITE_RANGE_MAX_HI, 0x0 },
	{ A6XX_UCHE_TRAP_BASE_LO, 0x0 },
	{ A6XX_UCHE_TRAP_BASE_HI, 0x0 },
	{ A6XX_UCHE_WRITE_THRU_BASE_LO, 0x0 },
	{ A6XX_UCHE_WRITE_THRU_BASE_HI, 0x0 },
	{ A6XX_UCHE_GMEM_RANGE_MIN_LO, 0x0 },
	{ A6XX_UCHE_GMEM_RANGE_MIN_HI, 0x0 },
	{ A6XX_UCHE_GMEM_RANGE_MAX_LO, 0x0 },
	{ A6XX_UCHE_GMEM_RANGE_MAX_HI, 0x0 },
	{ A6XX_UCHE_FILTER_CNTL, 0x0 },
	{ A6XX_UCHE_CACHE_WAYS, 0x0 },
	{ A6XX_UCHE_MODE_CNTL, 0x0 },
	{ A6XX_RB_NC_MODE_CNTL, 0x0 },
	{ A6XX_TPL1_NC_MODE_CNTL, 0x0 },
	{ A6XX_SP_NC_MODE_CNTL, 0x0 },
	{ A6XX_PC_DBG_ECO_CNTL, 0x0 },
	{ A6XX_RB_CONTEXT_SWITCH_GMEM_SAVE_RESTORE, 0x0 },
};

/* IFPC only static powerup restore list */
static struct reg_list_pair a6xx_ifpc_pwrup_reglist[] = {
	{ A6XX_RBBM_VBIF_CLIENT_QOS_CNTL, 0x0 },
	{ A6XX_CP_CHICKEN_DBG, 0x0 },
	{ A6XX_CP_ADDR_MODE_CNTL, 0x0 },
	{ A6XX_CP_DBG_ECO_CNTL, 0x0 },
	{ A6XX_CP_PROTECT_CNTL, 0x0 },
	{ A6XX_CP_PROTECT_REG, 0x0 },
	{ A6XX_CP_PROTECT_REG+1, 0x0 },
	{ A6XX_CP_PROTECT_REG+2, 0x0 },
	{ A6XX_CP_PROTECT_REG+3, 0x0 },
	{ A6XX_CP_PROTECT_REG+4, 0x0 },
	{ A6XX_CP_PROTECT_REG+5, 0x0 },
	{ A6XX_CP_PROTECT_REG+6, 0x0 },
	{ A6XX_CP_PROTECT_REG+7, 0x0 },
	{ A6XX_CP_PROTECT_REG+8, 0x0 },
	{ A6XX_CP_PROTECT_REG+9, 0x0 },
	{ A6XX_CP_PROTECT_REG+10, 0x0 },
	{ A6XX_CP_PROTECT_REG+11, 0x0 },
	{ A6XX_CP_PROTECT_REG+12, 0x0 },
	{ A6XX_CP_PROTECT_REG+13, 0x0 },
	{ A6XX_CP_PROTECT_REG+14, 0x0 },
	{ A6XX_CP_PROTECT_REG+15, 0x0 },
	{ A6XX_CP_PROTECT_REG+16, 0x0 },
	{ A6XX_CP_PROTECT_REG+17, 0x0 },
	{ A6XX_CP_PROTECT_REG+18, 0x0 },
	{ A6XX_CP_PROTECT_REG+19, 0x0 },
	{ A6XX_CP_PROTECT_REG+20, 0x0 },
	{ A6XX_CP_PROTECT_REG+21, 0x0 },
	{ A6XX_CP_PROTECT_REG+22, 0x0 },
	{ A6XX_CP_PROTECT_REG+23, 0x0 },
	{ A6XX_CP_PROTECT_REG+24, 0x0 },
	{ A6XX_CP_PROTECT_REG+25, 0x0 },
	{ A6XX_CP_PROTECT_REG+26, 0x0 },
	{ A6XX_CP_PROTECT_REG+27, 0x0 },
	{ A6XX_CP_PROTECT_REG+28, 0x0 },
	{ A6XX_CP_PROTECT_REG+29, 0x0 },
	{ A6XX_CP_PROTECT_REG+30, 0x0 },
	{ A6XX_CP_PROTECT_REG+31, 0x0 },
	{ A6XX_CP_AHB_CNTL, 0x0 },
};

<<<<<<< HEAD
=======
static struct reg_list_pair a615_ifpc_pwrup_reglist[] = {
	{ A6XX_UCHE_GBIF_GX_CONFIG, 0x0 },
};

>>>>>>> 38ef2dbc
static void _update_always_on_regs(struct adreno_device *adreno_dev)
{
	struct adreno_gpudev *gpudev = ADRENO_GPU_DEVICE(adreno_dev);
	unsigned int *const regs = gpudev->reg_offsets->offsets;

	regs[ADRENO_REG_RBBM_ALWAYSON_COUNTER_LO] =
		A6XX_CP_ALWAYS_ON_COUNTER_LO;
	regs[ADRENO_REG_RBBM_ALWAYSON_COUNTER_HI] =
		A6XX_CP_ALWAYS_ON_COUNTER_HI;
}

static void a6xx_pwrup_reglist_init(struct adreno_device *adreno_dev)
{
	struct kgsl_device *device = KGSL_DEVICE(adreno_dev);

	if (kgsl_allocate_global(device, &adreno_dev->pwrup_reglist,
		PAGE_SIZE, 0, KGSL_MEMDESC_CONTIG | KGSL_MEMDESC_PRIVILEGED,
		"powerup_register_list")) {
		adreno_dev->pwrup_reglist.gpuaddr = 0;
		return;
	}

	kgsl_sharedmem_set(device, &adreno_dev->pwrup_reglist, 0, 0,
		PAGE_SIZE);
}

static void a6xx_init(struct adreno_device *adreno_dev)
{
	a6xx_crashdump_init(adreno_dev);

	/*
	 * If the GMU is not enabled, rewrite the offset for the always on
	 * counters to point to the CP always on instead of GMU always on
	 */
	if (!kgsl_gmu_isenabled(KGSL_DEVICE(adreno_dev)))
		_update_always_on_regs(adreno_dev);

	a6xx_pwrup_reglist_init(adreno_dev);
}

/**
 * a6xx_protect_init() - Initializes register protection on a6xx
 * @device: Pointer to the device structure
 * Performs register writes to enable protected access to sensitive
 * registers
 */
static void a6xx_protect_init(struct adreno_device *adreno_dev)
{
	struct kgsl_device *device = KGSL_DEVICE(adreno_dev);
	struct kgsl_protected_registers *mmu_prot =
		kgsl_mmu_get_prot_regs(&device->mmu);
	int i, num_sets;
	int req_sets = ARRAY_SIZE(a6xx_protected_regs_group);
	int max_sets = adreno_dev->gpucore->num_protected_regs;
	unsigned int mmu_base = 0, mmu_range = 0, cur_range;

	/* enable access protection to privileged registers */
	kgsl_regwrite(device, A6XX_CP_PROTECT_CNTL, 0x00000003);

	if (mmu_prot) {
		mmu_base = mmu_prot->base;
		mmu_range = 1 << mmu_prot->range;
		req_sets += DIV_ROUND_UP(mmu_range, 0x2000);
	}

	if (req_sets > max_sets)
		WARN(1, "Size exceeds the num of protection regs available\n");

	/* Protect GPU registers */
	num_sets = min_t(unsigned int,
		ARRAY_SIZE(a6xx_protected_regs_group), max_sets);
	for (i = 0; i < num_sets; i++) {
		struct a6xx_protected_regs *regs =
					&a6xx_protected_regs_group[i];

		kgsl_regwrite(device, A6XX_CP_PROTECT_REG + i,
				regs->base | (regs->count << 18) |
				(regs->read_protect << 31));
	}

	/* Protect MMU registers */
	if (mmu_prot) {
		while ((i < max_sets) && (mmu_range > 0)) {
			cur_range = min_t(unsigned int, mmu_range,
						0x2000);
			kgsl_regwrite(device, A6XX_CP_PROTECT_REG + i,
				mmu_base | ((cur_range - 1) << 18) | (1 << 31));

			mmu_base += cur_range;
			mmu_range -= cur_range;
			i++;
		}
	}
}

static void a6xx_enable_64bit(struct adreno_device *adreno_dev)
{
	struct kgsl_device *device = KGSL_DEVICE(adreno_dev);

	kgsl_regwrite(device, A6XX_CP_ADDR_MODE_CNTL, 0x1);
	kgsl_regwrite(device, A6XX_VSC_ADDR_MODE_CNTL, 0x1);
	kgsl_regwrite(device, A6XX_GRAS_ADDR_MODE_CNTL, 0x1);
	kgsl_regwrite(device, A6XX_RB_ADDR_MODE_CNTL, 0x1);
	kgsl_regwrite(device, A6XX_PC_ADDR_MODE_CNTL, 0x1);
	kgsl_regwrite(device, A6XX_HLSQ_ADDR_MODE_CNTL, 0x1);
	kgsl_regwrite(device, A6XX_VFD_ADDR_MODE_CNTL, 0x1);
	kgsl_regwrite(device, A6XX_VPC_ADDR_MODE_CNTL, 0x1);
	kgsl_regwrite(device, A6XX_UCHE_ADDR_MODE_CNTL, 0x1);
	kgsl_regwrite(device, A6XX_SP_ADDR_MODE_CNTL, 0x1);
	kgsl_regwrite(device, A6XX_TPL1_ADDR_MODE_CNTL, 0x1);
	kgsl_regwrite(device, A6XX_RBBM_SECVID_TSB_ADDR_MODE_CNTL, 0x1);
}

static inline unsigned int
__get_rbbm_clock_cntl_on(struct adreno_device *adreno_dev)
{
	if (adreno_is_a615(adreno_dev))
		return 0x8AA8AA82;
	else
		return 0x8AA8AA02;
}

static inline unsigned int
__get_gmu_ao_cgc_mode_cntl(struct adreno_device *adreno_dev)
{
	if (adreno_is_a615(adreno_dev))
		return 0x00000222;
	else
		return 0x00020222;
}

static inline unsigned int
__get_gmu_ao_cgc_delay_cntl(struct adreno_device *adreno_dev)
{
	if (adreno_is_a615(adreno_dev))
		return 0x00000111;
	else
		return 0x00010111;
}

static inline unsigned int
__get_gmu_ao_cgc_hyst_cntl(struct adreno_device *adreno_dev)
{
	if (adreno_is_a615(adreno_dev))
		return 0x00000555;
	else
		return 0x00005555;
}

static void a6xx_hwcg_set(struct adreno_device *adreno_dev, bool on)
{
	struct kgsl_device *device = KGSL_DEVICE(adreno_dev);
	const struct kgsl_hwcg_reg *regs;
	unsigned int value;
	int i, j;

	if (!test_bit(ADRENO_HWCG_CTRL, &adreno_dev->pwrctrl_flag))
		on = false;

	if (kgsl_gmu_isenabled(device)) {
		kgsl_gmu_regwrite(device, A6XX_GPU_GMU_AO_GMU_CGC_MODE_CNTL,
			on ? __get_gmu_ao_cgc_mode_cntl(adreno_dev) : 0);
		kgsl_gmu_regwrite(device, A6XX_GPU_GMU_AO_GMU_CGC_DELAY_CNTL,
			on ? __get_gmu_ao_cgc_delay_cntl(adreno_dev) : 0);
		kgsl_gmu_regwrite(device, A6XX_GPU_GMU_AO_GMU_CGC_HYST_CNTL,
			on ? __get_gmu_ao_cgc_hyst_cntl(adreno_dev) : 0);
	}

	kgsl_regread(device, A6XX_RBBM_CLOCK_CNTL, &value);

	if (value == __get_rbbm_clock_cntl_on(adreno_dev) && on)
		return;

	if (value == 0 && !on)
		return;

	for (i = 0; i < ARRAY_SIZE(a6xx_hwcg_registers); i++) {
		if (a6xx_hwcg_registers[i].devfunc(adreno_dev))
			break;
	}

	if (i == ARRAY_SIZE(a6xx_hwcg_registers))
		return;

	regs = a6xx_hwcg_registers[i].regs;

	/* Disable SP clock before programming HWCG registers */
	kgsl_gmu_regrmw(device, A6XX_GPU_GMU_GX_SPTPRAC_CLOCK_CONTROL, 1, 0);

	for (j = 0; j < a6xx_hwcg_registers[i].count; j++)
		kgsl_regwrite(device, regs[j].off, on ? regs[j].val : 0);

	/* Enable SP clock */
	kgsl_gmu_regrmw(device, A6XX_GPU_GMU_GX_SPTPRAC_CLOCK_CONTROL, 0, 1);

	/* enable top level HWCG */
	kgsl_regwrite(device, A6XX_RBBM_CLOCK_CNTL,
		on ? __get_rbbm_clock_cntl_on(adreno_dev) : 0);
}

#define LM_DEFAULT_LIMIT	6000

static uint32_t lm_limit(struct adreno_device *adreno_dev)
{
	struct kgsl_device *device = KGSL_DEVICE(adreno_dev);

	if (adreno_dev->lm_limit)
		return adreno_dev->lm_limit;

	if (of_property_read_u32(device->pdev->dev.of_node, "qcom,lm-limit",
		&adreno_dev->lm_limit))
		adreno_dev->lm_limit = LM_DEFAULT_LIMIT;

	return adreno_dev->lm_limit;
}

static void a6xx_patch_pwrup_reglist(struct adreno_device *adreno_dev)
{
	uint32_t i;
	struct cpu_gpu_lock *lock;
	struct reg_list_pair *r;
<<<<<<< HEAD
=======
	uint16_t a615_list_size = 0;
>>>>>>> 38ef2dbc

	/* Set up the register values */
	for (i = 0; i < ARRAY_SIZE(a6xx_ifpc_pwrup_reglist); i++) {
		r = &a6xx_ifpc_pwrup_reglist[i];
		kgsl_regread(KGSL_DEVICE(adreno_dev), r->offset, &r->val);
	}

	for (i = 0; i < ARRAY_SIZE(a6xx_pwrup_reglist); i++) {
		r = &a6xx_pwrup_reglist[i];
		kgsl_regread(KGSL_DEVICE(adreno_dev), r->offset, &r->val);
	}

<<<<<<< HEAD
=======
	if (adreno_is_a615(adreno_dev)) {
		for (i = 0; i < ARRAY_SIZE(a615_ifpc_pwrup_reglist); i++) {
			r = &a615_ifpc_pwrup_reglist[i];
			kgsl_regread(KGSL_DEVICE(adreno_dev),
				r->offset, &r->val);
		}

		a615_list_size = sizeof(a615_ifpc_pwrup_reglist);

		memcpy(adreno_dev->pwrup_reglist.hostptr + sizeof(*lock),
			a615_ifpc_pwrup_reglist, a615_list_size);
	}

>>>>>>> 38ef2dbc
	lock = (struct cpu_gpu_lock *) adreno_dev->pwrup_reglist.hostptr;
	lock->flag_ucode = 0;
	lock->flag_kmd = 0;
	lock->turn = 0;

	/*
	 * The overall register list is composed of
	 * 1. Static IFPC-only registers
	 * 2. Static IFPC + preemption registers
	 * 2. Dynamic IFPC + preemption registers (ex: perfcounter selects)
	 *
	 * The CP views the second and third entries as one dynamic list
	 * starting from list_offset. Thus, list_length should be the sum
	 * of all three lists above (of which the third list will start off
	 * empty). And list_offset should be specified as the size in dwords
	 * of the static IFPC-only register list.
	 */
	lock->list_length = (sizeof(a6xx_ifpc_pwrup_reglist) +
<<<<<<< HEAD
			sizeof(a6xx_pwrup_reglist)) >> 2;
	lock->list_offset = sizeof(a6xx_ifpc_pwrup_reglist) >> 2;

	memcpy(adreno_dev->pwrup_reglist.hostptr + sizeof(*lock),
		a6xx_ifpc_pwrup_reglist, sizeof(a6xx_ifpc_pwrup_reglist));
	memcpy(adreno_dev->pwrup_reglist.hostptr + sizeof(*lock)
		+ sizeof(a6xx_ifpc_pwrup_reglist),
=======
			sizeof(a6xx_pwrup_reglist) + a615_list_size) >> 2;
	lock->list_offset = (sizeof(a6xx_ifpc_pwrup_reglist) +
			a615_list_size) >> 2;

	memcpy(adreno_dev->pwrup_reglist.hostptr + sizeof(*lock)
		+ a615_list_size,
		a6xx_ifpc_pwrup_reglist, sizeof(a6xx_ifpc_pwrup_reglist));
	memcpy(adreno_dev->pwrup_reglist.hostptr + sizeof(*lock)
		+ sizeof(a6xx_ifpc_pwrup_reglist) + a615_list_size,
>>>>>>> 38ef2dbc
		a6xx_pwrup_reglist, sizeof(a6xx_pwrup_reglist));
}

/*
 * a6xx_start() - Device start
 * @adreno_dev: Pointer to adreno device
 *
 * a6xx device start
 */
static void a6xx_start(struct adreno_device *adreno_dev)
{
	struct kgsl_device *device = KGSL_DEVICE(adreno_dev);
	unsigned int bit, mal, mode, glbl_inv;
	unsigned int amsbc = 0;
	static bool patch_reglist;

	/* runtime adjust callbacks based on feature sets */
	if (!kgsl_gmu_isenabled(device))
		/* Legacy idle management if gmu is disabled */
		ADRENO_GPU_DEVICE(adreno_dev)->hw_isidle = NULL;
	/* enable hardware clockgating */
	a6xx_hwcg_set(adreno_dev, true);

	if (ADRENO_FEATURE(adreno_dev, ADRENO_LM))
		adreno_dev->lm_threshold_count = A6XX_GMU_GENERAL_1;

	adreno_vbif_start(adreno_dev, a6xx_vbif_platforms,
			ARRAY_SIZE(a6xx_vbif_platforms));

	/* Make all blocks contribute to the GPU BUSY perf counter */
	kgsl_regwrite(device, A6XX_RBBM_PERFCTR_GPU_BUSY_MASKED, 0xFFFFFFFF);

	/*
	 * Set UCHE_WRITE_THRU_BASE to the UCHE_TRAP_BASE effectively
	 * disabling L2 bypass
	 */
	kgsl_regwrite(device, A6XX_UCHE_WRITE_RANGE_MAX_LO, 0xffffffc0);
	kgsl_regwrite(device, A6XX_UCHE_WRITE_RANGE_MAX_HI, 0x0001ffff);
	kgsl_regwrite(device, A6XX_UCHE_TRAP_BASE_LO, 0xfffff000);
	kgsl_regwrite(device, A6XX_UCHE_TRAP_BASE_HI, 0x0001ffff);
	kgsl_regwrite(device, A6XX_UCHE_WRITE_THRU_BASE_LO, 0xfffff000);
	kgsl_regwrite(device, A6XX_UCHE_WRITE_THRU_BASE_HI, 0x0001ffff);

	/* Program the GMEM VA range for the UCHE path */
	kgsl_regwrite(device, A6XX_UCHE_GMEM_RANGE_MIN_LO,
				ADRENO_UCHE_GMEM_BASE);
	kgsl_regwrite(device, A6XX_UCHE_GMEM_RANGE_MIN_HI, 0x0);
	kgsl_regwrite(device, A6XX_UCHE_GMEM_RANGE_MAX_LO,
				ADRENO_UCHE_GMEM_BASE +
				adreno_dev->gmem_size - 1);
	kgsl_regwrite(device, A6XX_UCHE_GMEM_RANGE_MAX_HI, 0x0);

	kgsl_regwrite(device, A6XX_UCHE_FILTER_CNTL, 0x804);
	kgsl_regwrite(device, A6XX_UCHE_CACHE_WAYS, 0x4);

	kgsl_regwrite(device, A6XX_CP_ROQ_THRESHOLDS_2, 0x010000C0);
	kgsl_regwrite(device, A6XX_CP_ROQ_THRESHOLDS_1, 0x8040362C);

	/* Setting the mem pool size */
	kgsl_regwrite(device, A6XX_CP_MEM_POOL_SIZE, 128);

	/* Setting the primFifo thresholds default values */
	kgsl_regwrite(device, A6XX_PC_DBG_ECO_CNTL, (0x300 << 11));

	/* Set the AHB default slave response to "ERROR" */
	kgsl_regwrite(device, A6XX_CP_AHB_CNTL, 0x1);

	/* Turn on performance counters */
	kgsl_regwrite(device, A6XX_RBBM_PERFCTR_CNTL, 0x1);

	if (of_property_read_u32(device->pdev->dev.of_node,
		"qcom,highest-bank-bit", &bit))
		bit = MIN_HBB;

	if (of_property_read_u32(device->pdev->dev.of_node,
		"qcom,min-access-length", &mal))
		mal = 32;

	if (of_property_read_u32(device->pdev->dev.of_node,
		"qcom,ubwc-mode", &mode))
		mode = 0;

	switch (mode) {
	case KGSL_UBWC_1_0:
		mode = 1;
		break;
	case KGSL_UBWC_2_0:
		mode = 0;
		break;
	case KGSL_UBWC_3_0:
		mode = 0;
		amsbc = 1; /* Only valid for A640 and A680 */
		break;
	default:
		break;
	}

	if (bit >= 13 && bit <= 16)
		bit = (bit - 13) & 0x03;
	else
		bit = 0;

	mal = (mal == 64) ? 1 : 0;

	/* (1 << 29)globalInvFlushFilterDis bit needs to be set for A630 V1 */
	glbl_inv = (adreno_is_a630v1(adreno_dev)) ? 1 : 0;

	kgsl_regwrite(device, A6XX_RB_NC_MODE_CNTL, (amsbc << 4) | (mal << 3) |
							(bit << 1) | mode);
	kgsl_regwrite(device, A6XX_TPL1_NC_MODE_CNTL, (mal << 3) |
							(bit << 1) | mode);
	kgsl_regwrite(device, A6XX_SP_NC_MODE_CNTL, (mal << 3) | (bit << 1) |
								mode);

	kgsl_regwrite(device, A6XX_UCHE_MODE_CNTL, (glbl_inv << 29) |
						(mal << 23) | (bit << 21));

	/* Set hang detection threshold to 0x1FFFFF * 16 cycles */
	kgsl_regwrite(device, A6XX_RBBM_INTERFACE_HANG_INT_CNTL,
					  (1 << 30) | 0x1fffff);

	kgsl_regwrite(device, A6XX_UCHE_CLIENT_PF, 1);

	/* Set TWOPASSUSEWFI in A6XX_PC_DBG_ECO_CNTL if requested */
	if (ADRENO_QUIRK(adreno_dev, ADRENO_QUIRK_TWO_PASS_USE_WFI))
		kgsl_regrmw(device, A6XX_PC_DBG_ECO_CNTL, 0, (1 << 8));

	/* Enable the GMEM save/restore feature for preemption */
	if (adreno_is_preemption_enabled(adreno_dev))
		kgsl_regwrite(device, A6XX_RB_CONTEXT_SWITCH_GMEM_SAVE_RESTORE,
			0x1);

	if (!patch_reglist && (adreno_dev->pwrup_reglist.gpuaddr != 0)) {
		a6xx_patch_pwrup_reglist(adreno_dev);
		patch_reglist = true;
	}

	a6xx_preemption_start(adreno_dev);
	a6xx_protect_init(adreno_dev);

	/*
	 * We start LM here because we want all the following to be up
	 * 1. GX HS
	 * 2. SPTPRAC
	 * 3. HFI
	 * At this point, we are guaranteed all.
	 */
	if (ADRENO_FEATURE(adreno_dev, ADRENO_LM) &&
		test_bit(ADRENO_LM_CTRL, &adreno_dev->pwrctrl_flag)) {
		int result;
		struct gmu_device *gmu = &device->gmu;
		struct device *dev = &gmu->pdev->dev;

		kgsl_gmu_regwrite(device, A6XX_GPU_GMU_CX_GMU_PWR_THRESHOLD,
			GPU_LIMIT_THRESHOLD_ENABLE | lm_limit(adreno_dev));
		kgsl_gmu_regwrite(device, A6XX_GMU_AO_SPARE_CNTL, 1);
		kgsl_gmu_regwrite(device, A6XX_GPU_GMU_CX_GMU_ISENSE_CTRL, 0x1);

		gmu->lm_config.lm_type = 1;
		gmu->lm_config.lm_sensor_type = 1;
		gmu->lm_config.throttle_config = 1;
		gmu->lm_config.idle_throttle_en = 0;
		gmu->lm_config.acd_en = 0;
		gmu->bcl_config = 0;
		gmu->lm_dcvs_level = 0;

		result = hfi_send_lmconfig(gmu);
		if (result)
			dev_err(dev, "Failure enabling limits management (%d)\n",
			result);
	}
}

/*
 * a6xx_microcode_load() - Load microcode
 * @adreno_dev: Pointer to adreno device
 */
static int a6xx_microcode_load(struct adreno_device *adreno_dev)
{
	struct kgsl_device *device = KGSL_DEVICE(adreno_dev);
	struct adreno_firmware *fw = ADRENO_FW(adreno_dev, ADRENO_FW_SQE);
	uint64_t gpuaddr;
	void *zap;
	int ret = 0;

	gpuaddr = fw->memdesc.gpuaddr;
	kgsl_regwrite(device, A6XX_CP_SQE_INSTR_BASE_LO,
				lower_32_bits(gpuaddr));
	kgsl_regwrite(device, A6XX_CP_SQE_INSTR_BASE_HI,
				upper_32_bits(gpuaddr));

	/* Load the zap shader firmware through PIL if its available */
	if (adreno_dev->gpucore->zap_name && !adreno_dev->zap_loaded) {
		zap = subsystem_get(adreno_dev->gpucore->zap_name);

		/* Return error if the zap shader cannot be loaded */
		if (IS_ERR_OR_NULL(zap)) {
			ret = (zap == NULL) ? -ENODEV : PTR_ERR(zap);
			zap = NULL;
		} else
			adreno_dev->zap_loaded = 1;
	}

	return ret;
}


/*
 * CP_INIT_MAX_CONTEXT bit tells if the multiple hardware contexts can
 * be used at once of if they should be serialized
 */
#define CP_INIT_MAX_CONTEXT BIT(0)

/* Enables register protection mode */
#define CP_INIT_ERROR_DETECTION_CONTROL BIT(1)

/* Header dump information */
#define CP_INIT_HEADER_DUMP BIT(2) /* Reserved */

/* Default Reset states enabled for PFP and ME */
#define CP_INIT_DEFAULT_RESET_STATE BIT(3)

/* Drawcall filter range */
#define CP_INIT_DRAWCALL_FILTER_RANGE BIT(4)

/* Ucode workaround masks */
#define CP_INIT_UCODE_WORKAROUND_MASK BIT(5)

/*
 * Operation mode mask
 *
 * This ordinal provides the option to disable the
 * save/restore of performance counters across preemption.
 */
#define CP_INIT_OPERATION_MODE_MASK BIT(6)

/* Register initialization list */
#define CP_INIT_REGISTER_INIT_LIST BIT(7)

/* Register initialization list with spinlock */
#define CP_INIT_REGISTER_INIT_LIST_WITH_SPINLOCK BIT(8)

#define CP_INIT_MASK (CP_INIT_MAX_CONTEXT | \
		CP_INIT_ERROR_DETECTION_CONTROL | \
		CP_INIT_HEADER_DUMP | \
		CP_INIT_DEFAULT_RESET_STATE | \
		CP_INIT_UCODE_WORKAROUND_MASK | \
		CP_INIT_OPERATION_MODE_MASK | \
		CP_INIT_REGISTER_INIT_LIST_WITH_SPINLOCK)

static void _set_ordinals(struct adreno_device *adreno_dev,
		unsigned int *cmds, unsigned int count)
{
	unsigned int *start = cmds;

	/* Enabled ordinal mask */
	*cmds++ = CP_INIT_MASK;

	if (CP_INIT_MASK & CP_INIT_MAX_CONTEXT)
		*cmds++ = 0x00000003;

	if (CP_INIT_MASK & CP_INIT_ERROR_DETECTION_CONTROL)
		*cmds++ = 0x20000000;

	if (CP_INIT_MASK & CP_INIT_HEADER_DUMP) {
		/* Header dump address */
		*cmds++ = 0x00000000;
		/* Header dump enable and dump size */
		*cmds++ = 0x00000000;
	}

	if (CP_INIT_MASK & CP_INIT_DRAWCALL_FILTER_RANGE) {
		/* Start range */
		*cmds++ = 0x00000000;
		/* End range (inclusive) */
		*cmds++ = 0x00000000;
	}

	if (CP_INIT_MASK & CP_INIT_UCODE_WORKAROUND_MASK)
		*cmds++ = 0x00000000;

	if (CP_INIT_MASK & CP_INIT_OPERATION_MODE_MASK)
		*cmds++ = 0x00000002;

	if (CP_INIT_MASK & CP_INIT_REGISTER_INIT_LIST_WITH_SPINLOCK) {
		uint64_t gpuaddr = adreno_dev->pwrup_reglist.gpuaddr;

		*cmds++ = lower_32_bits(gpuaddr);
		*cmds++ = upper_32_bits(gpuaddr);
		*cmds++ =  0;

	} else if (CP_INIT_MASK & CP_INIT_REGISTER_INIT_LIST) {
		uint64_t gpuaddr = adreno_dev->pwrup_reglist.gpuaddr;

		*cmds++ = lower_32_bits(gpuaddr);
		*cmds++ = upper_32_bits(gpuaddr);
		/* Size is in dwords */
		*cmds++ = (sizeof(a6xx_ifpc_pwrup_reglist) +
			sizeof(a6xx_pwrup_reglist)) >> 2;
	}

	/* Pad rest of the cmds with 0's */
	while ((unsigned int)(cmds - start) < count)
		*cmds++ = 0x0;
}

/*
 * a6xx_send_cp_init() - Initialize ringbuffer
 * @adreno_dev: Pointer to adreno device
 * @rb: Pointer to the ringbuffer of device
 *
 * Submit commands for ME initialization,
 */
static int a6xx_send_cp_init(struct adreno_device *adreno_dev,
			 struct adreno_ringbuffer *rb)
{
	unsigned int *cmds;
	int ret;

	cmds = adreno_ringbuffer_allocspace(rb, 12);
	if (IS_ERR(cmds))
		return PTR_ERR(cmds);

	*cmds++ = cp_type7_packet(CP_ME_INIT, 11);

	_set_ordinals(adreno_dev, cmds, 11);

	ret = adreno_ringbuffer_submit_spin(rb, NULL, 2000);
	if (ret)
		adreno_spin_idle_debug(adreno_dev,
				"CP initialization failed to idle\n");

	return ret;
}

/*
 * Follow the ME_INIT sequence with a preemption yield to allow the GPU to move
 * to a different ringbuffer, if desired
 */
static int _preemption_init(struct adreno_device *adreno_dev,
		struct adreno_ringbuffer *rb, unsigned int *cmds,
		struct kgsl_context *context)
{
	unsigned int *cmds_orig = cmds;

	/* Turn CP protection OFF */
	*cmds++ = cp_type7_packet(CP_SET_PROTECTED_MODE, 1);
	*cmds++ = 0;

	*cmds++ = cp_type7_packet(CP_SET_PSEUDO_REGISTER, 6);
	*cmds++ = 1;
	cmds += cp_gpuaddr(adreno_dev, cmds,
			rb->preemption_desc.gpuaddr);

	*cmds++ = 2;
	cmds += cp_gpuaddr(adreno_dev, cmds,
			rb->secure_preemption_desc.gpuaddr);

	/* Turn CP protection ON */
	*cmds++ = cp_type7_packet(CP_SET_PROTECTED_MODE, 1);
	*cmds++ = 1;

	*cmds++ = cp_type7_packet(CP_CONTEXT_SWITCH_YIELD, 4);
	cmds += cp_gpuaddr(adreno_dev, cmds, 0x0);
	*cmds++ = 0;
	/* generate interrupt on preemption completion */
	*cmds++ = 0;

	return cmds - cmds_orig;
}

static int a6xx_post_start(struct adreno_device *adreno_dev)
{
	int ret;
	unsigned int *cmds, *start;
	struct adreno_ringbuffer *rb = adreno_dev->cur_rb;
	struct kgsl_device *device = KGSL_DEVICE(adreno_dev);

	if (!adreno_is_preemption_enabled(adreno_dev))
		return 0;

	cmds = adreno_ringbuffer_allocspace(rb, 42);
	if (IS_ERR(cmds)) {
		KGSL_DRV_ERR(device, "error allocating preemption init cmds");
		return PTR_ERR(cmds);
	}
	start = cmds;

	cmds += _preemption_init(adreno_dev, rb, cmds, NULL);

	rb->_wptr = rb->_wptr - (42 - (cmds - start));

	ret = adreno_ringbuffer_submit_spin(rb, NULL, 2000);
	if (ret)
		adreno_spin_idle_debug(adreno_dev,
			"hw preemption initialization failed to idle\n");

	return ret;
}

/*
 * a6xx_rb_start() - Start the ringbuffer
 * @adreno_dev: Pointer to adreno device
 * @start_type: Warm or cold start
 */
static int a6xx_rb_start(struct adreno_device *adreno_dev,
			 unsigned int start_type)
{
	struct adreno_ringbuffer *rb = ADRENO_CURRENT_RINGBUFFER(adreno_dev);
	struct kgsl_device *device = &adreno_dev->dev;
	uint64_t addr;
	int ret;

	addr = SCRATCH_RPTR_GPU_ADDR(device, rb->id);

	adreno_writereg64(adreno_dev, ADRENO_REG_CP_RB_RPTR_ADDR_LO,
				ADRENO_REG_CP_RB_RPTR_ADDR_HI, addr);

	/*
	 * The size of the ringbuffer in the hardware is the log2
	 * representation of the size in quadwords (sizedwords / 2).
	 */
	adreno_writereg(adreno_dev, ADRENO_REG_CP_RB_CNTL,
					A6XX_CP_RB_CNTL_DEFAULT);

	adreno_writereg(adreno_dev, ADRENO_REG_CP_RB_BASE,
			rb->buffer_desc.gpuaddr);

	ret = a6xx_microcode_load(adreno_dev);
	if (ret)
		return ret;

	/* Clear the SQE_HALT to start the CP engine */
	kgsl_regwrite(device, A6XX_CP_SQE_CNTL, 1);

	ret = a6xx_send_cp_init(adreno_dev, rb);
	if (ret)
		return ret;

	/* GPU comes up in secured mode, make it unsecured by default */
	ret = adreno_set_unsecured_mode(adreno_dev, rb);
	if (ret)
		return ret;

	return a6xx_post_start(adreno_dev);
}

unsigned int a6xx_set_marker(
		unsigned int *cmds, enum adreno_cp_marker_type type)
{
	unsigned int cmd = 0;

	*cmds++ = cp_type7_packet(CP_SET_MARKER, 1);

	/*
	 * Indicate the beginning and end of the IB1 list with a SET_MARKER.
	 * Among other things, this will implicitly enable and disable
	 * preemption respectively. IFPC can also be disabled and enabled
	 * with a SET_MARKER. Bit 8 tells the CP the marker is for IFPC.
	 */
	switch (type) {
	case IFPC_DISABLE:
		cmd = 0x101;
		break;
	case IFPC_ENABLE:
		cmd = 0x100;
		break;
	case IB1LIST_START:
		cmd = 0xD;
		break;
	case IB1LIST_END:
		cmd = 0xE;
		break;
	}

	*cmds++ = cmd;
	return 2;
}

static int _load_firmware(struct kgsl_device *device, const char *fwfile,
			  struct adreno_firmware *firmware)
{
	const struct firmware *fw = NULL;
	int ret;

	ret = request_firmware(&fw, fwfile, device->dev);

	if (ret) {
		KGSL_DRV_ERR(device, "request_firmware(%s) failed: %d\n",
				fwfile, ret);
		return ret;
	}

	ret = kgsl_allocate_global(device, &firmware->memdesc, fw->size - 4,
				KGSL_MEMFLAGS_GPUREADONLY, 0, "ucode");

	if (!ret) {
		memcpy(firmware->memdesc.hostptr, &fw->data[4], fw->size - 4);
		firmware->size = (fw->size - 4) / sizeof(uint32_t);
		firmware->version = *(unsigned int *)&fw->data[4];
	}

	release_firmware(fw);
	return ret;
}

#define RSC_CMD_OFFSET 2
#define PDC_CMD_OFFSET 4

static void _regwrite(void __iomem *regbase,
		unsigned int offsetwords, unsigned int value)
{
	void __iomem *reg;

	reg = regbase + (offsetwords << 2);
	__raw_writel(value, reg);
}

/*
 * _load_gmu_rpmh_ucode() - Load the ucode into the GPU PDC/RSC blocks
 * PDC and RSC execute GPU power on/off RPMh sequence
 * @device: Pointer to KGSL device
 */
static void _load_gmu_rpmh_ucode(struct kgsl_device *device)
{
	struct adreno_device *adreno_dev = ADRENO_DEVICE(device);
	struct gmu_device *gmu = &device->gmu;

	/* Disable SDE clock gating */
	kgsl_gmu_regwrite(device, A6XX_GPU_RSCC_RSC_STATUS0_DRV0, BIT(24));

	/* Setup RSC PDC handshake for sleep and wakeup */
	kgsl_gmu_regwrite(device, A6XX_RSCC_PDC_SLAVE_ID_DRV0, 1);
	kgsl_gmu_regwrite(device, A6XX_RSCC_HIDDEN_TCS_CMD0_DATA, 0);
	kgsl_gmu_regwrite(device, A6XX_RSCC_HIDDEN_TCS_CMD0_ADDR, 0);
	kgsl_gmu_regwrite(device,
			A6XX_RSCC_HIDDEN_TCS_CMD0_DATA + RSC_CMD_OFFSET, 0);
	kgsl_gmu_regwrite(device,
			A6XX_RSCC_HIDDEN_TCS_CMD0_ADDR + RSC_CMD_OFFSET, 0);
	kgsl_gmu_regwrite(device,
			A6XX_RSCC_HIDDEN_TCS_CMD0_DATA + RSC_CMD_OFFSET * 2,
			0x80000000);
	kgsl_gmu_regwrite(device,
			A6XX_RSCC_HIDDEN_TCS_CMD0_ADDR + RSC_CMD_OFFSET * 2,
			0);
	kgsl_gmu_regwrite(device, A6XX_RSCC_OVERRIDE_START_ADDR, 0);
	kgsl_gmu_regwrite(device, A6XX_RSCC_PDC_SEQ_START_ADDR, 0x4520);
	kgsl_gmu_regwrite(device, A6XX_RSCC_PDC_MATCH_VALUE_LO, 0x4510);
	kgsl_gmu_regwrite(device, A6XX_RSCC_PDC_MATCH_VALUE_HI, 0x4514);

	/* Enable timestamp event for v1 only */
	if (adreno_is_a630v1(adreno_dev))
		kgsl_gmu_regwrite(device, A6XX_RSCC_TIMESTAMP_UNIT1_EN_DRV0, 1);

	/* Load RSC sequencer uCode for sleep and wakeup */
	kgsl_gmu_regwrite(device, A6XX_RSCC_SEQ_MEM_0_DRV0, 0xA7A506A0);
	kgsl_gmu_regwrite(device, A6XX_RSCC_SEQ_MEM_0_DRV0 + 1, 0xA1E6A6E7);
	kgsl_gmu_regwrite(device, A6XX_RSCC_SEQ_MEM_0_DRV0 + 2, 0xA2E081E1);
	kgsl_gmu_regwrite(device, A6XX_RSCC_SEQ_MEM_0_DRV0 + 3, 0xE9A982E2);
	kgsl_gmu_regwrite(device, A6XX_RSCC_SEQ_MEM_0_DRV0 + 4, 0x0020E8A8);

	/* Load PDC sequencer uCode for power up and power down sequence */
	_regwrite(gmu->pdc_reg_virt, PDC_GPU_SEQ_MEM_0, 0xFEBEA1E1);
	_regwrite(gmu->pdc_reg_virt, PDC_GPU_SEQ_MEM_0 + 1, 0xA5A4A3A2);
	_regwrite(gmu->pdc_reg_virt, PDC_GPU_SEQ_MEM_0 + 2, 0x8382A6E0);
	_regwrite(gmu->pdc_reg_virt, PDC_GPU_SEQ_MEM_0 + 3, 0xBCE3E284);
	_regwrite(gmu->pdc_reg_virt, PDC_GPU_SEQ_MEM_0 + 4, 0x002081FC);

	/* Set TCS commands used by PDC sequence for low power modes */
	_regwrite(gmu->pdc_reg_virt, PDC_GPU_TCS1_CMD_ENABLE_BANK, 7);
	_regwrite(gmu->pdc_reg_virt, PDC_GPU_TCS1_CMD_WAIT_FOR_CMPL_BANK, 0);
	_regwrite(gmu->pdc_reg_virt, PDC_GPU_TCS1_CONTROL, 0);
	_regwrite(gmu->pdc_reg_virt, PDC_GPU_TCS1_CMD0_MSGID, 0x10108);
	_regwrite(gmu->pdc_reg_virt, PDC_GPU_TCS1_CMD0_ADDR, 0x30010);
	_regwrite(gmu->pdc_reg_virt, PDC_GPU_TCS1_CMD0_DATA, 1);
	_regwrite(gmu->pdc_reg_virt,
			PDC_GPU_TCS1_CMD0_MSGID + PDC_CMD_OFFSET, 0x10108);
	_regwrite(gmu->pdc_reg_virt,
			PDC_GPU_TCS1_CMD0_ADDR + PDC_CMD_OFFSET, 0x30000);
	_regwrite(gmu->pdc_reg_virt,
			PDC_GPU_TCS1_CMD0_DATA + PDC_CMD_OFFSET, 0x0);
	_regwrite(gmu->pdc_reg_virt,
			PDC_GPU_TCS1_CMD0_MSGID + PDC_CMD_OFFSET * 2, 0x10108);
	_regwrite(gmu->pdc_reg_virt,
			PDC_GPU_TCS1_CMD0_ADDR + PDC_CMD_OFFSET * 2, 0x30080);
	_regwrite(gmu->pdc_reg_virt,
			PDC_GPU_TCS1_CMD0_DATA + PDC_CMD_OFFSET * 2, 0x0);
	_regwrite(gmu->pdc_reg_virt, PDC_GPU_TCS3_CMD_ENABLE_BANK, 7);
	_regwrite(gmu->pdc_reg_virt, PDC_GPU_TCS3_CMD_WAIT_FOR_CMPL_BANK, 0);
	_regwrite(gmu->pdc_reg_virt, PDC_GPU_TCS3_CONTROL, 0);
	_regwrite(gmu->pdc_reg_virt, PDC_GPU_TCS3_CMD0_MSGID, 0x10108);
	_regwrite(gmu->pdc_reg_virt, PDC_GPU_TCS3_CMD0_ADDR, 0x30010);
	_regwrite(gmu->pdc_reg_virt, PDC_GPU_TCS3_CMD0_DATA, 2);
	_regwrite(gmu->pdc_reg_virt,
			PDC_GPU_TCS3_CMD0_MSGID + PDC_CMD_OFFSET, 0x10108);
	_regwrite(gmu->pdc_reg_virt,
			PDC_GPU_TCS3_CMD0_ADDR + PDC_CMD_OFFSET, 0x30000);
	_regwrite(gmu->pdc_reg_virt,
			PDC_GPU_TCS3_CMD0_DATA + PDC_CMD_OFFSET, 0x3);
	_regwrite(gmu->pdc_reg_virt,
			PDC_GPU_TCS3_CMD0_MSGID + PDC_CMD_OFFSET * 2, 0x10108);
	_regwrite(gmu->pdc_reg_virt,
			PDC_GPU_TCS3_CMD0_ADDR + PDC_CMD_OFFSET * 2, 0x30080);
	_regwrite(gmu->pdc_reg_virt,
			PDC_GPU_TCS3_CMD0_DATA + PDC_CMD_OFFSET * 2, 0x3);

	/* Setup GPU PDC */
	_regwrite(gmu->pdc_reg_virt, PDC_GPU_SEQ_START_ADDR, 0);
	_regwrite(gmu->pdc_reg_virt, PDC_GPU_ENABLE_PDC, 0x80000001);

	/* ensure no writes happen before the uCode is fully written */
	wmb();
}

#define GMU_START_TIMEOUT	10	/* ms */
#define GPU_START_TIMEOUT	100	/* ms */
#define GPU_RESET_TIMEOUT	1	/* ms */
#define GPU_RESET_TIMEOUT_US	10	/* us */

/*
 * timed_poll_check() - polling *gmu* register at given offset until
 * its value changed to match expected value. The function times
 * out and returns after given duration if register is not updated
 * as expected.
 *
 * @device: Pointer to KGSL device
 * @offset: Register offset
 * @expected_ret: expected register value that stops polling
 * @timout: number of jiffies to abort the polling
 * @mask: bitmask to filter register value to match expected_ret
 */
static int timed_poll_check(struct kgsl_device *device,
		unsigned int offset, unsigned int expected_ret,
		unsigned int timeout, unsigned int mask)
{
	unsigned long t;
	unsigned int value;

	t = jiffies + msecs_to_jiffies(timeout);

	do {
		kgsl_gmu_regread(device, offset, &value);
		if ((value & mask) == expected_ret)
			return 0;
		/* Wait 100us to reduce unnecessary AHB bus traffic */
		usleep_range(10, 100);
	} while (!time_after(jiffies, t));

	/* Double check one last time */
	kgsl_gmu_regread(device, offset, &value);
	if ((value & mask) == expected_ret)
		return 0;

	return -EINVAL;
}

/*
 * The lowest 16 bits of this value are the number of XO clock cycles
 * for main hysteresis. This is the first hysteresis. Here we set it
 * to 0x1680 cycles, or 300 us. The highest 16 bits of this value are
 * the number of XO clock cycles for short hysteresis. This happens
 * after main hysteresis. Here we set it to 0xA cycles, or 0.5 us.
 */
#define GMU_PWR_COL_HYST 0x000A1680

/*
 * a6xx_gmu_power_config() - Configure and enable GMU's low power mode
 * setting based on ADRENO feature flags.
 * @device: Pointer to KGSL device
 */
static void a6xx_gmu_power_config(struct kgsl_device *device)
{
	struct adreno_device *adreno_dev = ADRENO_DEVICE(device);
	struct gmu_device *gmu = &device->gmu;

	/* Configure registers for idle setting. The setting is cumulative */

	/* Disable GMU WB/RB buffer */
	kgsl_gmu_regwrite(device, A6XX_GMU_SYS_BUS_CONFIG, 0x1);

	kgsl_gmu_regwrite(device,
		A6XX_GMU_PWR_COL_INTER_FRAME_CTRL,  0x9C40400);

	switch (gmu->idle_level) {
	case GPU_HW_MIN_VOLT:
		kgsl_gmu_regrmw(device, A6XX_GMU_RPMH_CTRL, 0,
				MIN_BW_ENABLE_MASK);
		kgsl_gmu_regrmw(device, A6XX_GMU_RPMH_HYST_CTRL, 0,
				MIN_BW_HYST);
		/* fall through */
	case GPU_HW_NAP:
		kgsl_gmu_regrmw(device, A6XX_GMU_GPU_NAP_CTRL, 0,
				HW_NAP_ENABLE_MASK);
		/* fall through */
	case GPU_HW_IFPC:
		kgsl_gmu_regwrite(device, A6XX_GMU_PWR_COL_INTER_FRAME_HYST,
				GMU_PWR_COL_HYST);
		kgsl_gmu_regrmw(device, A6XX_GMU_PWR_COL_INTER_FRAME_CTRL, 0,
				IFPC_ENABLE_MASK);
		/* fall through */
	case GPU_HW_SPTP_PC:
		kgsl_gmu_regwrite(device, A6XX_GMU_PWR_COL_SPTPRAC_HYST,
				GMU_PWR_COL_HYST);
		kgsl_gmu_regrmw(device, A6XX_GMU_PWR_COL_INTER_FRAME_CTRL, 0,
				SPTP_ENABLE_MASK);
		/* fall through */
	default:
		break;
	}

	/* ACD feature enablement */
	if (ADRENO_FEATURE(adreno_dev, ADRENO_LM) &&
		test_bit(ADRENO_LM_CTRL, &adreno_dev->pwrctrl_flag))
		kgsl_gmu_regrmw(device, A6XX_GMU_BOOT_KMD_LM_HANDSHAKE, 0,
				BIT(10));

	/* Enable RPMh GPU client */
	if (ADRENO_FEATURE(adreno_dev, ADRENO_RPMH))
		kgsl_gmu_regrmw(device, A6XX_GMU_RPMH_CTRL, 0,
				RPMH_ENABLE_MASK);
}

/*
 * a6xx_gmu_start() - Start GMU and wait until FW boot up.
 * @device: Pointer to KGSL device
 */
static int a6xx_gmu_start(struct kgsl_device *device)
{
	struct gmu_device *gmu = &device->gmu;

	/* Write 1 first to make sure the GMU is reset */
	kgsl_gmu_regwrite(device, A6XX_GMU_CM3_SYSRESET, 1);

	/* Make sure putting in reset doesn't happen after clearing */
	wmb();

	/* Bring GMU out of reset */
	kgsl_gmu_regwrite(device, A6XX_GMU_CM3_SYSRESET, 0);
	if (timed_poll_check(device,
			A6XX_GMU_CM3_FW_INIT_RESULT,
			0xBABEFACE,
			GMU_START_TIMEOUT,
			0xFFFFFFFF)) {
		dev_err(&gmu->pdev->dev, "GMU doesn't boot\n");
		return -ETIMEDOUT;
	}

	return 0;
}

/*
 * a6xx_gmu_hfi_start() - Write registers and start HFI.
 * @device: Pointer to KGSL device
 */
static int a6xx_gmu_hfi_start(struct kgsl_device *device)
{
	struct gmu_device *gmu = &device->gmu;

	kgsl_gmu_regrmw(device, A6XX_GMU_GMU2HOST_INTR_MASK,
			HFI_IRQ_MSGQ_MASK, 0);
	kgsl_gmu_regwrite(device, A6XX_GMU_HFI_CTRL_INIT, 1);

	if (timed_poll_check(device,
			A6XX_GMU_HFI_CTRL_STATUS,
			BIT(0),
			GMU_START_TIMEOUT,
			BIT(0))) {
		dev_err(&gmu->pdev->dev, "GMU HFI init failed\n");
		return -ETIMEDOUT;
	}

	return 0;
}

/*
 * a6xx_oob_set() - Set OOB interrupt to GMU.
 * @adreno_dev: Pointer to adreno device
 * @set_mask: set_mask is a bitmask that defines a set of OOB
 *	interrupts to trigger.
 * @check_mask: check_mask is a bitmask that provides a set of
 *	OOB ACK bits. check_mask usually matches set_mask to
 *	ensure OOBs are handled.
 * @clear_mask: After GMU handles a OOB interrupt, GMU driver
 *	clears the interrupt. clear_mask is a bitmask defines
 *	a set of OOB interrupts to clear.
 */
static int a6xx_oob_set(struct adreno_device *adreno_dev,
		unsigned int set_mask, unsigned int check_mask,
		unsigned int clear_mask)
{
	struct kgsl_device *device = KGSL_DEVICE(adreno_dev);
	int ret = 0;

	if (!kgsl_gmu_isenabled(device))
		return 0;

	kgsl_gmu_regwrite(device, A6XX_GMU_HOST2GMU_INTR_SET, set_mask);

	if (timed_poll_check(device,
			A6XX_GMU_GMU2HOST_INTR_INFO,
			check_mask,
			GPU_START_TIMEOUT,
			check_mask)) {
		ret = -ETIMEDOUT;
		WARN(1, "OOB set timed out, mask %x\n", set_mask);
	}

	kgsl_gmu_regwrite(device, A6XX_GMU_GMU2HOST_INTR_CLR, clear_mask);

	trace_kgsl_gmu_oob_set(set_mask);
	return ret;
}

/*
 * a6xx_oob_clear() - Clear a previously set  OOB request.
 * @adreno_dev: Pointer to the adreno device that has the GMU
 * @clear_mask: Bitmask that provides the OOB bits to clear
 */
static inline void a6xx_oob_clear(struct adreno_device *adreno_dev,
		unsigned int clear_mask)
{
	struct kgsl_device *device = KGSL_DEVICE(adreno_dev);

	if (!kgsl_gmu_isenabled(device))
		return;

	kgsl_gmu_regwrite(device, A6XX_GMU_HOST2GMU_INTR_SET, clear_mask);
	trace_kgsl_gmu_oob_clear(clear_mask);
}

/*
 * a6xx_gpu_keepalive() - GMU reg write to request GPU stays on
 * @adreno_dev: Pointer to the adreno device that has the GMU
 * @state: State to set: true is ON, false is OFF
 */
static inline void a6xx_gpu_keepalive(struct adreno_device *adreno_dev,
		bool state)
{
	adreno_write_gmureg(adreno_dev,
			ADRENO_REG_GMU_PWR_COL_KEEPALIVE, state);
}

#define SPTPRAC_POWERON_CTRL_MASK	0x00778000
#define SPTPRAC_POWEROFF_CTRL_MASK	0x00778001
#define SPTPRAC_POWEROFF_STATUS_MASK	BIT(2)
#define SPTPRAC_POWERON_STATUS_MASK	BIT(3)
#define SPTPRAC_CTRL_TIMEOUT		10 /* ms */
#define A6XX_RETAIN_FF_ENABLE_ENABLE_MASK BIT(11)

/*
 * a6xx_sptprac_enable() - Power on SPTPRAC
 * @adreno_dev: Pointer to Adreno device
 */
static int a6xx_sptprac_enable(struct adreno_device *adreno_dev)
{
	struct kgsl_device *device = KGSL_DEVICE(adreno_dev);
	struct gmu_device *gmu = &device->gmu;

	if (!gmu->pdev)
		return -EINVAL;

	kgsl_gmu_regwrite(device, A6XX_GMU_GX_SPTPRAC_POWER_CONTROL,
			SPTPRAC_POWERON_CTRL_MASK);

	if (timed_poll_check(device,
			A6XX_GMU_SPTPRAC_PWR_CLK_STATUS,
			SPTPRAC_POWERON_STATUS_MASK,
			SPTPRAC_CTRL_TIMEOUT,
			SPTPRAC_POWERON_STATUS_MASK)) {
		dev_err(&gmu->pdev->dev, "power on SPTPRAC fail\n");
		return -EINVAL;
	}

	return 0;
}

/*
 * a6xx_sptprac_disable() - Power of SPTPRAC
 * @adreno_dev: Pointer to Adreno device
 */
static void a6xx_sptprac_disable(struct adreno_device *adreno_dev)
{
	struct kgsl_device *device = KGSL_DEVICE(adreno_dev);
	struct gmu_device *gmu = &device->gmu;

	if (!gmu->pdev)
		return;

	/* Ensure that retention is on */
	kgsl_gmu_regrmw(device, A6XX_GPU_CC_GX_GDSCR, 0,
			A6XX_RETAIN_FF_ENABLE_ENABLE_MASK);

	kgsl_gmu_regwrite(device, A6XX_GMU_GX_SPTPRAC_POWER_CONTROL,
			SPTPRAC_POWEROFF_CTRL_MASK);

	if (timed_poll_check(device,
			A6XX_GMU_SPTPRAC_PWR_CLK_STATUS,
			SPTPRAC_POWEROFF_STATUS_MASK,
			SPTPRAC_CTRL_TIMEOUT,
			SPTPRAC_POWEROFF_STATUS_MASK))
		dev_err(&gmu->pdev->dev, "power off SPTPRAC fail\n");
}

#define SPTPRAC_POWER_OFF	BIT(2)
#define SP_CLK_OFF		BIT(4)
#define GX_GDSC_POWER_OFF	BIT(6)
#define GX_CLK_OFF		BIT(7)

/*
 * a6xx_gx_is_on() - Check if GX is on using pwr status register
 * @adreno_dev - Pointer to adreno_device
 * This check should only be performed if the keepalive bit is set or it
 * can be guaranteed that the power state of the GPU will remain unchanged
 */
static bool a6xx_gx_is_on(struct adreno_device *adreno_dev)
{
	struct kgsl_device *device = KGSL_DEVICE(adreno_dev);
	unsigned int val;

	if (!kgsl_gmu_isenabled(device))
		return true;

	kgsl_gmu_regread(device, A6XX_GMU_SPTPRAC_PWR_CLK_STATUS, &val);
	return !(val & (GX_GDSC_POWER_OFF | GX_CLK_OFF));
}

/*
 * a6xx_sptprac_is_on() - Check if SPTP is on using pwr status register
 * @adreno_dev - Pointer to adreno_device
 * This check should only be performed if the keepalive bit is set or it
 * can be guaranteed that the power state of the GPU will remain unchanged
 */
static bool a6xx_sptprac_is_on(struct adreno_device *adreno_dev)
{
	struct kgsl_device *device = KGSL_DEVICE(adreno_dev);
	unsigned int val;

	if (!kgsl_gmu_isenabled(device))
		return true;

	kgsl_gmu_regread(device, A6XX_GMU_SPTPRAC_PWR_CLK_STATUS, &val);
	return !(val & (SPTPRAC_POWER_OFF | SP_CLK_OFF));
}

/*
 * a6xx_gfx_rail_on() - request GMU to power GPU at given OPP.
 * @device: Pointer to KGSL device
 *
 */
static int a6xx_gfx_rail_on(struct kgsl_device *device)
{
	struct adreno_device *adreno_dev = ADRENO_DEVICE(device);
	struct kgsl_pwrctrl *pwr = &device->pwrctrl;
	struct gmu_device *gmu = &device->gmu;
	struct arc_vote_desc *default_opp;
	unsigned int perf_idx;
	int ret;

	perf_idx = pwr->num_pwrlevels - pwr->default_pwrlevel - 1;
	default_opp = &gmu->rpmh_votes.gx_votes[perf_idx];

	kgsl_gmu_regwrite(device, A6XX_GMU_BOOT_SLUMBER_OPTION,
			OOB_BOOT_OPTION);
	kgsl_gmu_regwrite(device, A6XX_GMU_GX_VOTE_IDX, default_opp->pri_idx);
	kgsl_gmu_regwrite(device, A6XX_GMU_MX_VOTE_IDX, default_opp->sec_idx);

	ret = a6xx_oob_set(adreno_dev, OOB_BOOT_SLUMBER_SET_MASK,
			OOB_BOOT_SLUMBER_CHECK_MASK,
			OOB_BOOT_SLUMBER_CLEAR_MASK);

	if (ret)
		dev_err(&gmu->pdev->dev, "Boot OOB timed out\n");

	return ret;
}

#define GMU_POWER_STATE_SLUMBER 15

/*
 * a6xx_notify_slumber() - initiate request to GMU to prepare to slumber
 * @device: Pointer to KGSL device
 */
static int a6xx_notify_slumber(struct kgsl_device *device)
{
	struct adreno_device *adreno_dev = ADRENO_DEVICE(device);
	struct kgsl_pwrctrl *pwr = &device->pwrctrl;
	struct gmu_device *gmu = &device->gmu;
	int bus_level = pwr->pwrlevels[pwr->default_pwrlevel].bus_freq;
	int perf_idx = gmu->num_gpupwrlevels - pwr->default_pwrlevel - 1;
	int ret, state;

	/* Disable the power counter so that the GMU is not busy */
	kgsl_gmu_regwrite(device, A6XX_GMU_CX_GMU_POWER_COUNTER_ENABLE, 0);

	/* Turn off SPTPRAC if we own it */
	if (gmu->idle_level < GPU_HW_SPTP_PC)
		a6xx_sptprac_disable(adreno_dev);

	if (!ADRENO_QUIRK(adreno_dev, ADRENO_QUIRK_HFI_USE_REG)) {
		ret = hfi_notify_slumber(gmu, perf_idx, bus_level);
		goto out;
	}

	kgsl_gmu_regwrite(device, A6XX_GMU_BOOT_SLUMBER_OPTION,
			OOB_SLUMBER_OPTION);
	kgsl_gmu_regwrite(device, A6XX_GMU_GX_VOTE_IDX, perf_idx);
	kgsl_gmu_regwrite(device, A6XX_GMU_MX_VOTE_IDX, bus_level);

	ret = a6xx_oob_set(adreno_dev, OOB_BOOT_SLUMBER_SET_MASK,
			OOB_BOOT_SLUMBER_CHECK_MASK,
			OOB_BOOT_SLUMBER_CLEAR_MASK);
	a6xx_oob_clear(adreno_dev, OOB_BOOT_SLUMBER_CLEAR_MASK);

	if (ret)
		dev_err(&gmu->pdev->dev, "Notify slumber OOB timed out\n");
	else {
		kgsl_gmu_regread(device,
			A6XX_GPU_GMU_CX_GMU_RPMH_POWER_STATE, &state);
		if (state != GPU_HW_SLUMBER) {
			dev_err(&gmu->pdev->dev,
					"Failed to prepare for slumber: 0x%x\n",
					state);
			ret = -EINVAL;
		}
	}

out:
	/* Make sure the fence is in ALLOW mode */
	kgsl_gmu_regwrite(device, A6XX_GMU_AO_AHB_FENCE_CTRL, 0);
	return ret;
}

static int a6xx_rpmh_power_on_gpu(struct kgsl_device *device)
{
	struct gmu_device *gmu = &device->gmu;
	struct device *dev = &gmu->pdev->dev;
	int val;

	kgsl_gmu_regread(device, A6XX_GPU_CC_GX_DOMAIN_MISC, &val);
	if (!(val & 0x1))
		dev_err_ratelimited(&gmu->pdev->dev,
			"GMEM CLAMP IO not set while GFX rail off\n");

	/* RSC wake sequence */
	kgsl_gmu_regwrite(device, A6XX_GMU_RSCC_CONTROL_REQ, BIT(1));

	/* Write request before polling */
	wmb();

	if (timed_poll_check(device,
			A6XX_GMU_RSCC_CONTROL_ACK,
			BIT(1),
			GPU_START_TIMEOUT,
			BIT(1))) {
		dev_err(dev, "Failed to do GPU RSC power on\n");
		return -EINVAL;
	}

	if (timed_poll_check(device,
			A6XX_RSCC_SEQ_BUSY_DRV0,
			0,
			GPU_START_TIMEOUT,
			0xFFFFFFFF))
		goto error_rsc;

	kgsl_gmu_regwrite(device, A6XX_GMU_RSCC_CONTROL_REQ, 0);

	/* Enable the power counter because it was disabled before slumber */
	kgsl_gmu_regwrite(device, A6XX_GMU_CX_GMU_POWER_COUNTER_ENABLE, 1);

	return 0;
error_rsc:
	dev_err(dev, "GPU RSC sequence stuck in waking up GPU\n");
	return -EINVAL;
}

static int a6xx_rpmh_power_off_gpu(struct kgsl_device *device)
{
	struct gmu_device *gmu = &device->gmu;
	struct adreno_device *adreno_dev = ADRENO_DEVICE(device);
	int ret;

	/* RSC sleep sequence is different on v1 */
	if (adreno_is_a630v1(adreno_dev))
		kgsl_gmu_regwrite(device, A6XX_RSCC_TIMESTAMP_UNIT1_EN_DRV0, 1);

	kgsl_gmu_regwrite(device, A6XX_GMU_RSCC_CONTROL_REQ, 1);
	wmb();

	if (adreno_is_a630v1(adreno_dev))
		ret = timed_poll_check(device,
				A6XX_RSCC_TIMESTAMP_UNIT1_OUTPUT_DRV0,
				BIT(0),
				GPU_START_TIMEOUT,
				BIT(0));
	else
		ret = timed_poll_check(device,
				A6XX_GPU_RSCC_RSC_STATUS0_DRV0,
				BIT(16),
				GPU_START_TIMEOUT,
				BIT(16));

	if (ret) {
		dev_err(&gmu->pdev->dev, "GPU RSC power off fail\n");
		return -ETIMEDOUT;
	}

	/* Read to clear the timestamp valid signal. Don't care what we read. */
	if (adreno_is_a630v1(adreno_dev)) {
		kgsl_gmu_regread(device,
				A6XX_RSCC_TIMESTAMP_UNIT0_TIMESTAMP_L_DRV0,
				&ret);
		kgsl_gmu_regread(device,
				A6XX_RSCC_TIMESTAMP_UNIT0_TIMESTAMP_H_DRV0,
				&ret);
	}

	kgsl_gmu_regwrite(device, A6XX_GMU_RSCC_CONTROL_REQ, 0);

	if (ADRENO_FEATURE(adreno_dev, ADRENO_LM) &&
			test_bit(ADRENO_LM_CTRL, &adreno_dev->pwrctrl_flag))
		kgsl_gmu_regwrite(device, A6XX_GMU_AO_SPARE_CNTL, 0);

	return 0;
}

/*
 * a6xx_gmu_fw_start() - set up GMU and start FW
 * @device: Pointer to KGSL device
 * @boot_state: State of the GMU being started
 */
static int a6xx_gmu_fw_start(struct kgsl_device *device,
		unsigned int boot_state)
{
	struct adreno_device *adreno_dev = ADRENO_DEVICE(device);
	struct gmu_device *gmu = &device->gmu;
	struct gmu_memdesc *mem_addr = gmu->hfi_mem;
	int ret, i;
	unsigned int chipid = 0;

	switch (boot_state) {
	case GMU_RESET:
		/* fall through */
	case GMU_COLD_BOOT:
		/* Turn on TCM retention */
		kgsl_gmu_regwrite(device, A6XX_GMU_GENERAL_7, 1);

		if (!test_and_set_bit(GMU_BOOT_INIT_DONE, &gmu->flags))
			_load_gmu_rpmh_ucode(device);
		else if (boot_state != GMU_RESET) {
			ret = a6xx_rpmh_power_on_gpu(device);
			if (ret)
				return ret;
		}

		if (gmu->load_mode == TCM_BOOT) {
			/* Load GMU image via AHB bus */
			for (i = 0; i < MAX_GMUFW_SIZE; i++)
				kgsl_gmu_regwrite(device,
						A6XX_GMU_CM3_ITCM_START + i,
						*((uint32_t *) gmu->fw_image.
						hostptr + i));

			/* Prevent leaving reset before the FW is written */
			wmb();
		} else {
			dev_err(&gmu->pdev->dev, "Incorrect GMU load mode %d\n",
					gmu->load_mode);
			return -EINVAL;
		}
		break;
	case GMU_WARM_BOOT:
		ret = a6xx_rpmh_power_on_gpu(device);
		if (ret)
			return ret;
		break;
	default:
		break;
	}

	/* Clear init result to make sure we are getting fresh value */
	kgsl_gmu_regwrite(device, A6XX_GMU_CM3_FW_INIT_RESULT, 0);
	kgsl_gmu_regwrite(device, A6XX_GMU_CM3_BOOT_CONFIG, gmu->load_mode);

	kgsl_gmu_regwrite(device, A6XX_GMU_HFI_QTBL_ADDR,
			mem_addr->gmuaddr);
	kgsl_gmu_regwrite(device, A6XX_GMU_HFI_QTBL_INFO, 1);

	kgsl_gmu_regwrite(device, A6XX_GMU_AHB_FENCE_RANGE_0,
			FENCE_RANGE_MASK);

	/* Pass chipid to GMU FW, must happen before starting GMU */

	/* Keep Core and Major bitfields unchanged */
	chipid = adreno_dev->chipid & 0xFFFF0000;

	/*
	 * Compress minor and patch version into 8 bits
	 * Bit 15-12: minor version
	 * Bit 11-8: patch version
	 */
	chipid = chipid | (ADRENO_CHIPID_MINOR(adreno_dev->chipid) << 12)
			| (ADRENO_CHIPID_PATCH(adreno_dev->chipid) << 8);

	kgsl_gmu_regwrite(device, A6XX_GMU_HFI_SFR_ADDR, chipid);

	/* Configure power control and bring the GMU out of reset */
	a6xx_gmu_power_config(device);
	ret = a6xx_gmu_start(device);
	if (ret)
		return ret;

	if (ADRENO_QUIRK(adreno_dev, ADRENO_QUIRK_HFI_USE_REG)) {
		ret = a6xx_gfx_rail_on(device);
		if (ret) {
			a6xx_oob_clear(adreno_dev,
					OOB_BOOT_SLUMBER_CLEAR_MASK);
			return ret;
		}
	}

	if (gmu->idle_level < GPU_HW_SPTP_PC) {
		ret = a6xx_sptprac_enable(adreno_dev);
		if (ret)
			return ret;
	}

	ret = a6xx_gmu_hfi_start(device);
	if (ret)
		return ret;

	/* Make sure the write to start HFI happens before sending a message */
	wmb();
	return ret;
}

/*
 * a6xx_gmu_dcvs_nohfi() - request GMU to do DCVS without using HFI
 * @device: Pointer to KGSL device
 * @perf_idx: Index into GPU performance level table defined in
 *	HFI DCVS table message
 * @bw_idx: Index into GPU b/w table defined in HFI b/w table message
 *
 */
static int a6xx_gmu_dcvs_nohfi(struct kgsl_device *device,
		unsigned int perf_idx, unsigned int bw_idx)
{
	struct hfi_dcvs_cmd dcvs_cmd = {
		.ack_type = ACK_NONBLOCK,
		.freq = {
			.perf_idx = perf_idx,
			.clkset_opt = OPTION_AT_LEAST,
		},
		.bw = {
			.bw_idx = bw_idx,
		},
	};
	struct adreno_device *adreno_dev = ADRENO_DEVICE(device);
	struct gmu_device *gmu = &device->gmu;
	union gpu_perf_vote vote;
	int ret;

	kgsl_gmu_regwrite(device, A6XX_GMU_DCVS_ACK_OPTION, dcvs_cmd.ack_type);

	vote.fvote = dcvs_cmd.freq;
	kgsl_gmu_regwrite(device, A6XX_GMU_DCVS_PERF_SETTING, vote.raw);

	vote.bvote = dcvs_cmd.bw;
	kgsl_gmu_regwrite(device, A6XX_GMU_DCVS_BW_SETTING, vote.raw);

	ret = a6xx_oob_set(adreno_dev, OOB_DCVS_SET_MASK, OOB_DCVS_CHECK_MASK,
		OOB_DCVS_CLEAR_MASK);

	if (ret) {
		dev_err(&gmu->pdev->dev, "DCVS OOB timed out\n");
		goto done;
	}

	kgsl_gmu_regread(device, A6XX_GMU_DCVS_RETURN, &ret);
	if (ret)
		dev_err(&gmu->pdev->dev, "OOB DCVS error %d\n", ret);

done:
	a6xx_oob_clear(adreno_dev, OOB_DCVS_CLEAR_MASK);

	return ret;
}

static bool a6xx_hw_isidle(struct adreno_device *adreno_dev)
{
	unsigned int reg;

	kgsl_gmu_regread(KGSL_DEVICE(adreno_dev),
		A6XX_GPU_GMU_AO_GPU_CX_BUSY_STATUS, &reg);
	if (reg & GPUBUSYIGNAHB)
		return false;
	return true;
}

static int a6xx_wait_for_lowest_idle(struct adreno_device *adreno_dev)
{
	struct kgsl_device *device = KGSL_DEVICE(adreno_dev);
	struct gmu_device *gmu = &device->gmu;
	struct adreno_gpudev *gpudev = ADRENO_GPU_DEVICE(adreno_dev);
	unsigned int reg;
	unsigned long t;

	if (!kgsl_gmu_isenabled(device))
		return 0;

	t = jiffies + msecs_to_jiffies(GMU_IDLE_TIMEOUT);
	while (!time_after(jiffies, t)) {
		adreno_read_gmureg(ADRENO_DEVICE(device),
				ADRENO_REG_GMU_RPMH_POWER_STATE, &reg);

		/* SPTPRAC PC has the same idle level as IFPC */
		if ((reg == gmu->idle_level) ||
				(gmu->idle_level == GPU_HW_SPTP_PC &&
				reg == GPU_HW_IFPC)) {
			/* IFPC is not complete until GX is off */
			if (gmu->idle_level != GPU_HW_IFPC ||
					!gpudev->gx_is_on(adreno_dev))
				return 0;
		}

		/* Wait 100us to reduce unnecessary AHB bus traffic */
		usleep_range(10, 100);
	}

	/* Check one last time */
	adreno_read_gmureg(ADRENO_DEVICE(device),
			ADRENO_REG_GMU_RPMH_POWER_STATE, &reg);
	if ((reg == gmu->idle_level) ||
			(gmu->idle_level == GPU_HW_SPTP_PC &&
			reg == GPU_HW_IFPC)) {
		if (gmu->idle_level != GPU_HW_IFPC ||
				!gpudev->gx_is_on(adreno_dev))
			return 0;
	}

	WARN(1, "Timeout waiting for lowest idle level: %d\n", reg);
	return -ETIMEDOUT;
}

static int a6xx_wait_for_gmu_idle(struct adreno_device *adreno_dev)
{
	struct kgsl_device *device = KGSL_DEVICE(adreno_dev);
	struct gmu_device *gmu = &device->gmu;
	unsigned int status, status2;

	if (timed_poll_check(device, A6XX_GPU_GMU_AO_GPU_CX_BUSY_STATUS,
			0, GMU_START_TIMEOUT, CXGXCPUBUSYIGNAHB)) {
		kgsl_gmu_regread(device,
				A6XX_GPU_GMU_AO_GPU_CX_BUSY_STATUS, &status);
		kgsl_gmu_regread(device,
				A6XX_GPU_GMU_AO_GPU_CX_BUSY_STATUS2, &status2);
		dev_err(&gmu->pdev->dev,
				"GMU not idling: status=0x%x, status2=0x%x\n",
				status, status2);
		return -ETIMEDOUT;
	}

	return 0;
}

/*
 * _load_gmu_firmware() - Load the ucode into the GPMU RAM & PDC/RSC
 * @device: Pointer to KGSL device
 */
static int _load_gmu_firmware(struct kgsl_device *device)
{
	const struct firmware *fw = NULL;
	const struct adreno_device *adreno_dev = ADRENO_DEVICE(device);
	struct gmu_device *gmu = &device->gmu;
	const struct adreno_gpu_core *gpucore = adreno_dev->gpucore;
	int image_size, ret =  -EINVAL;

	/* there is no GMU */
	if (!kgsl_gmu_isenabled(device))
		return 0;

	/* GMU fw already saved and verified so do nothing new */
	if (gmu->fw_image.hostptr != 0)
		return 0;

	if (gpucore->gpmufw_name == NULL)
		return -EINVAL;

	ret = request_firmware(&fw, gpucore->gpmufw_name, device->dev);
	if (ret || fw == NULL) {
		KGSL_CORE_ERR("request_firmware (%s) failed: %d\n",
				gpucore->gpmufw_name, ret);
		return ret;
	}

	image_size = PAGE_ALIGN(fw->size);

	ret = allocate_gmu_image(gmu, image_size);

	/* load into shared memory with GMU */
	if (!ret)
		memcpy(gmu->fw_image.hostptr, fw->data, fw->size);

	release_firmware(fw);

	return ret;
}

/*
 * a6xx_microcode_read() - Read microcode
 * @adreno_dev: Pointer to adreno device
 */
static int a6xx_microcode_read(struct adreno_device *adreno_dev)
{
	int ret;
	struct kgsl_device *device = KGSL_DEVICE(adreno_dev);
	struct adreno_firmware *sqe_fw = ADRENO_FW(adreno_dev, ADRENO_FW_SQE);

	if (sqe_fw->memdesc.hostptr == NULL) {
		ret = _load_firmware(device, adreno_dev->gpucore->sqefw_name,
				sqe_fw);
		if (ret)
			return ret;
	}

	return _load_gmu_firmware(device);
}

#define GBIF_CX_HALT_MASK BIT(1)

static int a6xx_soft_reset(struct adreno_device *adreno_dev)
{
	struct kgsl_device *device = KGSL_DEVICE(adreno_dev);
	unsigned int reg;
	unsigned long time;
	bool vbif_acked = false;

	/*
	 * For the soft reset case with GMU enabled this part is done
	 * by the GMU firmware
	 */
	if (kgsl_gmu_isenabled(device) &&
		!test_bit(ADRENO_DEVICE_HARD_RESET, &adreno_dev->priv))
		return 0;


	adreno_writereg(adreno_dev, ADRENO_REG_RBBM_SW_RESET_CMD, 1);
	/*
	 * Do a dummy read to get a brief read cycle delay for the
	 * reset to take effect
	 */
	adreno_readreg(adreno_dev, ADRENO_REG_RBBM_SW_RESET_CMD, &reg);
	adreno_writereg(adreno_dev, ADRENO_REG_RBBM_SW_RESET_CMD, 0);

	/* Wait for the VBIF reset ack to complete */
	time = jiffies + msecs_to_jiffies(VBIF_RESET_ACK_TIMEOUT);

	do {
		kgsl_regread(device, A6XX_RBBM_VBIF_GX_RESET_STATUS, &reg);
		if ((reg & VBIF_RESET_ACK_MASK) == VBIF_RESET_ACK_MASK) {
			vbif_acked = true;
			break;
		}
		cpu_relax();
	} while (!time_after(jiffies, time));

	if (!vbif_acked)
		return -ETIMEDOUT;

	/*
	 * GBIF GX halt will be released automatically by sw_reset.
	 * Release GBIF CX halt after sw_reset
	 */
	if (adreno_has_gbif(adreno_dev))
		kgsl_regrmw(device, A6XX_GBIF_HALT, GBIF_CX_HALT_MASK, 0);

	a6xx_sptprac_enable(adreno_dev);

	return 0;
}

#define A6XX_STATE_OF_CHILD             (BIT(4) | BIT(5))
#define A6XX_IDLE_FULL_LLM              BIT(0)
#define A6XX_WAKEUP_ACK                 BIT(1)
#define A6XX_IDLE_FULL_ACK              BIT(0)
#define A6XX_VBIF_XIN_HALT_CTRL1_ACKS   (BIT(0) | BIT(1) | BIT(2) | BIT(3))

static void a6xx_isense_disable(struct kgsl_device *device)
{
	unsigned int val;
	const struct adreno_device *adreno_dev = ADRENO_DEVICE(device);

	if (!ADRENO_FEATURE(adreno_dev, ADRENO_LM) ||
		!test_bit(ADRENO_LM_CTRL, &adreno_dev->pwrctrl_flag))
		return;

	kgsl_gmu_regread(device, A6XX_GPU_CS_ENABLE_REG, &val);
	if (val) {
		kgsl_gmu_regwrite(device, A6XX_GPU_CS_ENABLE_REG, 0);
		kgsl_gmu_regwrite(device, A6XX_GMU_ISENSE_CTRL, 0);
	}
}

static int a6xx_llm_glm_handshake(struct kgsl_device *device)
{
	unsigned int val;
	const struct adreno_device *adreno_dev = ADRENO_DEVICE(device);
	struct gmu_device *gmu = &device->gmu;

	if (!ADRENO_FEATURE(adreno_dev, ADRENO_LM) ||
		!test_bit(ADRENO_LM_CTRL, &adreno_dev->pwrctrl_flag))
		return 0;

	kgsl_gmu_regread(device, A6XX_GMU_LLM_GLM_SLEEP_CTRL, &val);
	if (!(val & A6XX_STATE_OF_CHILD)) {
		kgsl_gmu_regrmw(device, A6XX_GMU_LLM_GLM_SLEEP_CTRL, 0, BIT(4));
		kgsl_gmu_regrmw(device, A6XX_GMU_LLM_GLM_SLEEP_CTRL, 0,
				A6XX_IDLE_FULL_LLM);
		if (timed_poll_check(device, A6XX_GMU_LLM_GLM_SLEEP_STATUS,
				A6XX_IDLE_FULL_ACK, GPU_RESET_TIMEOUT,
				A6XX_IDLE_FULL_ACK)) {
			dev_err(&gmu->pdev->dev, "LLM-GLM handshake failed\n");
			return -EINVAL;
		}
	}

	return 0;
}


static void a6xx_count_throttles(struct adreno_device *adreno_dev,
	uint64_t adj)
{
	if (!ADRENO_FEATURE(adreno_dev, ADRENO_LM) ||
		!test_bit(ADRENO_LM_CTRL, &adreno_dev->pwrctrl_flag))
		return;

	kgsl_gmu_regread(KGSL_DEVICE(adreno_dev),
		adreno_dev->lm_threshold_count,
		&adreno_dev->lm_threshold_cross);
}

static int a6xx_complete_rpmh_votes(struct kgsl_device *device)
{
	int ret = 0;

	if (!kgsl_gmu_isenabled(device))
		return ret;

	ret |= timed_poll_check(device, A6XX_RSCC_TCS0_DRV0_STATUS, BIT(0),
			GPU_RESET_TIMEOUT, BIT(0));
	ret |= timed_poll_check(device, A6XX_RSCC_TCS1_DRV0_STATUS, BIT(0),
			GPU_RESET_TIMEOUT, BIT(0));
	ret |= timed_poll_check(device, A6XX_RSCC_TCS2_DRV0_STATUS, BIT(0),
			GPU_RESET_TIMEOUT, BIT(0));
	ret |= timed_poll_check(device, A6XX_RSCC_TCS3_DRV0_STATUS, BIT(0),
			GPU_RESET_TIMEOUT, BIT(0));

	return ret;
}

static int a6xx_gmu_suspend(struct kgsl_device *device)
{
	/* Max GX clients on A6xx is 2: GMU and KMD */
	int ret = 0, max_client_num = 2;
	struct gmu_device *gmu = &device->gmu;
	struct adreno_device *adreno_dev = ADRENO_DEVICE(device);

	/* do it only if LM feature is enabled */
	/* Disable ISENSE if it's on */
	a6xx_isense_disable(device);

	/* LLM-GLM handshake sequence */
	a6xx_llm_glm_handshake(device);

	/* If SPTP_RAC is on, turn off SPTP_RAC HS */
	a6xx_sptprac_disable(adreno_dev);

	/* Disconnect GPU from BUS is not needed if CX GDSC goes off later */

	/* Check no outstanding RPMh voting */
	a6xx_complete_rpmh_votes(device);

	if (gmu->gx_gdsc) {
		if (regulator_is_enabled(gmu->gx_gdsc)) {
			/* Switch gx gdsc control from GMU to CPU
			 * force non-zero reference count in clk driver
			 * so next disable call will turn
			 * off the GDSC
			 */
			ret = regulator_enable(gmu->gx_gdsc);
			if (ret)
				dev_err(&gmu->pdev->dev,
					"suspend fail: gx enable\n");

			while ((max_client_num)) {
				ret = regulator_disable(gmu->gx_gdsc);
				if (!regulator_is_enabled(gmu->gx_gdsc))
					break;
				max_client_num -= 1;
			}

			if (!max_client_num)
				dev_err(&gmu->pdev->dev,
					"suspend fail: cannot disable gx\n");
		}
	}

	return ret;
}

/*
 * a6xx_rpmh_gpu_pwrctrl() - GPU power control via RPMh/GMU interface
 * @adreno_dev: Pointer to adreno device
 * @mode: requested power mode
 * @arg1: first argument for mode control
 * @arg2: second argument for mode control
 */
static int a6xx_rpmh_gpu_pwrctrl(struct adreno_device *adreno_dev,
		unsigned int mode, unsigned int arg1, unsigned int arg2)
{
	struct kgsl_device *device = KGSL_DEVICE(adreno_dev);
	struct gmu_device *gmu = &device->gmu;
	int ret;

	switch (mode) {
	case GMU_FW_START:
		ret = a6xx_gmu_fw_start(device, arg1);
		break;
	case GMU_SUSPEND:
		ret = a6xx_gmu_suspend(device);
		break;
	case GMU_FW_STOP:
		ret = a6xx_rpmh_power_off_gpu(device);
		break;
	case GMU_DCVS_NOHFI:
		ret = a6xx_gmu_dcvs_nohfi(device, arg1, arg2);
		break;
	case GMU_NOTIFY_SLUMBER:
		ret = a6xx_notify_slumber(device);
		break;
	default:
		dev_err(&gmu->pdev->dev,
				"unsupported GMU power ctrl mode:%d\n", mode);
		ret = -EINVAL;
		break;
	}

	return ret;
}

/**
 * a6xx_reset() - Helper function to reset the GPU
 * @device: Pointer to the KGSL device structure for the GPU
 * @fault: Type of fault. Needed to skip soft reset for MMU fault
 *
 * Try to reset the GPU to recover from a fault.  First, try to do a low latency
 * soft reset.  If the soft reset fails for some reason, then bring out the big
 * guns and toggle the footswitch.
 */
static int a6xx_reset(struct kgsl_device *device, int fault)
{
	struct adreno_device *adreno_dev = ADRENO_DEVICE(device);
	int ret = -EINVAL;
	int i = 0;

	/* Use the regular reset sequence for No GMU */
	if (!kgsl_gmu_isenabled(device))
		return adreno_reset(device, fault);

	/* Transition from ACTIVE to RESET state */
	kgsl_pwrctrl_change_state(device, KGSL_STATE_RESET);

	/* Try soft reset first */
	if (!(fault & ADRENO_IOMMU_PAGE_FAULT)) {
		int acked;

		/* NMI */
		kgsl_gmu_regwrite(device, A6XX_GMU_NMI_CONTROL_STATUS, 0);
		kgsl_gmu_regwrite(device, A6XX_GMU_CM3_CFG, (1 << 9));

		for (i = 0; i < 10; i++) {
			kgsl_gmu_regread(device,
					A6XX_GMU_NMI_CONTROL_STATUS, &acked);

			/* NMI FW ACK recevied */
			if (acked == 0x1)
				break;

			udelay(100);
		}

		if (acked) {
			/* Make sure VBIF/GBIF is cleared before resetting */
			ret = adreno_vbif_clear_pending_transactions(device);

			if (ret == 0)
				ret = adreno_soft_reset(device);
		}

		if (ret)
			KGSL_DEV_ERR_ONCE(device, "Device soft reset failed\n");
	}
	if (ret) {
		/* If soft reset failed/skipped, then pull the power */
		set_bit(ADRENO_DEVICE_HARD_RESET, &adreno_dev->priv);
		/* since device is officially off now clear start bit */
		clear_bit(ADRENO_DEVICE_STARTED, &adreno_dev->priv);

		/* Keep trying to start the device until it works */
		for (i = 0; i < NUM_TIMES_RESET_RETRY; i++) {
			ret = adreno_start(device, 0);
			if (!ret)
				break;

			msleep(20);
		}
	}

	clear_bit(ADRENO_DEVICE_HARD_RESET, &adreno_dev->priv);

	if (ret)
		return ret;

	if (i != 0)
		KGSL_DRV_WARN(device, "Device hard reset tried %d tries\n", i);

	/*
	 * If active_cnt is non-zero then the system was active before
	 * going into a reset - put it back in that state
	 */

	if (atomic_read(&device->active_cnt))
		kgsl_pwrctrl_change_state(device, KGSL_STATE_ACTIVE);
	else
		kgsl_pwrctrl_change_state(device, KGSL_STATE_NAP);

	return ret;
}

static void a6xx_cp_hw_err_callback(struct adreno_device *adreno_dev, int bit)
{
	struct kgsl_device *device = KGSL_DEVICE(adreno_dev);
	unsigned int status1, status2;

	kgsl_regread(device, A6XX_CP_INTERRUPT_STATUS, &status1);

	if (status1 & BIT(A6XX_CP_OPCODE_ERROR)) {
		unsigned int opcode;

		kgsl_regwrite(device, A6XX_CP_SQE_STAT_ADDR, 1);
		kgsl_regread(device, A6XX_CP_SQE_STAT_DATA, &opcode);
		KGSL_DRV_CRIT_RATELIMIT(device,
				"CP opcode error interrupt | opcode=0x%8.8x\n",
				opcode);
	}
	if (status1 & BIT(A6XX_CP_UCODE_ERROR))
		KGSL_DRV_CRIT_RATELIMIT(device, "CP ucode error interrupt\n");
	if (status1 & BIT(A6XX_CP_HW_FAULT_ERROR)) {
		kgsl_regread(device, A6XX_CP_HW_FAULT, &status2);
		KGSL_DRV_CRIT_RATELIMIT(device,
			"CP | Ringbuffer HW fault | status=%x\n",
			status2);
	}
	if (status1 & BIT(A6XX_CP_REGISTER_PROTECTION_ERROR)) {
		kgsl_regread(device, A6XX_CP_PROTECT_STATUS, &status2);
		KGSL_DRV_CRIT_RATELIMIT(device,
			"CP | Protected mode error | %s | addr=%x | status=%x\n",
			status2 & (1 << 20) ? "READ" : "WRITE",
			status2 & 0x3FFFF, status2);
	}
	if (status1 & BIT(A6XX_CP_AHB_ERROR))
		KGSL_DRV_CRIT_RATELIMIT(device,
			"CP AHB error interrupt\n");
	if (status1 & BIT(A6XX_CP_VSD_PARITY_ERROR))
		KGSL_DRV_CRIT_RATELIMIT(device,
			"CP VSD decoder parity error\n");
	if (status1 & BIT(A6XX_CP_ILLEGAL_INSTR_ERROR))
		KGSL_DRV_CRIT_RATELIMIT(device,
			"CP Illegal instruction error\n");

}

static void a6xx_err_callback(struct adreno_device *adreno_dev, int bit)
{
	struct kgsl_device *device = KGSL_DEVICE(adreno_dev);

	switch (bit) {
	case A6XX_INT_CP_AHB_ERROR:
		KGSL_DRV_CRIT_RATELIMIT(device, "CP: AHB bus error\n");
		break;
	case A6XX_INT_ATB_ASYNCFIFO_OVERFLOW:
		KGSL_DRV_CRIT_RATELIMIT(device, "RBBM: ATB ASYNC overflow\n");
		break;
	case A6XX_INT_RBBM_ATB_BUS_OVERFLOW:
		KGSL_DRV_CRIT_RATELIMIT(device, "RBBM: ATB bus overflow\n");
		break;
	case A6XX_INT_UCHE_OOB_ACCESS:
		KGSL_DRV_CRIT_RATELIMIT(device, "UCHE: Out of bounds access\n");
		break;
	case A6XX_INT_UCHE_TRAP_INTR:
		KGSL_DRV_CRIT_RATELIMIT(device, "UCHE: Trap interrupt\n");
		break;
	default:
		KGSL_DRV_CRIT_RATELIMIT(device, "Unknown interrupt %d\n", bit);
	}
}

/* GPU System Cache control registers */
#define A6XX_GPU_CX_MISC_SYSTEM_CACHE_CNTL_0   0x4
#define A6XX_GPU_CX_MISC_SYSTEM_CACHE_CNTL_1   0x8

static inline void _reg_rmw(void __iomem *regaddr,
	unsigned int mask, unsigned int bits)
{
	unsigned int val = 0;

	val = __raw_readl(regaddr);
	/* Make sure the above read completes before we proceed  */
	rmb();
	val &= ~mask;
	__raw_writel(val | bits, regaddr);
	/* Make sure the above write posts before we proceed*/
	wmb();
}

/*
 * a6xx_llc_configure_gpu_scid() - Program the sub-cache ID for all GPU blocks
 * @adreno_dev: The adreno device pointer
 */
static void a6xx_llc_configure_gpu_scid(struct adreno_device *adreno_dev)
{
	uint32_t gpu_scid;
	uint32_t gpu_cntl1_val = 0;
	int i;
	void __iomem *gpu_cx_reg;

	gpu_scid = adreno_llc_get_scid(adreno_dev->gpu_llc_slice);
	for (i = 0; i < A6XX_LLC_NUM_GPU_SCIDS; i++)
		gpu_cntl1_val = (gpu_cntl1_val << A6XX_GPU_LLC_SCID_NUM_BITS)
			| gpu_scid;

	gpu_cx_reg = ioremap(A6XX_GPU_CX_REG_BASE, A6XX_GPU_CX_REG_SIZE);
	_reg_rmw(gpu_cx_reg + A6XX_GPU_CX_MISC_SYSTEM_CACHE_CNTL_1,
			A6XX_GPU_LLC_SCID_MASK, gpu_cntl1_val);
	iounmap(gpu_cx_reg);
}

/*
 * a6xx_llc_configure_gpuhtw_scid() - Program the SCID for GPU pagetables
 * @adreno_dev: The adreno device pointer
 */
static void a6xx_llc_configure_gpuhtw_scid(struct adreno_device *adreno_dev)
{
	uint32_t gpuhtw_scid;
	void __iomem *gpu_cx_reg;

	gpuhtw_scid = adreno_llc_get_scid(adreno_dev->gpuhtw_llc_slice);

	gpu_cx_reg = ioremap(A6XX_GPU_CX_REG_BASE, A6XX_GPU_CX_REG_SIZE);
	_reg_rmw(gpu_cx_reg + A6XX_GPU_CX_MISC_SYSTEM_CACHE_CNTL_1,
			A6XX_GPUHTW_LLC_SCID_MASK,
			gpuhtw_scid << A6XX_GPUHTW_LLC_SCID_SHIFT);
	iounmap(gpu_cx_reg);
}

/*
 * a6xx_llc_enable_overrides() - Override the page attributes
 * @adreno_dev: The adreno device pointer
 */
static void a6xx_llc_enable_overrides(struct adreno_device *adreno_dev)
{
	void __iomem *gpu_cx_reg;

	/*
	 * 0x3: readnoallocoverrideen=0
	 *      read-no-alloc=0 - Allocate lines on read miss
	 *      writenoallocoverrideen=1
	 *      write-no-alloc=1 - Do not allocates lines on write miss
	 */
	gpu_cx_reg = ioremap(A6XX_GPU_CX_REG_BASE, A6XX_GPU_CX_REG_SIZE);
	__raw_writel(0x3, gpu_cx_reg + A6XX_GPU_CX_MISC_SYSTEM_CACHE_CNTL_0);
	/* Make sure the above write posts before we proceed*/
	wmb();
	iounmap(gpu_cx_reg);
}

static const char *fault_block[8] = {
	[0] = "CP",
	[1] = "UCHE",
	[2] = "VFD",
	[3] = "UCHE",
	[4] = "CCU",
	[5] = "unknown",
	[6] = "CDP Prefetch",
	[7] = "GPMU",
};

static const char *uche_client[8] = {
	[0] = "VFD",
	[1] = "SP",
	[2] = "VSC",
	[3] = "VPC",
	[4] = "HLSQ",
	[5] = "PC",
	[6] = "LRZ",
	[7] = "unknown",
};

static const char *a6xx_iommu_fault_block(struct adreno_device *adreno_dev,
						unsigned int fsynr1)
{
	struct kgsl_device *device = KGSL_DEVICE(adreno_dev);
	unsigned int client_id;
	unsigned int uche_client_id;

	client_id = fsynr1 & 0xff;

	if (client_id >= ARRAY_SIZE(fault_block))
		return "unknown";
	else if (client_id != 3)
		return fault_block[client_id];

	mutex_lock(&device->mutex);
	kgsl_regread(device, A6XX_UCHE_CLIENT_PF, &uche_client_id);
	mutex_unlock(&device->mutex);

	return uche_client[uche_client_id & A6XX_UCHE_CLIENT_PF_CLIENT_ID_MASK];
}

static void a6xx_cp_callback(struct adreno_device *adreno_dev, int bit)
{
	struct kgsl_device *device = KGSL_DEVICE(adreno_dev);

	if (adreno_is_preemption_enabled(adreno_dev))
		a6xx_preemption_trigger(adreno_dev);

	adreno_dispatcher_schedule(device);
}

#define A6XX_INT_MASK \
	((1 << A6XX_INT_CP_AHB_ERROR) |			\
	 (1 << A6XX_INT_ATB_ASYNCFIFO_OVERFLOW) |	\
	 (1 << A6XX_INT_RBBM_GPC_ERROR) |		\
	 (1 << A6XX_INT_CP_SW) |			\
	 (1 << A6XX_INT_CP_HW_ERROR) |			\
	 (1 << A6XX_INT_CP_IB2) |			\
	 (1 << A6XX_INT_CP_IB1) |			\
	 (1 << A6XX_INT_CP_RB) |			\
	 (1 << A6XX_INT_CP_CACHE_FLUSH_TS) |		\
	 (1 << A6XX_INT_RBBM_ATB_BUS_OVERFLOW) |	\
	 (1 << A6XX_INT_RBBM_HANG_DETECT) |		\
	 (1 << A6XX_INT_UCHE_OOB_ACCESS) |		\
	 (1 << A6XX_INT_UCHE_TRAP_INTR))

static struct adreno_irq_funcs a6xx_irq_funcs[32] = {
	ADRENO_IRQ_CALLBACK(NULL),              /* 0 - RBBM_GPU_IDLE */
	ADRENO_IRQ_CALLBACK(a6xx_err_callback), /* 1 - RBBM_AHB_ERROR */
	ADRENO_IRQ_CALLBACK(NULL), /* 2 - UNUSED */
	ADRENO_IRQ_CALLBACK(NULL), /* 3 - UNUSED */
	ADRENO_IRQ_CALLBACK(NULL), /* 4 - UNUSED */
	ADRENO_IRQ_CALLBACK(NULL), /* 5 - UNUSED */
	/* 6 - RBBM_ATB_ASYNC_OVERFLOW */
	ADRENO_IRQ_CALLBACK(a6xx_err_callback),
	ADRENO_IRQ_CALLBACK(NULL), /* 7 - GPC_ERR */
	ADRENO_IRQ_CALLBACK(a6xx_preemption_callback),/* 8 - CP_SW */
	ADRENO_IRQ_CALLBACK(a6xx_cp_hw_err_callback), /* 9 - CP_HW_ERROR */
	ADRENO_IRQ_CALLBACK(NULL),  /* 10 - CP_CCU_FLUSH_DEPTH_TS */
	ADRENO_IRQ_CALLBACK(NULL), /* 11 - CP_CCU_FLUSH_COLOR_TS */
	ADRENO_IRQ_CALLBACK(NULL), /* 12 - CP_CCU_RESOLVE_TS */
	ADRENO_IRQ_CALLBACK(adreno_cp_callback), /* 13 - CP_IB2_INT */
	ADRENO_IRQ_CALLBACK(adreno_cp_callback), /* 14 - CP_IB1_INT */
	ADRENO_IRQ_CALLBACK(adreno_cp_callback), /* 15 - CP_RB_INT */
	ADRENO_IRQ_CALLBACK(NULL), /* 16 - UNUSED */
	ADRENO_IRQ_CALLBACK(NULL), /* 17 - CP_RB_DONE_TS */
	ADRENO_IRQ_CALLBACK(NULL), /* 18 - CP_WT_DONE_TS */
	ADRENO_IRQ_CALLBACK(NULL), /* 19 - UNUSED */
	ADRENO_IRQ_CALLBACK(a6xx_cp_callback), /* 20 - CP_CACHE_FLUSH_TS */
	ADRENO_IRQ_CALLBACK(NULL), /* 21 - UNUSED */
	ADRENO_IRQ_CALLBACK(a6xx_err_callback), /* 22 - RBBM_ATB_BUS_OVERFLOW */
	/* 23 - MISC_HANG_DETECT */
	ADRENO_IRQ_CALLBACK(adreno_hang_int_callback),
	ADRENO_IRQ_CALLBACK(a6xx_err_callback), /* 24 - UCHE_OOB_ACCESS */
	ADRENO_IRQ_CALLBACK(a6xx_err_callback), /* 25 - UCHE_TRAP_INTR */
	ADRENO_IRQ_CALLBACK(NULL), /* 26 - DEBBUS_INTR_0 */
	ADRENO_IRQ_CALLBACK(NULL), /* 27 - DEBBUS_INTR_1 */
	ADRENO_IRQ_CALLBACK(NULL), /* 28 - UNUSED */
	ADRENO_IRQ_CALLBACK(NULL), /* 29 - UNUSED */
	ADRENO_IRQ_CALLBACK(NULL), /* 30 - ISDB_CPU_IRQ */
	ADRENO_IRQ_CALLBACK(NULL), /* 31 - ISDB_UNDER_DEBUG */
};

static struct adreno_irq a6xx_irq = {
	.funcs = a6xx_irq_funcs,
	.mask = A6XX_INT_MASK,
};

static struct adreno_snapshot_sizes a6xx_snap_sizes = {
	.cp_pfp = 0x33,
	.roq = 0x400,
};

static struct adreno_snapshot_data a6xx_snapshot_data = {
	.sect_sizes = &a6xx_snap_sizes,
};

static struct adreno_coresight_register a6xx_coresight_regs[] = {
	{ A6XX_DBGC_CFG_DBGBUS_SEL_A },
	{ A6XX_DBGC_CFG_DBGBUS_SEL_B },
	{ A6XX_DBGC_CFG_DBGBUS_SEL_C },
	{ A6XX_DBGC_CFG_DBGBUS_SEL_D },
	{ A6XX_DBGC_CFG_DBGBUS_CNTLT },
	{ A6XX_DBGC_CFG_DBGBUS_CNTLM },
	{ A6XX_DBGC_CFG_DBGBUS_OPL },
	{ A6XX_DBGC_CFG_DBGBUS_OPE },
	{ A6XX_DBGC_CFG_DBGBUS_IVTL_0 },
	{ A6XX_DBGC_CFG_DBGBUS_IVTL_1 },
	{ A6XX_DBGC_CFG_DBGBUS_IVTL_2 },
	{ A6XX_DBGC_CFG_DBGBUS_IVTL_3 },
	{ A6XX_DBGC_CFG_DBGBUS_MASKL_0 },
	{ A6XX_DBGC_CFG_DBGBUS_MASKL_1 },
	{ A6XX_DBGC_CFG_DBGBUS_MASKL_2 },
	{ A6XX_DBGC_CFG_DBGBUS_MASKL_3 },
	{ A6XX_DBGC_CFG_DBGBUS_BYTEL_0 },
	{ A6XX_DBGC_CFG_DBGBUS_BYTEL_1 },
	{ A6XX_DBGC_CFG_DBGBUS_IVTE_0 },
	{ A6XX_DBGC_CFG_DBGBUS_IVTE_1 },
	{ A6XX_DBGC_CFG_DBGBUS_IVTE_2 },
	{ A6XX_DBGC_CFG_DBGBUS_IVTE_3 },
	{ A6XX_DBGC_CFG_DBGBUS_MASKE_0 },
	{ A6XX_DBGC_CFG_DBGBUS_MASKE_1 },
	{ A6XX_DBGC_CFG_DBGBUS_MASKE_2 },
	{ A6XX_DBGC_CFG_DBGBUS_MASKE_3 },
	{ A6XX_DBGC_CFG_DBGBUS_NIBBLEE },
	{ A6XX_DBGC_CFG_DBGBUS_PTRC0 },
	{ A6XX_DBGC_CFG_DBGBUS_PTRC1 },
	{ A6XX_DBGC_CFG_DBGBUS_LOADREG },
	{ A6XX_DBGC_CFG_DBGBUS_IDX },
	{ A6XX_DBGC_CFG_DBGBUS_CLRC },
	{ A6XX_DBGC_CFG_DBGBUS_LOADIVT },
	{ A6XX_DBGC_VBIF_DBG_CNTL },
	{ A6XX_DBGC_DBG_LO_HI_GPIO },
	{ A6XX_DBGC_EXT_TRACE_BUS_CNTL },
	{ A6XX_DBGC_READ_AHB_THROUGH_DBG },
	{ A6XX_DBGC_CFG_DBGBUS_TRACE_BUF1 },
	{ A6XX_DBGC_CFG_DBGBUS_TRACE_BUF2 },
	{ A6XX_DBGC_EVT_CFG },
	{ A6XX_DBGC_EVT_INTF_SEL_0 },
	{ A6XX_DBGC_EVT_INTF_SEL_1 },
	{ A6XX_DBGC_PERF_ATB_CFG },
	{ A6XX_DBGC_PERF_ATB_COUNTER_SEL_0 },
	{ A6XX_DBGC_PERF_ATB_COUNTER_SEL_1 },
	{ A6XX_DBGC_PERF_ATB_COUNTER_SEL_2 },
	{ A6XX_DBGC_PERF_ATB_COUNTER_SEL_3 },
	{ A6XX_DBGC_PERF_ATB_TRIG_INTF_SEL_0 },
	{ A6XX_DBGC_PERF_ATB_TRIG_INTF_SEL_1 },
	{ A6XX_DBGC_PERF_ATB_DRAIN_CMD },
	{ A6XX_DBGC_ECO_CNTL },
	{ A6XX_DBGC_AHB_DBG_CNTL },
};

static struct adreno_coresight_register a6xx_coresight_regs_cx[] = {
	{ A6XX_CX_DBGC_CFG_DBGBUS_SEL_A },
	{ A6XX_CX_DBGC_CFG_DBGBUS_SEL_B },
	{ A6XX_CX_DBGC_CFG_DBGBUS_SEL_C },
	{ A6XX_CX_DBGC_CFG_DBGBUS_SEL_D },
	{ A6XX_CX_DBGC_CFG_DBGBUS_CNTLT },
	{ A6XX_CX_DBGC_CFG_DBGBUS_CNTLM },
	{ A6XX_CX_DBGC_CFG_DBGBUS_OPL },
	{ A6XX_CX_DBGC_CFG_DBGBUS_OPE },
	{ A6XX_CX_DBGC_CFG_DBGBUS_IVTL_0 },
	{ A6XX_CX_DBGC_CFG_DBGBUS_IVTL_1 },
	{ A6XX_CX_DBGC_CFG_DBGBUS_IVTL_2 },
	{ A6XX_CX_DBGC_CFG_DBGBUS_IVTL_3 },
	{ A6XX_CX_DBGC_CFG_DBGBUS_MASKL_0 },
	{ A6XX_CX_DBGC_CFG_DBGBUS_MASKL_1 },
	{ A6XX_CX_DBGC_CFG_DBGBUS_MASKL_2 },
	{ A6XX_CX_DBGC_CFG_DBGBUS_MASKL_3 },
	{ A6XX_CX_DBGC_CFG_DBGBUS_BYTEL_0 },
	{ A6XX_CX_DBGC_CFG_DBGBUS_BYTEL_1 },
	{ A6XX_CX_DBGC_CFG_DBGBUS_IVTE_0 },
	{ A6XX_CX_DBGC_CFG_DBGBUS_IVTE_1 },
	{ A6XX_CX_DBGC_CFG_DBGBUS_IVTE_2 },
	{ A6XX_CX_DBGC_CFG_DBGBUS_IVTE_3 },
	{ A6XX_CX_DBGC_CFG_DBGBUS_MASKE_0 },
	{ A6XX_CX_DBGC_CFG_DBGBUS_MASKE_1 },
	{ A6XX_CX_DBGC_CFG_DBGBUS_MASKE_2 },
	{ A6XX_CX_DBGC_CFG_DBGBUS_MASKE_3 },
	{ A6XX_CX_DBGC_CFG_DBGBUS_NIBBLEE },
	{ A6XX_CX_DBGC_CFG_DBGBUS_PTRC0 },
	{ A6XX_CX_DBGC_CFG_DBGBUS_PTRC1 },
	{ A6XX_CX_DBGC_CFG_DBGBUS_LOADREG },
	{ A6XX_CX_DBGC_CFG_DBGBUS_IDX },
	{ A6XX_CX_DBGC_CFG_DBGBUS_CLRC },
	{ A6XX_CX_DBGC_CFG_DBGBUS_LOADIVT },
	{ A6XX_CX_DBGC_VBIF_DBG_CNTL },
	{ A6XX_CX_DBGC_DBG_LO_HI_GPIO },
	{ A6XX_CX_DBGC_EXT_TRACE_BUS_CNTL },
	{ A6XX_CX_DBGC_READ_AHB_THROUGH_DBG },
	{ A6XX_CX_DBGC_CFG_DBGBUS_TRACE_BUF1 },
	{ A6XX_CX_DBGC_CFG_DBGBUS_TRACE_BUF2 },
	{ A6XX_CX_DBGC_EVT_CFG },
	{ A6XX_CX_DBGC_EVT_INTF_SEL_0 },
	{ A6XX_CX_DBGC_EVT_INTF_SEL_1 },
	{ A6XX_CX_DBGC_PERF_ATB_CFG },
	{ A6XX_CX_DBGC_PERF_ATB_COUNTER_SEL_0 },
	{ A6XX_CX_DBGC_PERF_ATB_COUNTER_SEL_1 },
	{ A6XX_CX_DBGC_PERF_ATB_COUNTER_SEL_2 },
	{ A6XX_CX_DBGC_PERF_ATB_COUNTER_SEL_3 },
	{ A6XX_CX_DBGC_PERF_ATB_TRIG_INTF_SEL_0 },
	{ A6XX_CX_DBGC_PERF_ATB_TRIG_INTF_SEL_1 },
	{ A6XX_CX_DBGC_PERF_ATB_DRAIN_CMD },
	{ A6XX_CX_DBGC_ECO_CNTL },
	{ A6XX_CX_DBGC_AHB_DBG_CNTL },
};

static ADRENO_CORESIGHT_ATTR(cfg_dbgbus_sel_a, &a6xx_coresight_regs[0]);
static ADRENO_CORESIGHT_ATTR(cfg_dbgbus_sel_b, &a6xx_coresight_regs[1]);
static ADRENO_CORESIGHT_ATTR(cfg_dbgbus_sel_c, &a6xx_coresight_regs[2]);
static ADRENO_CORESIGHT_ATTR(cfg_dbgbus_sel_d, &a6xx_coresight_regs[3]);
static ADRENO_CORESIGHT_ATTR(cfg_dbgbus_cntlt, &a6xx_coresight_regs[4]);
static ADRENO_CORESIGHT_ATTR(cfg_dbgbus_cntlm, &a6xx_coresight_regs[5]);
static ADRENO_CORESIGHT_ATTR(cfg_dbgbus_opl, &a6xx_coresight_regs[6]);
static ADRENO_CORESIGHT_ATTR(cfg_dbgbus_ope, &a6xx_coresight_regs[7]);
static ADRENO_CORESIGHT_ATTR(cfg_dbgbus_ivtl_0, &a6xx_coresight_regs[8]);
static ADRENO_CORESIGHT_ATTR(cfg_dbgbus_ivtl_1, &a6xx_coresight_regs[9]);
static ADRENO_CORESIGHT_ATTR(cfg_dbgbus_ivtl_2, &a6xx_coresight_regs[10]);
static ADRENO_CORESIGHT_ATTR(cfg_dbgbus_ivtl_3, &a6xx_coresight_regs[11]);
static ADRENO_CORESIGHT_ATTR(cfg_dbgbus_maskl_0, &a6xx_coresight_regs[12]);
static ADRENO_CORESIGHT_ATTR(cfg_dbgbus_maskl_1, &a6xx_coresight_regs[13]);
static ADRENO_CORESIGHT_ATTR(cfg_dbgbus_maskl_2, &a6xx_coresight_regs[14]);
static ADRENO_CORESIGHT_ATTR(cfg_dbgbus_maskl_3, &a6xx_coresight_regs[15]);
static ADRENO_CORESIGHT_ATTR(cfg_dbgbus_bytel_0, &a6xx_coresight_regs[16]);
static ADRENO_CORESIGHT_ATTR(cfg_dbgbus_bytel_1, &a6xx_coresight_regs[17]);
static ADRENO_CORESIGHT_ATTR(cfg_dbgbus_ivte_0, &a6xx_coresight_regs[18]);
static ADRENO_CORESIGHT_ATTR(cfg_dbgbus_ivte_1, &a6xx_coresight_regs[19]);
static ADRENO_CORESIGHT_ATTR(cfg_dbgbus_ivte_2, &a6xx_coresight_regs[20]);
static ADRENO_CORESIGHT_ATTR(cfg_dbgbus_ivte_3, &a6xx_coresight_regs[21]);
static ADRENO_CORESIGHT_ATTR(cfg_dbgbus_maske_0, &a6xx_coresight_regs[22]);
static ADRENO_CORESIGHT_ATTR(cfg_dbgbus_maske_1, &a6xx_coresight_regs[23]);
static ADRENO_CORESIGHT_ATTR(cfg_dbgbus_maske_2, &a6xx_coresight_regs[24]);
static ADRENO_CORESIGHT_ATTR(cfg_dbgbus_maske_3, &a6xx_coresight_regs[25]);
static ADRENO_CORESIGHT_ATTR(cfg_dbgbus_nibblee, &a6xx_coresight_regs[26]);
static ADRENO_CORESIGHT_ATTR(cfg_dbgbus_ptrc0, &a6xx_coresight_regs[27]);
static ADRENO_CORESIGHT_ATTR(cfg_dbgbus_ptrc1, &a6xx_coresight_regs[28]);
static ADRENO_CORESIGHT_ATTR(cfg_dbgbus_loadreg, &a6xx_coresight_regs[29]);
static ADRENO_CORESIGHT_ATTR(cfg_dbgbus_idx, &a6xx_coresight_regs[30]);
static ADRENO_CORESIGHT_ATTR(cfg_dbgbus_clrc, &a6xx_coresight_regs[31]);
static ADRENO_CORESIGHT_ATTR(cfg_dbgbus_loadivt, &a6xx_coresight_regs[32]);
static ADRENO_CORESIGHT_ATTR(vbif_dbg_cntl, &a6xx_coresight_regs[33]);
static ADRENO_CORESIGHT_ATTR(dbg_lo_hi_gpio, &a6xx_coresight_regs[34]);
static ADRENO_CORESIGHT_ATTR(ext_trace_bus_cntl, &a6xx_coresight_regs[35]);
static ADRENO_CORESIGHT_ATTR(read_ahb_through_dbg, &a6xx_coresight_regs[36]);
static ADRENO_CORESIGHT_ATTR(cfg_dbgbus_trace_buf1, &a6xx_coresight_regs[37]);
static ADRENO_CORESIGHT_ATTR(cfg_dbgbus_trace_buf2, &a6xx_coresight_regs[38]);
static ADRENO_CORESIGHT_ATTR(evt_cfg, &a6xx_coresight_regs[39]);
static ADRENO_CORESIGHT_ATTR(evt_intf_sel_0, &a6xx_coresight_regs[40]);
static ADRENO_CORESIGHT_ATTR(evt_intf_sel_1, &a6xx_coresight_regs[41]);
static ADRENO_CORESIGHT_ATTR(perf_atb_cfg, &a6xx_coresight_regs[42]);
static ADRENO_CORESIGHT_ATTR(perf_atb_counter_sel_0, &a6xx_coresight_regs[43]);
static ADRENO_CORESIGHT_ATTR(perf_atb_counter_sel_1, &a6xx_coresight_regs[44]);
static ADRENO_CORESIGHT_ATTR(perf_atb_counter_sel_2, &a6xx_coresight_regs[45]);
static ADRENO_CORESIGHT_ATTR(perf_atb_counter_sel_3, &a6xx_coresight_regs[46]);
static ADRENO_CORESIGHT_ATTR(perf_atb_trig_intf_sel_0,
				&a6xx_coresight_regs[47]);
static ADRENO_CORESIGHT_ATTR(perf_atb_trig_intf_sel_1,
				&a6xx_coresight_regs[48]);
static ADRENO_CORESIGHT_ATTR(perf_atb_drain_cmd, &a6xx_coresight_regs[49]);
static ADRENO_CORESIGHT_ATTR(eco_cntl, &a6xx_coresight_regs[50]);
static ADRENO_CORESIGHT_ATTR(ahb_dbg_cntl, &a6xx_coresight_regs[51]);

/*CX debug registers*/
static ADRENO_CORESIGHT_ATTR(cx_cfg_dbgbus_sel_a,
				&a6xx_coresight_regs_cx[0]);
static ADRENO_CORESIGHT_ATTR(cx_cfg_dbgbus_sel_b,
				&a6xx_coresight_regs_cx[1]);
static ADRENO_CORESIGHT_ATTR(cx_cfg_dbgbus_sel_c,
				&a6xx_coresight_regs_cx[2]);
static ADRENO_CORESIGHT_ATTR(cx_cfg_dbgbus_sel_d,
				&a6xx_coresight_regs_cx[3]);
static ADRENO_CORESIGHT_ATTR(cx_cfg_dbgbus_cntlt,
				&a6xx_coresight_regs_cx[4]);
static ADRENO_CORESIGHT_ATTR(cx_cfg_dbgbus_cntlm,
				&a6xx_coresight_regs_cx[5]);
static ADRENO_CORESIGHT_ATTR(cx_cfg_dbgbus_opl,
				&a6xx_coresight_regs_cx[6]);
static ADRENO_CORESIGHT_ATTR(cx_cfg_dbgbus_ope,
				&a6xx_coresight_regs_cx[7]);
static ADRENO_CORESIGHT_ATTR(cx_cfg_dbgbus_ivtl_0,
				&a6xx_coresight_regs_cx[8]);
static ADRENO_CORESIGHT_ATTR(cx_cfg_dbgbus_ivtl_1,
				&a6xx_coresight_regs_cx[9]);
static ADRENO_CORESIGHT_ATTR(cx_cfg_dbgbus_ivtl_2,
				&a6xx_coresight_regs_cx[10]);
static ADRENO_CORESIGHT_ATTR(cx_cfg_dbgbus_ivtl_3,
				&a6xx_coresight_regs_cx[11]);
static ADRENO_CORESIGHT_ATTR(cx_cfg_dbgbus_maskl_0,
				&a6xx_coresight_regs_cx[12]);
static ADRENO_CORESIGHT_ATTR(cx_cfg_dbgbus_maskl_1,
				&a6xx_coresight_regs_cx[13]);
static ADRENO_CORESIGHT_ATTR(cx_cfg_dbgbus_maskl_2,
				&a6xx_coresight_regs_cx[14]);
static ADRENO_CORESIGHT_ATTR(cx_cfg_dbgbus_maskl_3,
				&a6xx_coresight_regs_cx[15]);
static ADRENO_CORESIGHT_ATTR(cx_cfg_dbgbus_bytel_0,
				&a6xx_coresight_regs_cx[16]);
static ADRENO_CORESIGHT_ATTR(cx_cfg_dbgbus_bytel_1,
				&a6xx_coresight_regs_cx[17]);
static ADRENO_CORESIGHT_ATTR(cx_cfg_dbgbus_ivte_0,
				&a6xx_coresight_regs_cx[18]);
static ADRENO_CORESIGHT_ATTR(cx_cfg_dbgbus_ivte_1,
				&a6xx_coresight_regs_cx[19]);
static ADRENO_CORESIGHT_ATTR(cx_cfg_dbgbus_ivte_2,
				&a6xx_coresight_regs_cx[20]);
static ADRENO_CORESIGHT_ATTR(cx_cfg_dbgbus_ivte_3,
				&a6xx_coresight_regs_cx[21]);
static ADRENO_CORESIGHT_ATTR(cx_cfg_dbgbus_maske_0,
				&a6xx_coresight_regs_cx[22]);
static ADRENO_CORESIGHT_ATTR(cx_cfg_dbgbus_maske_1,
				&a6xx_coresight_regs_cx[23]);
static ADRENO_CORESIGHT_ATTR(cx_cfg_dbgbus_maske_2,
				&a6xx_coresight_regs_cx[24]);
static ADRENO_CORESIGHT_ATTR(cx_cfg_dbgbus_maske_3,
				&a6xx_coresight_regs_cx[25]);
static ADRENO_CORESIGHT_ATTR(cx_cfg_dbgbus_nibblee,
				&a6xx_coresight_regs_cx[26]);
static ADRENO_CORESIGHT_ATTR(cx_cfg_dbgbus_ptrc0,
				&a6xx_coresight_regs_cx[27]);
static ADRENO_CORESIGHT_ATTR(cx_cfg_dbgbus_ptrc1,
				&a6xx_coresight_regs_cx[28]);
static ADRENO_CORESIGHT_ATTR(cx_cfg_dbgbus_loadreg,
				&a6xx_coresight_regs_cx[29]);
static ADRENO_CORESIGHT_ATTR(cx_cfg_dbgbus_idx,
				&a6xx_coresight_regs_cx[30]);
static ADRENO_CORESIGHT_ATTR(cx_cfg_dbgbus_clrc,
				&a6xx_coresight_regs_cx[31]);
static ADRENO_CORESIGHT_ATTR(cx_cfg_dbgbus_loadivt,
				&a6xx_coresight_regs_cx[32]);
static ADRENO_CORESIGHT_ATTR(cx_vbif_dbg_cntl,
				&a6xx_coresight_regs_cx[33]);
static ADRENO_CORESIGHT_ATTR(cx_dbg_lo_hi_gpio,
				&a6xx_coresight_regs_cx[34]);
static ADRENO_CORESIGHT_ATTR(cx_ext_trace_bus_cntl,
				&a6xx_coresight_regs_cx[35]);
static ADRENO_CORESIGHT_ATTR(cx_read_ahb_through_dbg,
				&a6xx_coresight_regs_cx[36]);
static ADRENO_CORESIGHT_ATTR(cx_cfg_dbgbus_trace_buf1,
				&a6xx_coresight_regs_cx[37]);
static ADRENO_CORESIGHT_ATTR(cx_cfg_dbgbus_trace_buf2,
				&a6xx_coresight_regs_cx[38]);
static ADRENO_CORESIGHT_ATTR(cx_evt_cfg,
				&a6xx_coresight_regs_cx[39]);
static ADRENO_CORESIGHT_ATTR(cx_evt_intf_sel_0,
				&a6xx_coresight_regs_cx[40]);
static ADRENO_CORESIGHT_ATTR(cx_evt_intf_sel_1,
				&a6xx_coresight_regs_cx[41]);
static ADRENO_CORESIGHT_ATTR(cx_perf_atb_cfg,
				&a6xx_coresight_regs_cx[42]);
static ADRENO_CORESIGHT_ATTR(cx_perf_atb_counter_sel_0,
				&a6xx_coresight_regs_cx[43]);
static ADRENO_CORESIGHT_ATTR(cx_perf_atb_counter_sel_1,
				&a6xx_coresight_regs_cx[44]);
static ADRENO_CORESIGHT_ATTR(cx_perf_atb_counter_sel_2,
				&a6xx_coresight_regs_cx[45]);
static ADRENO_CORESIGHT_ATTR(cx_perf_atb_counter_sel_3,
				&a6xx_coresight_regs_cx[46]);
static ADRENO_CORESIGHT_ATTR(cx_perf_atb_trig_intf_sel_0,
				&a6xx_coresight_regs_cx[47]);
static ADRENO_CORESIGHT_ATTR(cx_perf_atb_trig_intf_sel_1,
				&a6xx_coresight_regs_cx[48]);
static ADRENO_CORESIGHT_ATTR(cx_perf_atb_drain_cmd,
				&a6xx_coresight_regs_cx[49]);
static ADRENO_CORESIGHT_ATTR(cx_eco_cntl,
				&a6xx_coresight_regs_cx[50]);
static ADRENO_CORESIGHT_ATTR(cx_ahb_dbg_cntl,
				&a6xx_coresight_regs_cx[51]);

static struct attribute *a6xx_coresight_attrs[] = {
	&coresight_attr_cfg_dbgbus_sel_a.attr.attr,
	&coresight_attr_cfg_dbgbus_sel_b.attr.attr,
	&coresight_attr_cfg_dbgbus_sel_c.attr.attr,
	&coresight_attr_cfg_dbgbus_sel_d.attr.attr,
	&coresight_attr_cfg_dbgbus_cntlt.attr.attr,
	&coresight_attr_cfg_dbgbus_cntlm.attr.attr,
	&coresight_attr_cfg_dbgbus_opl.attr.attr,
	&coresight_attr_cfg_dbgbus_ope.attr.attr,
	&coresight_attr_cfg_dbgbus_ivtl_0.attr.attr,
	&coresight_attr_cfg_dbgbus_ivtl_1.attr.attr,
	&coresight_attr_cfg_dbgbus_ivtl_2.attr.attr,
	&coresight_attr_cfg_dbgbus_ivtl_3.attr.attr,
	&coresight_attr_cfg_dbgbus_maskl_0.attr.attr,
	&coresight_attr_cfg_dbgbus_maskl_1.attr.attr,
	&coresight_attr_cfg_dbgbus_maskl_2.attr.attr,
	&coresight_attr_cfg_dbgbus_maskl_3.attr.attr,
	&coresight_attr_cfg_dbgbus_bytel_0.attr.attr,
	&coresight_attr_cfg_dbgbus_bytel_1.attr.attr,
	&coresight_attr_cfg_dbgbus_ivte_0.attr.attr,
	&coresight_attr_cfg_dbgbus_ivte_1.attr.attr,
	&coresight_attr_cfg_dbgbus_ivte_2.attr.attr,
	&coresight_attr_cfg_dbgbus_ivte_3.attr.attr,
	&coresight_attr_cfg_dbgbus_maske_0.attr.attr,
	&coresight_attr_cfg_dbgbus_maske_1.attr.attr,
	&coresight_attr_cfg_dbgbus_maske_2.attr.attr,
	&coresight_attr_cfg_dbgbus_maske_3.attr.attr,
	&coresight_attr_cfg_dbgbus_nibblee.attr.attr,
	&coresight_attr_cfg_dbgbus_ptrc0.attr.attr,
	&coresight_attr_cfg_dbgbus_ptrc1.attr.attr,
	&coresight_attr_cfg_dbgbus_loadreg.attr.attr,
	&coresight_attr_cfg_dbgbus_idx.attr.attr,
	&coresight_attr_cfg_dbgbus_clrc.attr.attr,
	&coresight_attr_cfg_dbgbus_loadivt.attr.attr,
	&coresight_attr_vbif_dbg_cntl.attr.attr,
	&coresight_attr_dbg_lo_hi_gpio.attr.attr,
	&coresight_attr_ext_trace_bus_cntl.attr.attr,
	&coresight_attr_read_ahb_through_dbg.attr.attr,
	&coresight_attr_cfg_dbgbus_trace_buf1.attr.attr,
	&coresight_attr_cfg_dbgbus_trace_buf2.attr.attr,
	&coresight_attr_evt_cfg.attr.attr,
	&coresight_attr_evt_intf_sel_0.attr.attr,
	&coresight_attr_evt_intf_sel_1.attr.attr,
	&coresight_attr_perf_atb_cfg.attr.attr,
	&coresight_attr_perf_atb_counter_sel_0.attr.attr,
	&coresight_attr_perf_atb_counter_sel_1.attr.attr,
	&coresight_attr_perf_atb_counter_sel_2.attr.attr,
	&coresight_attr_perf_atb_counter_sel_3.attr.attr,
	&coresight_attr_perf_atb_trig_intf_sel_0.attr.attr,
	&coresight_attr_perf_atb_trig_intf_sel_1.attr.attr,
	&coresight_attr_perf_atb_drain_cmd.attr.attr,
	&coresight_attr_eco_cntl.attr.attr,
	&coresight_attr_ahb_dbg_cntl.attr.attr,
	NULL,
};

/*cx*/
static struct attribute *a6xx_coresight_attrs_cx[] = {
	&coresight_attr_cx_cfg_dbgbus_sel_a.attr.attr,
	&coresight_attr_cx_cfg_dbgbus_sel_b.attr.attr,
	&coresight_attr_cx_cfg_dbgbus_sel_c.attr.attr,
	&coresight_attr_cx_cfg_dbgbus_sel_d.attr.attr,
	&coresight_attr_cx_cfg_dbgbus_cntlt.attr.attr,
	&coresight_attr_cx_cfg_dbgbus_cntlm.attr.attr,
	&coresight_attr_cx_cfg_dbgbus_opl.attr.attr,
	&coresight_attr_cx_cfg_dbgbus_ope.attr.attr,
	&coresight_attr_cx_cfg_dbgbus_ivtl_0.attr.attr,
	&coresight_attr_cx_cfg_dbgbus_ivtl_1.attr.attr,
	&coresight_attr_cx_cfg_dbgbus_ivtl_2.attr.attr,
	&coresight_attr_cx_cfg_dbgbus_ivtl_3.attr.attr,
	&coresight_attr_cx_cfg_dbgbus_maskl_0.attr.attr,
	&coresight_attr_cx_cfg_dbgbus_maskl_1.attr.attr,
	&coresight_attr_cx_cfg_dbgbus_maskl_2.attr.attr,
	&coresight_attr_cx_cfg_dbgbus_maskl_3.attr.attr,
	&coresight_attr_cx_cfg_dbgbus_bytel_0.attr.attr,
	&coresight_attr_cx_cfg_dbgbus_bytel_1.attr.attr,
	&coresight_attr_cx_cfg_dbgbus_ivte_0.attr.attr,
	&coresight_attr_cx_cfg_dbgbus_ivte_1.attr.attr,
	&coresight_attr_cx_cfg_dbgbus_ivte_2.attr.attr,
	&coresight_attr_cx_cfg_dbgbus_ivte_3.attr.attr,
	&coresight_attr_cx_cfg_dbgbus_maske_0.attr.attr,
	&coresight_attr_cx_cfg_dbgbus_maske_1.attr.attr,
	&coresight_attr_cx_cfg_dbgbus_maske_2.attr.attr,
	&coresight_attr_cx_cfg_dbgbus_maske_3.attr.attr,
	&coresight_attr_cx_cfg_dbgbus_nibblee.attr.attr,
	&coresight_attr_cx_cfg_dbgbus_ptrc0.attr.attr,
	&coresight_attr_cx_cfg_dbgbus_ptrc1.attr.attr,
	&coresight_attr_cx_cfg_dbgbus_loadreg.attr.attr,
	&coresight_attr_cx_cfg_dbgbus_idx.attr.attr,
	&coresight_attr_cx_cfg_dbgbus_clrc.attr.attr,
	&coresight_attr_cx_cfg_dbgbus_loadivt.attr.attr,
	&coresight_attr_cx_vbif_dbg_cntl.attr.attr,
	&coresight_attr_cx_dbg_lo_hi_gpio.attr.attr,
	&coresight_attr_cx_ext_trace_bus_cntl.attr.attr,
	&coresight_attr_cx_read_ahb_through_dbg.attr.attr,
	&coresight_attr_cx_cfg_dbgbus_trace_buf1.attr.attr,
	&coresight_attr_cx_cfg_dbgbus_trace_buf2.attr.attr,
	&coresight_attr_cx_evt_cfg.attr.attr,
	&coresight_attr_cx_evt_intf_sel_0.attr.attr,
	&coresight_attr_cx_evt_intf_sel_1.attr.attr,
	&coresight_attr_cx_perf_atb_cfg.attr.attr,
	&coresight_attr_cx_perf_atb_counter_sel_0.attr.attr,
	&coresight_attr_cx_perf_atb_counter_sel_1.attr.attr,
	&coresight_attr_cx_perf_atb_counter_sel_2.attr.attr,
	&coresight_attr_cx_perf_atb_counter_sel_3.attr.attr,
	&coresight_attr_cx_perf_atb_trig_intf_sel_0.attr.attr,
	&coresight_attr_cx_perf_atb_trig_intf_sel_1.attr.attr,
	&coresight_attr_cx_perf_atb_drain_cmd.attr.attr,
	&coresight_attr_cx_eco_cntl.attr.attr,
	&coresight_attr_cx_ahb_dbg_cntl.attr.attr,
	NULL,
};

static const struct attribute_group a6xx_coresight_group = {
	.attrs = a6xx_coresight_attrs,
};

static const struct attribute_group *a6xx_coresight_groups[] = {
	&a6xx_coresight_group,
	NULL,
};

static const struct attribute_group a6xx_coresight_group_cx = {
	.attrs = a6xx_coresight_attrs_cx,
};

static const struct attribute_group *a6xx_coresight_groups_cx[] = {
	&a6xx_coresight_group_cx,
	NULL,
};

static struct adreno_coresight a6xx_coresight = {
	.registers = a6xx_coresight_regs,
	.count = ARRAY_SIZE(a6xx_coresight_regs),
	.groups = a6xx_coresight_groups,
};

static struct adreno_coresight a6xx_coresight_cx = {
	.registers = a6xx_coresight_regs_cx,
	.count = ARRAY_SIZE(a6xx_coresight_regs_cx),
	.groups = a6xx_coresight_groups_cx,
};

static struct adreno_perfcount_register a6xx_perfcounters_cp[] = {
	{ KGSL_PERFCOUNTER_NOT_USED, 0, 0, A6XX_RBBM_PERFCTR_CP_0_LO,
		A6XX_RBBM_PERFCTR_CP_0_HI, 0, A6XX_CP_PERFCTR_CP_SEL_0 },
	{ KGSL_PERFCOUNTER_NOT_USED, 0, 0, A6XX_RBBM_PERFCTR_CP_1_LO,
		A6XX_RBBM_PERFCTR_CP_1_HI, 1, A6XX_CP_PERFCTR_CP_SEL_1 },
	{ KGSL_PERFCOUNTER_NOT_USED, 0, 0, A6XX_RBBM_PERFCTR_CP_2_LO,
		A6XX_RBBM_PERFCTR_CP_2_HI, 2, A6XX_CP_PERFCTR_CP_SEL_2 },
	{ KGSL_PERFCOUNTER_NOT_USED, 0, 0, A6XX_RBBM_PERFCTR_CP_3_LO,
		A6XX_RBBM_PERFCTR_CP_3_HI, 3, A6XX_CP_PERFCTR_CP_SEL_3 },
	{ KGSL_PERFCOUNTER_NOT_USED, 0, 0, A6XX_RBBM_PERFCTR_CP_4_LO,
		A6XX_RBBM_PERFCTR_CP_4_HI, 4, A6XX_CP_PERFCTR_CP_SEL_4 },
	{ KGSL_PERFCOUNTER_NOT_USED, 0, 0, A6XX_RBBM_PERFCTR_CP_5_LO,
		A6XX_RBBM_PERFCTR_CP_5_HI, 5, A6XX_CP_PERFCTR_CP_SEL_5 },
	{ KGSL_PERFCOUNTER_NOT_USED, 0, 0, A6XX_RBBM_PERFCTR_CP_6_LO,
		A6XX_RBBM_PERFCTR_CP_6_HI, 6, A6XX_CP_PERFCTR_CP_SEL_6 },
	{ KGSL_PERFCOUNTER_NOT_USED, 0, 0, A6XX_RBBM_PERFCTR_CP_7_LO,
		A6XX_RBBM_PERFCTR_CP_7_HI, 7, A6XX_CP_PERFCTR_CP_SEL_7 },
	{ KGSL_PERFCOUNTER_NOT_USED, 0, 0, A6XX_RBBM_PERFCTR_CP_8_LO,
		A6XX_RBBM_PERFCTR_CP_8_HI, 8, A6XX_CP_PERFCTR_CP_SEL_8 },
	{ KGSL_PERFCOUNTER_NOT_USED, 0, 0, A6XX_RBBM_PERFCTR_CP_9_LO,
		A6XX_RBBM_PERFCTR_CP_9_HI, 9, A6XX_CP_PERFCTR_CP_SEL_9 },
	{ KGSL_PERFCOUNTER_NOT_USED, 0, 0, A6XX_RBBM_PERFCTR_CP_10_LO,
		A6XX_RBBM_PERFCTR_CP_10_HI, 10, A6XX_CP_PERFCTR_CP_SEL_10 },
	{ KGSL_PERFCOUNTER_NOT_USED, 0, 0, A6XX_RBBM_PERFCTR_CP_11_LO,
		A6XX_RBBM_PERFCTR_CP_11_HI, 11, A6XX_CP_PERFCTR_CP_SEL_11 },
	{ KGSL_PERFCOUNTER_NOT_USED, 0, 0, A6XX_RBBM_PERFCTR_CP_12_LO,
		A6XX_RBBM_PERFCTR_CP_12_HI, 12, A6XX_CP_PERFCTR_CP_SEL_12 },
	{ KGSL_PERFCOUNTER_NOT_USED, 0, 0, A6XX_RBBM_PERFCTR_CP_13_LO,
		A6XX_RBBM_PERFCTR_CP_13_HI, 13, A6XX_CP_PERFCTR_CP_SEL_13 },
};

static struct adreno_perfcount_register a6xx_perfcounters_rbbm[] = {
	{ KGSL_PERFCOUNTER_NOT_USED, 0, 0, A6XX_RBBM_PERFCTR_RBBM_0_LO,
		A6XX_RBBM_PERFCTR_RBBM_0_HI, 15, A6XX_RBBM_PERFCTR_RBBM_SEL_0 },
	{ KGSL_PERFCOUNTER_NOT_USED, 0, 0, A6XX_RBBM_PERFCTR_RBBM_1_LO,
		A6XX_RBBM_PERFCTR_RBBM_1_HI, 15, A6XX_RBBM_PERFCTR_RBBM_SEL_1 },
	{ KGSL_PERFCOUNTER_NOT_USED, 0, 0, A6XX_RBBM_PERFCTR_RBBM_2_LO,
		A6XX_RBBM_PERFCTR_RBBM_2_HI, 16, A6XX_RBBM_PERFCTR_RBBM_SEL_2 },
	{ KGSL_PERFCOUNTER_NOT_USED, 0, 0, A6XX_RBBM_PERFCTR_RBBM_3_LO,
		A6XX_RBBM_PERFCTR_RBBM_3_HI, 17, A6XX_RBBM_PERFCTR_RBBM_SEL_3 },
};

static struct adreno_perfcount_register a6xx_perfcounters_pc[] = {
	{ KGSL_PERFCOUNTER_NOT_USED, 0, 0, A6XX_RBBM_PERFCTR_PC_0_LO,
		A6XX_RBBM_PERFCTR_PC_0_HI, 18, A6XX_PC_PERFCTR_PC_SEL_0 },
	{ KGSL_PERFCOUNTER_NOT_USED, 0, 0, A6XX_RBBM_PERFCTR_PC_1_LO,
		A6XX_RBBM_PERFCTR_PC_1_HI, 19, A6XX_PC_PERFCTR_PC_SEL_1 },
	{ KGSL_PERFCOUNTER_NOT_USED, 0, 0, A6XX_RBBM_PERFCTR_PC_2_LO,
		A6XX_RBBM_PERFCTR_PC_2_HI, 20, A6XX_PC_PERFCTR_PC_SEL_2 },
	{ KGSL_PERFCOUNTER_NOT_USED, 0, 0, A6XX_RBBM_PERFCTR_PC_3_LO,
		A6XX_RBBM_PERFCTR_PC_3_HI, 21, A6XX_PC_PERFCTR_PC_SEL_3 },
	{ KGSL_PERFCOUNTER_NOT_USED, 0, 0, A6XX_RBBM_PERFCTR_PC_4_LO,
		A6XX_RBBM_PERFCTR_PC_4_HI, 22, A6XX_PC_PERFCTR_PC_SEL_4 },
	{ KGSL_PERFCOUNTER_NOT_USED, 0, 0, A6XX_RBBM_PERFCTR_PC_5_LO,
		A6XX_RBBM_PERFCTR_PC_5_HI, 23, A6XX_PC_PERFCTR_PC_SEL_5 },
	{ KGSL_PERFCOUNTER_NOT_USED, 0, 0, A6XX_RBBM_PERFCTR_PC_6_LO,
		A6XX_RBBM_PERFCTR_PC_6_HI, 24, A6XX_PC_PERFCTR_PC_SEL_6 },
	{ KGSL_PERFCOUNTER_NOT_USED, 0, 0, A6XX_RBBM_PERFCTR_PC_7_LO,
		A6XX_RBBM_PERFCTR_PC_7_HI, 25, A6XX_PC_PERFCTR_PC_SEL_7 },
};

static struct adreno_perfcount_register a6xx_perfcounters_vfd[] = {
	{ KGSL_PERFCOUNTER_NOT_USED, 0, 0, A6XX_RBBM_PERFCTR_VFD_0_LO,
		A6XX_RBBM_PERFCTR_VFD_0_HI, 26, A6XX_VFD_PERFCTR_VFD_SEL_0 },
	{ KGSL_PERFCOUNTER_NOT_USED, 0, 0, A6XX_RBBM_PERFCTR_VFD_1_LO,
		A6XX_RBBM_PERFCTR_VFD_1_HI, 27, A6XX_VFD_PERFCTR_VFD_SEL_1 },
	{ KGSL_PERFCOUNTER_NOT_USED, 0, 0, A6XX_RBBM_PERFCTR_VFD_2_LO,
		A6XX_RBBM_PERFCTR_VFD_2_HI, 28, A6XX_VFD_PERFCTR_VFD_SEL_2 },
	{ KGSL_PERFCOUNTER_NOT_USED, 0, 0, A6XX_RBBM_PERFCTR_VFD_3_LO,
		A6XX_RBBM_PERFCTR_VFD_3_HI, 29, A6XX_VFD_PERFCTR_VFD_SEL_3 },
	{ KGSL_PERFCOUNTER_NOT_USED, 0, 0, A6XX_RBBM_PERFCTR_VFD_4_LO,
		A6XX_RBBM_PERFCTR_VFD_4_HI, 30, A6XX_VFD_PERFCTR_VFD_SEL_4 },
	{ KGSL_PERFCOUNTER_NOT_USED, 0, 0, A6XX_RBBM_PERFCTR_VFD_5_LO,
		A6XX_RBBM_PERFCTR_VFD_5_HI, 31, A6XX_VFD_PERFCTR_VFD_SEL_5 },
	{ KGSL_PERFCOUNTER_NOT_USED, 0, 0, A6XX_RBBM_PERFCTR_VFD_6_LO,
		A6XX_RBBM_PERFCTR_VFD_6_HI, 32, A6XX_VFD_PERFCTR_VFD_SEL_6 },
	{ KGSL_PERFCOUNTER_NOT_USED, 0, 0, A6XX_RBBM_PERFCTR_VFD_7_LO,
		A6XX_RBBM_PERFCTR_VFD_7_HI, 33, A6XX_VFD_PERFCTR_VFD_SEL_7 },
};

static struct adreno_perfcount_register a6xx_perfcounters_hlsq[] = {
	{ KGSL_PERFCOUNTER_NOT_USED, 0, 0, A6XX_RBBM_PERFCTR_HLSQ_0_LO,
		A6XX_RBBM_PERFCTR_HLSQ_0_HI, 34, A6XX_HLSQ_PERFCTR_HLSQ_SEL_0 },
	{ KGSL_PERFCOUNTER_NOT_USED, 0, 0, A6XX_RBBM_PERFCTR_HLSQ_1_LO,
		A6XX_RBBM_PERFCTR_HLSQ_1_HI, 35, A6XX_HLSQ_PERFCTR_HLSQ_SEL_1 },
	{ KGSL_PERFCOUNTER_NOT_USED, 0, 0, A6XX_RBBM_PERFCTR_HLSQ_2_LO,
		A6XX_RBBM_PERFCTR_HLSQ_2_HI, 36, A6XX_HLSQ_PERFCTR_HLSQ_SEL_2 },
	{ KGSL_PERFCOUNTER_NOT_USED, 0, 0, A6XX_RBBM_PERFCTR_HLSQ_3_LO,
		A6XX_RBBM_PERFCTR_HLSQ_3_HI, 37, A6XX_HLSQ_PERFCTR_HLSQ_SEL_3 },
	{ KGSL_PERFCOUNTER_NOT_USED, 0, 0, A6XX_RBBM_PERFCTR_HLSQ_4_LO,
		A6XX_RBBM_PERFCTR_HLSQ_4_HI, 38, A6XX_HLSQ_PERFCTR_HLSQ_SEL_4 },
	{ KGSL_PERFCOUNTER_NOT_USED, 0, 0, A6XX_RBBM_PERFCTR_HLSQ_5_LO,
		A6XX_RBBM_PERFCTR_HLSQ_5_HI, 39, A6XX_HLSQ_PERFCTR_HLSQ_SEL_5 },
};

static struct adreno_perfcount_register a6xx_perfcounters_vpc[] = {
	{ KGSL_PERFCOUNTER_NOT_USED, 0, 0, A6XX_RBBM_PERFCTR_VPC_0_LO,
		A6XX_RBBM_PERFCTR_VPC_0_HI, 40, A6XX_VPC_PERFCTR_VPC_SEL_0 },
	{ KGSL_PERFCOUNTER_NOT_USED, 0, 0, A6XX_RBBM_PERFCTR_VPC_1_LO,
		A6XX_RBBM_PERFCTR_VPC_1_HI, 41, A6XX_VPC_PERFCTR_VPC_SEL_1 },
	{ KGSL_PERFCOUNTER_NOT_USED, 0, 0, A6XX_RBBM_PERFCTR_VPC_2_LO,
		A6XX_RBBM_PERFCTR_VPC_2_HI, 42, A6XX_VPC_PERFCTR_VPC_SEL_2 },
	{ KGSL_PERFCOUNTER_NOT_USED, 0, 0, A6XX_RBBM_PERFCTR_VPC_3_LO,
		A6XX_RBBM_PERFCTR_VPC_3_HI, 43, A6XX_VPC_PERFCTR_VPC_SEL_3 },
	{ KGSL_PERFCOUNTER_NOT_USED, 0, 0, A6XX_RBBM_PERFCTR_VPC_4_LO,
		A6XX_RBBM_PERFCTR_VPC_4_HI, 44, A6XX_VPC_PERFCTR_VPC_SEL_4 },
	{ KGSL_PERFCOUNTER_NOT_USED, 0, 0, A6XX_RBBM_PERFCTR_VPC_5_LO,
		A6XX_RBBM_PERFCTR_VPC_5_HI, 45, A6XX_VPC_PERFCTR_VPC_SEL_5 },
};

static struct adreno_perfcount_register a6xx_perfcounters_ccu[] = {
	{ KGSL_PERFCOUNTER_NOT_USED, 0, 0, A6XX_RBBM_PERFCTR_CCU_0_LO,
		A6XX_RBBM_PERFCTR_CCU_0_HI, 46, A6XX_RB_PERFCTR_CCU_SEL_0 },
	{ KGSL_PERFCOUNTER_NOT_USED, 0, 0, A6XX_RBBM_PERFCTR_CCU_1_LO,
		A6XX_RBBM_PERFCTR_CCU_1_HI, 47, A6XX_RB_PERFCTR_CCU_SEL_1 },
	{ KGSL_PERFCOUNTER_NOT_USED, 0, 0, A6XX_RBBM_PERFCTR_CCU_2_LO,
		A6XX_RBBM_PERFCTR_CCU_2_HI, 48, A6XX_RB_PERFCTR_CCU_SEL_2 },
	{ KGSL_PERFCOUNTER_NOT_USED, 0, 0, A6XX_RBBM_PERFCTR_CCU_3_LO,
		A6XX_RBBM_PERFCTR_CCU_3_HI, 49, A6XX_RB_PERFCTR_CCU_SEL_3 },
	{ KGSL_PERFCOUNTER_NOT_USED, 0, 0, A6XX_RBBM_PERFCTR_CCU_4_LO,
		A6XX_RBBM_PERFCTR_CCU_4_HI, 50, A6XX_RB_PERFCTR_CCU_SEL_4 },
};

static struct adreno_perfcount_register a6xx_perfcounters_tse[] = {
	{ KGSL_PERFCOUNTER_NOT_USED, 0, 0, A6XX_RBBM_PERFCTR_TSE_0_LO,
		A6XX_RBBM_PERFCTR_TSE_0_HI, 51, A6XX_GRAS_PERFCTR_TSE_SEL_0 },
	{ KGSL_PERFCOUNTER_NOT_USED, 0, 0, A6XX_RBBM_PERFCTR_TSE_1_LO,
		A6XX_RBBM_PERFCTR_TSE_1_HI, 52, A6XX_GRAS_PERFCTR_TSE_SEL_1 },
	{ KGSL_PERFCOUNTER_NOT_USED, 0, 0, A6XX_RBBM_PERFCTR_TSE_2_LO,
		A6XX_RBBM_PERFCTR_TSE_2_HI, 53, A6XX_GRAS_PERFCTR_TSE_SEL_2 },
	{ KGSL_PERFCOUNTER_NOT_USED, 0, 0, A6XX_RBBM_PERFCTR_TSE_3_LO,
		A6XX_RBBM_PERFCTR_TSE_3_HI, 54, A6XX_GRAS_PERFCTR_TSE_SEL_3 },
};

static struct adreno_perfcount_register a6xx_perfcounters_ras[] = {
	{ KGSL_PERFCOUNTER_NOT_USED, 0, 0, A6XX_RBBM_PERFCTR_RAS_0_LO,
		A6XX_RBBM_PERFCTR_RAS_0_HI, 55, A6XX_GRAS_PERFCTR_RAS_SEL_0 },
	{ KGSL_PERFCOUNTER_NOT_USED, 0, 0, A6XX_RBBM_PERFCTR_RAS_1_LO,
		A6XX_RBBM_PERFCTR_RAS_1_HI, 56, A6XX_GRAS_PERFCTR_RAS_SEL_1 },
	{ KGSL_PERFCOUNTER_NOT_USED, 0, 0, A6XX_RBBM_PERFCTR_RAS_2_LO,
		A6XX_RBBM_PERFCTR_RAS_2_HI, 57, A6XX_GRAS_PERFCTR_RAS_SEL_2 },
	{ KGSL_PERFCOUNTER_NOT_USED, 0, 0, A6XX_RBBM_PERFCTR_RAS_3_LO,
		A6XX_RBBM_PERFCTR_RAS_3_HI, 58, A6XX_GRAS_PERFCTR_RAS_SEL_3 },
};

static struct adreno_perfcount_register a6xx_perfcounters_uche[] = {
	{ KGSL_PERFCOUNTER_NOT_USED, 0, 0, A6XX_RBBM_PERFCTR_UCHE_0_LO,
		A6XX_RBBM_PERFCTR_UCHE_0_HI, 59, A6XX_UCHE_PERFCTR_UCHE_SEL_0 },
	{ KGSL_PERFCOUNTER_NOT_USED, 0, 0, A6XX_RBBM_PERFCTR_UCHE_1_LO,
		A6XX_RBBM_PERFCTR_UCHE_1_HI, 60, A6XX_UCHE_PERFCTR_UCHE_SEL_1 },
	{ KGSL_PERFCOUNTER_NOT_USED, 0, 0, A6XX_RBBM_PERFCTR_UCHE_2_LO,
		A6XX_RBBM_PERFCTR_UCHE_2_HI, 61, A6XX_UCHE_PERFCTR_UCHE_SEL_2 },
	{ KGSL_PERFCOUNTER_NOT_USED, 0, 0, A6XX_RBBM_PERFCTR_UCHE_3_LO,
		A6XX_RBBM_PERFCTR_UCHE_3_HI, 62, A6XX_UCHE_PERFCTR_UCHE_SEL_3 },
	{ KGSL_PERFCOUNTER_NOT_USED, 0, 0, A6XX_RBBM_PERFCTR_UCHE_4_LO,
		A6XX_RBBM_PERFCTR_UCHE_4_HI, 63, A6XX_UCHE_PERFCTR_UCHE_SEL_4 },
	{ KGSL_PERFCOUNTER_NOT_USED, 0, 0, A6XX_RBBM_PERFCTR_UCHE_5_LO,
		A6XX_RBBM_PERFCTR_UCHE_5_HI, 64, A6XX_UCHE_PERFCTR_UCHE_SEL_5 },
	{ KGSL_PERFCOUNTER_NOT_USED, 0, 0, A6XX_RBBM_PERFCTR_UCHE_6_LO,
		A6XX_RBBM_PERFCTR_UCHE_6_HI, 65, A6XX_UCHE_PERFCTR_UCHE_SEL_6 },
	{ KGSL_PERFCOUNTER_NOT_USED, 0, 0, A6XX_RBBM_PERFCTR_UCHE_7_LO,
		A6XX_RBBM_PERFCTR_UCHE_7_HI, 66, A6XX_UCHE_PERFCTR_UCHE_SEL_7 },
	{ KGSL_PERFCOUNTER_NOT_USED, 0, 0, A6XX_RBBM_PERFCTR_UCHE_8_LO,
		A6XX_RBBM_PERFCTR_UCHE_8_HI, 67, A6XX_UCHE_PERFCTR_UCHE_SEL_8 },
	{ KGSL_PERFCOUNTER_NOT_USED, 0, 0, A6XX_RBBM_PERFCTR_UCHE_9_LO,
		A6XX_RBBM_PERFCTR_UCHE_9_HI, 68, A6XX_UCHE_PERFCTR_UCHE_SEL_9 },
	{ KGSL_PERFCOUNTER_NOT_USED, 0, 0, A6XX_RBBM_PERFCTR_UCHE_10_LO,
		A6XX_RBBM_PERFCTR_UCHE_10_HI, 69,
					A6XX_UCHE_PERFCTR_UCHE_SEL_10 },
	{ KGSL_PERFCOUNTER_NOT_USED, 0, 0, A6XX_RBBM_PERFCTR_UCHE_11_LO,
		A6XX_RBBM_PERFCTR_UCHE_11_HI, 70,
					A6XX_UCHE_PERFCTR_UCHE_SEL_11 },
};

static struct adreno_perfcount_register a6xx_perfcounters_tp[] = {
	{ KGSL_PERFCOUNTER_NOT_USED, 0, 0, A6XX_RBBM_PERFCTR_TP_0_LO,
		A6XX_RBBM_PERFCTR_TP_0_HI, 71, A6XX_TPL1_PERFCTR_TP_SEL_0 },
	{ KGSL_PERFCOUNTER_NOT_USED, 0, 0, A6XX_RBBM_PERFCTR_TP_1_LO,
		A6XX_RBBM_PERFCTR_TP_1_HI, 72, A6XX_TPL1_PERFCTR_TP_SEL_1 },
	{ KGSL_PERFCOUNTER_NOT_USED, 0, 0, A6XX_RBBM_PERFCTR_TP_2_LO,
		A6XX_RBBM_PERFCTR_TP_2_HI, 73, A6XX_TPL1_PERFCTR_TP_SEL_2 },
	{ KGSL_PERFCOUNTER_NOT_USED, 0, 0, A6XX_RBBM_PERFCTR_TP_3_LO,
		A6XX_RBBM_PERFCTR_TP_3_HI, 74, A6XX_TPL1_PERFCTR_TP_SEL_3 },
	{ KGSL_PERFCOUNTER_NOT_USED, 0, 0, A6XX_RBBM_PERFCTR_TP_4_LO,
		A6XX_RBBM_PERFCTR_TP_4_HI, 75, A6XX_TPL1_PERFCTR_TP_SEL_4 },
	{ KGSL_PERFCOUNTER_NOT_USED, 0, 0, A6XX_RBBM_PERFCTR_TP_5_LO,
		A6XX_RBBM_PERFCTR_TP_5_HI, 76, A6XX_TPL1_PERFCTR_TP_SEL_5 },
	{ KGSL_PERFCOUNTER_NOT_USED, 0, 0, A6XX_RBBM_PERFCTR_TP_6_LO,
		A6XX_RBBM_PERFCTR_TP_6_HI, 77, A6XX_TPL1_PERFCTR_TP_SEL_6 },
	{ KGSL_PERFCOUNTER_NOT_USED, 0, 0, A6XX_RBBM_PERFCTR_TP_7_LO,
		A6XX_RBBM_PERFCTR_TP_7_HI, 78, A6XX_TPL1_PERFCTR_TP_SEL_7 },
	{ KGSL_PERFCOUNTER_NOT_USED, 0, 0, A6XX_RBBM_PERFCTR_TP_8_LO,
		A6XX_RBBM_PERFCTR_TP_8_HI, 79, A6XX_TPL1_PERFCTR_TP_SEL_8 },
	{ KGSL_PERFCOUNTER_NOT_USED, 0, 0, A6XX_RBBM_PERFCTR_TP_9_LO,
		A6XX_RBBM_PERFCTR_TP_9_HI, 80, A6XX_TPL1_PERFCTR_TP_SEL_9 },
	{ KGSL_PERFCOUNTER_NOT_USED, 0, 0, A6XX_RBBM_PERFCTR_TP_10_LO,
		A6XX_RBBM_PERFCTR_TP_10_HI, 81, A6XX_TPL1_PERFCTR_TP_SEL_10 },
	{ KGSL_PERFCOUNTER_NOT_USED, 0, 0, A6XX_RBBM_PERFCTR_TP_11_LO,
		A6XX_RBBM_PERFCTR_TP_11_HI, 82, A6XX_TPL1_PERFCTR_TP_SEL_11 },
};

static struct adreno_perfcount_register a6xx_perfcounters_sp[] = {
	{ KGSL_PERFCOUNTER_NOT_USED, 0, 0, A6XX_RBBM_PERFCTR_SP_0_LO,
		A6XX_RBBM_PERFCTR_SP_0_HI, 83, A6XX_SP_PERFCTR_SP_SEL_0 },
	{ KGSL_PERFCOUNTER_NOT_USED, 0, 0, A6XX_RBBM_PERFCTR_SP_1_LO,
		A6XX_RBBM_PERFCTR_SP_1_HI, 84, A6XX_SP_PERFCTR_SP_SEL_1 },
	{ KGSL_PERFCOUNTER_NOT_USED, 0, 0, A6XX_RBBM_PERFCTR_SP_2_LO,
		A6XX_RBBM_PERFCTR_SP_2_HI, 85, A6XX_SP_PERFCTR_SP_SEL_2 },
	{ KGSL_PERFCOUNTER_NOT_USED, 0, 0, A6XX_RBBM_PERFCTR_SP_3_LO,
		A6XX_RBBM_PERFCTR_SP_3_HI, 86, A6XX_SP_PERFCTR_SP_SEL_3 },
	{ KGSL_PERFCOUNTER_NOT_USED, 0, 0, A6XX_RBBM_PERFCTR_SP_4_LO,
		A6XX_RBBM_PERFCTR_SP_4_HI, 87, A6XX_SP_PERFCTR_SP_SEL_4 },
	{ KGSL_PERFCOUNTER_NOT_USED, 0, 0, A6XX_RBBM_PERFCTR_SP_5_LO,
		A6XX_RBBM_PERFCTR_SP_5_HI, 88, A6XX_SP_PERFCTR_SP_SEL_5 },
	{ KGSL_PERFCOUNTER_NOT_USED, 0, 0, A6XX_RBBM_PERFCTR_SP_6_LO,
		A6XX_RBBM_PERFCTR_SP_6_HI, 89, A6XX_SP_PERFCTR_SP_SEL_6 },
	{ KGSL_PERFCOUNTER_NOT_USED, 0, 0, A6XX_RBBM_PERFCTR_SP_7_LO,
		A6XX_RBBM_PERFCTR_SP_7_HI, 90, A6XX_SP_PERFCTR_SP_SEL_7 },
	{ KGSL_PERFCOUNTER_NOT_USED, 0, 0, A6XX_RBBM_PERFCTR_SP_8_LO,
		A6XX_RBBM_PERFCTR_SP_8_HI, 91, A6XX_SP_PERFCTR_SP_SEL_8 },
	{ KGSL_PERFCOUNTER_NOT_USED, 0, 0, A6XX_RBBM_PERFCTR_SP_9_LO,
		A6XX_RBBM_PERFCTR_SP_9_HI, 92, A6XX_SP_PERFCTR_SP_SEL_9 },
	{ KGSL_PERFCOUNTER_NOT_USED, 0, 0, A6XX_RBBM_PERFCTR_SP_10_LO,
		A6XX_RBBM_PERFCTR_SP_10_HI, 93, A6XX_SP_PERFCTR_SP_SEL_10 },
	{ KGSL_PERFCOUNTER_NOT_USED, 0, 0, A6XX_RBBM_PERFCTR_SP_11_LO,
		A6XX_RBBM_PERFCTR_SP_11_HI, 94, A6XX_SP_PERFCTR_SP_SEL_11 },
	{ KGSL_PERFCOUNTER_NOT_USED, 0, 0, A6XX_RBBM_PERFCTR_SP_12_LO,
		A6XX_RBBM_PERFCTR_SP_12_HI, 95, A6XX_SP_PERFCTR_SP_SEL_12 },
	{ KGSL_PERFCOUNTER_NOT_USED, 0, 0, A6XX_RBBM_PERFCTR_SP_13_LO,
		A6XX_RBBM_PERFCTR_SP_13_HI, 96, A6XX_SP_PERFCTR_SP_SEL_13 },
	{ KGSL_PERFCOUNTER_NOT_USED, 0, 0, A6XX_RBBM_PERFCTR_SP_14_LO,
		A6XX_RBBM_PERFCTR_SP_14_HI, 97, A6XX_SP_PERFCTR_SP_SEL_14 },
	{ KGSL_PERFCOUNTER_NOT_USED, 0, 0, A6XX_RBBM_PERFCTR_SP_15_LO,
		A6XX_RBBM_PERFCTR_SP_15_HI, 98, A6XX_SP_PERFCTR_SP_SEL_15 },
	{ KGSL_PERFCOUNTER_NOT_USED, 0, 0, A6XX_RBBM_PERFCTR_SP_16_LO,
		A6XX_RBBM_PERFCTR_SP_16_HI, 99, A6XX_SP_PERFCTR_SP_SEL_16 },
	{ KGSL_PERFCOUNTER_NOT_USED, 0, 0, A6XX_RBBM_PERFCTR_SP_17_LO,
		A6XX_RBBM_PERFCTR_SP_17_HI, 100, A6XX_SP_PERFCTR_SP_SEL_17 },
	{ KGSL_PERFCOUNTER_NOT_USED, 0, 0, A6XX_RBBM_PERFCTR_SP_18_LO,
		A6XX_RBBM_PERFCTR_SP_18_HI, 101, A6XX_SP_PERFCTR_SP_SEL_18 },
	{ KGSL_PERFCOUNTER_NOT_USED, 0, 0, A6XX_RBBM_PERFCTR_SP_19_LO,
		A6XX_RBBM_PERFCTR_SP_19_HI, 102, A6XX_SP_PERFCTR_SP_SEL_19 },
	{ KGSL_PERFCOUNTER_NOT_USED, 0, 0, A6XX_RBBM_PERFCTR_SP_20_LO,
		A6XX_RBBM_PERFCTR_SP_20_HI, 103, A6XX_SP_PERFCTR_SP_SEL_20 },
	{ KGSL_PERFCOUNTER_NOT_USED, 0, 0, A6XX_RBBM_PERFCTR_SP_21_LO,
		A6XX_RBBM_PERFCTR_SP_21_HI, 104, A6XX_SP_PERFCTR_SP_SEL_21 },
	{ KGSL_PERFCOUNTER_NOT_USED, 0, 0, A6XX_RBBM_PERFCTR_SP_22_LO,
		A6XX_RBBM_PERFCTR_SP_22_HI, 105, A6XX_SP_PERFCTR_SP_SEL_22 },
	{ KGSL_PERFCOUNTER_NOT_USED, 0, 0, A6XX_RBBM_PERFCTR_SP_23_LO,
		A6XX_RBBM_PERFCTR_SP_23_HI, 106, A6XX_SP_PERFCTR_SP_SEL_23 },
};

static struct adreno_perfcount_register a6xx_perfcounters_rb[] = {
	{ KGSL_PERFCOUNTER_NOT_USED, 0, 0, A6XX_RBBM_PERFCTR_RB_0_LO,
		A6XX_RBBM_PERFCTR_RB_0_HI, 107, A6XX_RB_PERFCTR_RB_SEL_0 },
	{ KGSL_PERFCOUNTER_NOT_USED, 0, 0, A6XX_RBBM_PERFCTR_RB_1_LO,
		A6XX_RBBM_PERFCTR_RB_1_HI, 108, A6XX_RB_PERFCTR_RB_SEL_1 },
	{ KGSL_PERFCOUNTER_NOT_USED, 0, 0, A6XX_RBBM_PERFCTR_RB_2_LO,
		A6XX_RBBM_PERFCTR_RB_2_HI, 109, A6XX_RB_PERFCTR_RB_SEL_2 },
	{ KGSL_PERFCOUNTER_NOT_USED, 0, 0, A6XX_RBBM_PERFCTR_RB_3_LO,
		A6XX_RBBM_PERFCTR_RB_3_HI, 110, A6XX_RB_PERFCTR_RB_SEL_3 },
	{ KGSL_PERFCOUNTER_NOT_USED, 0, 0, A6XX_RBBM_PERFCTR_RB_4_LO,
		A6XX_RBBM_PERFCTR_RB_4_HI, 111, A6XX_RB_PERFCTR_RB_SEL_4 },
	{ KGSL_PERFCOUNTER_NOT_USED, 0, 0, A6XX_RBBM_PERFCTR_RB_5_LO,
		A6XX_RBBM_PERFCTR_RB_5_HI, 112, A6XX_RB_PERFCTR_RB_SEL_5 },
	{ KGSL_PERFCOUNTER_NOT_USED, 0, 0, A6XX_RBBM_PERFCTR_RB_6_LO,
		A6XX_RBBM_PERFCTR_RB_6_HI, 113, A6XX_RB_PERFCTR_RB_SEL_6 },
	{ KGSL_PERFCOUNTER_NOT_USED, 0, 0, A6XX_RBBM_PERFCTR_RB_7_LO,
		A6XX_RBBM_PERFCTR_RB_7_HI, 114, A6XX_RB_PERFCTR_RB_SEL_7 },
};

static struct adreno_perfcount_register a6xx_perfcounters_vsc[] = {
	{ KGSL_PERFCOUNTER_NOT_USED, 0, 0, A6XX_RBBM_PERFCTR_VSC_0_LO,
		A6XX_RBBM_PERFCTR_VSC_0_HI, 115, A6XX_VSC_PERFCTR_VSC_SEL_0 },
	{ KGSL_PERFCOUNTER_NOT_USED, 0, 0, A6XX_RBBM_PERFCTR_VSC_1_LO,
		A6XX_RBBM_PERFCTR_VSC_1_HI, 116, A6XX_VSC_PERFCTR_VSC_SEL_1 },
};

static struct adreno_perfcount_register a6xx_perfcounters_lrz[] = {
	{ KGSL_PERFCOUNTER_NOT_USED, 0, 0, A6XX_RBBM_PERFCTR_LRZ_0_LO,
		A6XX_RBBM_PERFCTR_LRZ_0_HI, 117, A6XX_GRAS_PERFCTR_LRZ_SEL_0 },
	{ KGSL_PERFCOUNTER_NOT_USED, 0, 0, A6XX_RBBM_PERFCTR_LRZ_1_LO,
		A6XX_RBBM_PERFCTR_LRZ_1_HI, 118, A6XX_GRAS_PERFCTR_LRZ_SEL_1 },
	{ KGSL_PERFCOUNTER_NOT_USED, 0, 0, A6XX_RBBM_PERFCTR_LRZ_2_LO,
		A6XX_RBBM_PERFCTR_LRZ_2_HI, 119, A6XX_GRAS_PERFCTR_LRZ_SEL_2 },
	{ KGSL_PERFCOUNTER_NOT_USED, 0, 0, A6XX_RBBM_PERFCTR_LRZ_3_LO,
		A6XX_RBBM_PERFCTR_LRZ_3_HI, 120, A6XX_GRAS_PERFCTR_LRZ_SEL_3 },
};

static struct adreno_perfcount_register a6xx_perfcounters_cmp[] = {
	{ KGSL_PERFCOUNTER_NOT_USED, 0, 0, A6XX_RBBM_PERFCTR_CMP_0_LO,
		A6XX_RBBM_PERFCTR_CMP_0_HI, 121, A6XX_RB_PERFCTR_CMP_SEL_0 },
	{ KGSL_PERFCOUNTER_NOT_USED, 0, 0, A6XX_RBBM_PERFCTR_CMP_1_LO,
		A6XX_RBBM_PERFCTR_CMP_1_HI, 122, A6XX_RB_PERFCTR_CMP_SEL_1 },
	{ KGSL_PERFCOUNTER_NOT_USED, 0, 0, A6XX_RBBM_PERFCTR_CMP_2_LO,
		A6XX_RBBM_PERFCTR_CMP_2_HI, 123, A6XX_RB_PERFCTR_CMP_SEL_2 },
	{ KGSL_PERFCOUNTER_NOT_USED, 0, 0, A6XX_RBBM_PERFCTR_CMP_3_LO,
		A6XX_RBBM_PERFCTR_CMP_3_HI, 124, A6XX_RB_PERFCTR_CMP_SEL_3 },
};

static struct adreno_perfcount_register a6xx_perfcounters_vbif[] = {
	{ KGSL_PERFCOUNTER_NOT_USED, 0, 0, A6XX_VBIF_PERF_CNT_LOW0,
		A6XX_VBIF_PERF_CNT_HIGH0, -1, A6XX_VBIF_PERF_CNT_SEL0 },
	{ KGSL_PERFCOUNTER_NOT_USED, 0, 0, A6XX_VBIF_PERF_CNT_LOW1,
		A6XX_VBIF_PERF_CNT_HIGH1, -1, A6XX_VBIF_PERF_CNT_SEL1 },
	{ KGSL_PERFCOUNTER_NOT_USED, 0, 0, A6XX_VBIF_PERF_CNT_LOW2,
		A6XX_VBIF_PERF_CNT_HIGH2, -1, A6XX_VBIF_PERF_CNT_SEL2 },
	{ KGSL_PERFCOUNTER_NOT_USED, 0, 0, A6XX_VBIF_PERF_CNT_LOW3,
		A6XX_VBIF_PERF_CNT_HIGH3, -1, A6XX_VBIF_PERF_CNT_SEL3 },
};

static struct adreno_perfcount_register a6xx_perfcounters_vbif_pwr[] = {
	{ KGSL_PERFCOUNTER_NOT_USED, 0, 0, A6XX_VBIF_PERF_PWR_CNT_LOW0,
		A6XX_VBIF_PERF_PWR_CNT_HIGH0, -1, A6XX_VBIF_PERF_PWR_CNT_EN0 },
	{ KGSL_PERFCOUNTER_NOT_USED, 0, 0, A6XX_VBIF_PERF_PWR_CNT_LOW1,
		A6XX_VBIF_PERF_PWR_CNT_HIGH1, -1, A6XX_VBIF_PERF_PWR_CNT_EN1 },
	{ KGSL_PERFCOUNTER_NOT_USED, 0, 0, A6XX_VBIF_PERF_PWR_CNT_LOW2,
		A6XX_VBIF_PERF_PWR_CNT_HIGH2, -1, A6XX_VBIF_PERF_PWR_CNT_EN2 },
};


static struct adreno_perfcount_register a6xx_perfcounters_gbif[] = {
	{ KGSL_PERFCOUNTER_NOT_USED, 0, 0, A6XX_GBIF_PERF_CNT_LOW0,
		A6XX_GBIF_PERF_CNT_HIGH0, -1, A6XX_GBIF_PERF_CNT_SEL },
	{ KGSL_PERFCOUNTER_NOT_USED, 0, 0, A6XX_GBIF_PERF_CNT_LOW1,
		A6XX_GBIF_PERF_CNT_HIGH1, -1, A6XX_GBIF_PERF_CNT_SEL },
	{ KGSL_PERFCOUNTER_NOT_USED, 0, 0, A6XX_GBIF_PERF_CNT_LOW2,
		A6XX_GBIF_PERF_CNT_HIGH2, -1, A6XX_GBIF_PERF_CNT_SEL },
	{ KGSL_PERFCOUNTER_NOT_USED, 0, 0, A6XX_GBIF_PERF_CNT_LOW3,
		A6XX_GBIF_PERF_CNT_HIGH3, -1, A6XX_GBIF_PERF_CNT_SEL },
};

static struct adreno_perfcount_register a6xx_perfcounters_gbif_pwr[] = {
	{ KGSL_PERFCOUNTER_NOT_USED, 0, 0, A6XX_GBIF_PWR_CNT_LOW0,
		A6XX_GBIF_PWR_CNT_HIGH0, -1, A6XX_GBIF_PERF_PWR_CNT_EN },
	{ KGSL_PERFCOUNTER_NOT_USED, 0, 0, A6XX_GBIF_PWR_CNT_LOW1,
		A6XX_GBIF_PWR_CNT_HIGH1, -1, A6XX_GBIF_PERF_PWR_CNT_EN },
	{ KGSL_PERFCOUNTER_NOT_USED, 0, 0, A6XX_GBIF_PWR_CNT_LOW2,
		A6XX_GBIF_PWR_CNT_HIGH2, -1, A6XX_GBIF_PERF_PWR_CNT_EN },
};

static struct adreno_perfcount_register a6xx_perfcounters_pwr[] = {
	{ KGSL_PERFCOUNTER_BROKEN, 0, 0, 0, 0, -1, 0 },
	{ KGSL_PERFCOUNTER_NOT_USED, 0, 0,
		A6XX_GMU_CX_GMU_POWER_COUNTER_XOCLK_0_L,
		A6XX_GMU_CX_GMU_POWER_COUNTER_XOCLK_0_H, -1, 0 },
};

static struct adreno_perfcount_register a6xx_perfcounters_alwayson[] = {
	{ KGSL_PERFCOUNTER_NOT_USED, 0, 0, A6XX_CP_ALWAYS_ON_COUNTER_LO,
		A6XX_CP_ALWAYS_ON_COUNTER_HI, -1 },
};

static struct adreno_perfcount_register a6xx_pwrcounters_gpmu[] = {
	/*
	 * A6XX_GMU_CX_GMU_POWER_COUNTER_XOCLK_0 is used for the GPU
	 * busy count (see the PWR group above). Mark it as broken
	 * so it's not re-used.
	 */
	{ KGSL_PERFCOUNTER_BROKEN, 0, 0,
		A6XX_GMU_CX_GMU_POWER_COUNTER_XOCLK_0_L,
		A6XX_GMU_CX_GMU_POWER_COUNTER_XOCLK_0_H, -1,
		A6XX_GMU_CX_GMU_POWER_COUNTER_SELECT_0, },
	{ KGSL_PERFCOUNTER_NOT_USED, 0, 0,
		A6XX_GMU_CX_GMU_POWER_COUNTER_XOCLK_1_L,
		A6XX_GMU_CX_GMU_POWER_COUNTER_XOCLK_1_H, -1,
		A6XX_GMU_CX_GMU_POWER_COUNTER_SELECT_0, },
	{ KGSL_PERFCOUNTER_NOT_USED, 0, 0,
		A6XX_GMU_CX_GMU_POWER_COUNTER_XOCLK_2_L,
		A6XX_GMU_CX_GMU_POWER_COUNTER_XOCLK_2_H, -1,
		A6XX_GMU_CX_GMU_POWER_COUNTER_SELECT_0, },
	{ KGSL_PERFCOUNTER_NOT_USED, 0, 0,
		A6XX_GMU_CX_GMU_POWER_COUNTER_XOCLK_3_L,
		A6XX_GMU_CX_GMU_POWER_COUNTER_XOCLK_3_H, -1,
		A6XX_GMU_CX_GMU_POWER_COUNTER_SELECT_0, },
	{ KGSL_PERFCOUNTER_NOT_USED, 0, 0,
		A6XX_GMU_CX_GMU_POWER_COUNTER_XOCLK_4_L,
		A6XX_GMU_CX_GMU_POWER_COUNTER_XOCLK_4_H, -1,
		A6XX_GMU_CX_GMU_POWER_COUNTER_SELECT_1, },
	{ KGSL_PERFCOUNTER_NOT_USED, 0, 0,
		A6XX_GMU_CX_GMU_POWER_COUNTER_XOCLK_5_L,
		A6XX_GMU_CX_GMU_POWER_COUNTER_XOCLK_5_H, -1,
		A6XX_GMU_CX_GMU_POWER_COUNTER_SELECT_1, },
};

/*
 * ADRENO_PERFCOUNTER_GROUP_RESTORE flag is enabled by default
 * because most of the perfcounter groups need to be restored
 * as part of preemption and IFPC. Perfcounter groups that are
 * not restored as part of preemption and IFPC should be defined
 * using A6XX_PERFCOUNTER_GROUP_FLAGS macro
 */
#define A6XX_PERFCOUNTER_GROUP(offset, name) \
	ADRENO_PERFCOUNTER_GROUP_FLAGS(a6xx, offset, name, \
	ADRENO_PERFCOUNTER_GROUP_RESTORE)

#define A6XX_PERFCOUNTER_GROUP_FLAGS(offset, name, flags) \
	ADRENO_PERFCOUNTER_GROUP_FLAGS(a6xx, offset, name, flags)

#define A6XX_POWER_COUNTER_GROUP(offset, name) \
	ADRENO_POWER_COUNTER_GROUP(a6xx, offset, name)

static struct adreno_perfcount_group a6xx_perfcounter_groups
				[KGSL_PERFCOUNTER_GROUP_MAX] = {
	A6XX_PERFCOUNTER_GROUP(CP, cp),
	A6XX_PERFCOUNTER_GROUP_FLAGS(RBBM, rbbm, 0),
	A6XX_PERFCOUNTER_GROUP(PC, pc),
	A6XX_PERFCOUNTER_GROUP(VFD, vfd),
	A6XX_PERFCOUNTER_GROUP(HLSQ, hlsq),
	A6XX_PERFCOUNTER_GROUP(VPC, vpc),
	A6XX_PERFCOUNTER_GROUP(CCU, ccu),
	A6XX_PERFCOUNTER_GROUP(CMP, cmp),
	A6XX_PERFCOUNTER_GROUP(TSE, tse),
	A6XX_PERFCOUNTER_GROUP(RAS, ras),
	A6XX_PERFCOUNTER_GROUP(LRZ, lrz),
	A6XX_PERFCOUNTER_GROUP(UCHE, uche),
	A6XX_PERFCOUNTER_GROUP(TP, tp),
	A6XX_PERFCOUNTER_GROUP(SP, sp),
	A6XX_PERFCOUNTER_GROUP(RB, rb),
	A6XX_PERFCOUNTER_GROUP(VSC, vsc),
	A6XX_PERFCOUNTER_GROUP_FLAGS(VBIF, vbif, 0),
	A6XX_PERFCOUNTER_GROUP_FLAGS(VBIF_PWR, vbif_pwr,
		ADRENO_PERFCOUNTER_GROUP_FIXED),
	A6XX_PERFCOUNTER_GROUP_FLAGS(PWR, pwr,
		ADRENO_PERFCOUNTER_GROUP_FIXED),
	A6XX_PERFCOUNTER_GROUP_FLAGS(ALWAYSON, alwayson,
		ADRENO_PERFCOUNTER_GROUP_FIXED),
	A6XX_POWER_COUNTER_GROUP(GPMU, gpmu),
};

static struct adreno_perfcounters a6xx_perfcounters = {
	a6xx_perfcounter_groups,
	ARRAY_SIZE(a6xx_perfcounter_groups),
};

/* Program the GMU power counter to count GPU busy cycles */
static int a6xx_enable_pwr_counters(struct adreno_device *adreno_dev,
		unsigned int counter)
{
	struct kgsl_device *device = KGSL_DEVICE(adreno_dev);

	/*
	 * We have a limited number of power counters. Since we're not using
	 * total GPU cycle count, return error if requested.
	 */
	if (counter == 0)
		return -EINVAL;

	if (!device->gmu.pdev)
		return -ENODEV;

	kgsl_regwrite(device, A6XX_GPU_GMU_AO_GPU_CX_BUSY_MASK, 0xFF000000);
	kgsl_regrmw(device,
			A6XX_GMU_CX_GMU_POWER_COUNTER_SELECT_0, 0xFF, 0x20);
	kgsl_regwrite(device, A6XX_GMU_CX_GMU_POWER_COUNTER_ENABLE, 0x1);

	return 0;
}

static void a6xx_efuse_speed_bin(struct adreno_device *adreno_dev)
{
	unsigned int val;
	unsigned int speed_bin[3];
	struct kgsl_device *device = &adreno_dev->dev;

	if (of_property_read_u32_array(device->pdev->dev.of_node,
		"qcom,gpu-speed-bin", speed_bin, 3))
		return;

	adreno_efuse_read_u32(adreno_dev, speed_bin[0], &val);

	adreno_dev->speed_bin = (val & speed_bin[1]) >> speed_bin[2];
}

static const struct {
	int (*check)(struct adreno_device *adreno_dev);
	void (*func)(struct adreno_device *adreno_dev);
} a6xx_efuse_funcs[] = {
	{ adreno_is_a615, a6xx_efuse_speed_bin },
};

static void a6xx_check_features(struct adreno_device *adreno_dev)
{
	unsigned int i;

	if (adreno_efuse_map(adreno_dev))
		return;
	for (i = 0; i < ARRAY_SIZE(a6xx_efuse_funcs); i++) {
		if (a6xx_efuse_funcs[i].check(adreno_dev))
			a6xx_efuse_funcs[i].func(adreno_dev);
	}

	adreno_efuse_unmap(adreno_dev);
}
static void a6xx_platform_setup(struct adreno_device *adreno_dev)
{
	uint64_t addr;
	struct adreno_gpudev *gpudev = ADRENO_GPU_DEVICE(adreno_dev);

	/* Calculate SP local and private mem addresses */
	addr = ALIGN(ADRENO_UCHE_GMEM_BASE + adreno_dev->gmem_size, SZ_64K);
	adreno_dev->sp_local_gpuaddr = addr;
	adreno_dev->sp_pvt_gpuaddr = addr + SZ_64K;

	if (adreno_has_gbif(adreno_dev)) {
		a6xx_perfcounter_groups[KGSL_PERFCOUNTER_GROUP_VBIF].regs =
				a6xx_perfcounters_gbif;
		a6xx_perfcounter_groups[KGSL_PERFCOUNTER_GROUP_VBIF].reg_count
				= ARRAY_SIZE(a6xx_perfcounters_gbif);

		a6xx_perfcounter_groups[KGSL_PERFCOUNTER_GROUP_VBIF_PWR].regs =
				a6xx_perfcounters_gbif_pwr;
		a6xx_perfcounter_groups[
			KGSL_PERFCOUNTER_GROUP_VBIF_PWR].reg_count
				= ARRAY_SIZE(a6xx_perfcounters_gbif_pwr);

		gpudev->vbif_xin_halt_ctrl0_mask =
				A6XX_GBIF_HALT_MASK;
	} else
		gpudev->vbif_xin_halt_ctrl0_mask =
				A6XX_VBIF_XIN_HALT_CTRL0_MASK;

	/* Check efuse bits for various capabilties */
	a6xx_check_features(adreno_dev);
}


static unsigned int a6xx_ccu_invalidate(struct adreno_device *adreno_dev,
	unsigned int *cmds)
{
	/* CCU_INVALIDATE_DEPTH */
	*cmds++ = cp_packet(adreno_dev, CP_EVENT_WRITE, 1);
	*cmds++ = 24;

	/* CCU_INVALIDATE_COLOR */
	*cmds++ = cp_packet(adreno_dev, CP_EVENT_WRITE, 1);
	*cmds++ = 25;

	return 4;
}

/* Register offset defines for A6XX, in order of enum adreno_regs */
static unsigned int a6xx_register_offsets[ADRENO_REG_REGISTER_MAX] = {

	ADRENO_REG_DEFINE(ADRENO_REG_CP_RB_BASE, A6XX_CP_RB_BASE),
	ADRENO_REG_DEFINE(ADRENO_REG_CP_RB_BASE_HI, A6XX_CP_RB_BASE_HI),
	ADRENO_REG_DEFINE(ADRENO_REG_CP_RB_RPTR_ADDR_LO,
				A6XX_CP_RB_RPTR_ADDR_LO),
	ADRENO_REG_DEFINE(ADRENO_REG_CP_RB_RPTR_ADDR_HI,
				A6XX_CP_RB_RPTR_ADDR_HI),
	ADRENO_REG_DEFINE(ADRENO_REG_CP_RB_RPTR, A6XX_CP_RB_RPTR),
	ADRENO_REG_DEFINE(ADRENO_REG_CP_RB_WPTR, A6XX_CP_RB_WPTR),
	ADRENO_REG_DEFINE(ADRENO_REG_CP_RB_CNTL, A6XX_CP_RB_CNTL),
	ADRENO_REG_DEFINE(ADRENO_REG_CP_ME_CNTL, A6XX_CP_SQE_CNTL),
	ADRENO_REG_DEFINE(ADRENO_REG_CP_CNTL, A6XX_CP_MISC_CNTL),
	ADRENO_REG_DEFINE(ADRENO_REG_CP_HW_FAULT, A6XX_CP_HW_FAULT),
	ADRENO_REG_DEFINE(ADRENO_REG_CP_IB1_BASE, A6XX_CP_IB1_BASE),
	ADRENO_REG_DEFINE(ADRENO_REG_CP_IB1_BASE_HI, A6XX_CP_IB1_BASE_HI),
	ADRENO_REG_DEFINE(ADRENO_REG_CP_IB1_BUFSZ, A6XX_CP_IB1_REM_SIZE),
	ADRENO_REG_DEFINE(ADRENO_REG_CP_IB2_BASE, A6XX_CP_IB2_BASE),
	ADRENO_REG_DEFINE(ADRENO_REG_CP_IB2_BASE_HI, A6XX_CP_IB2_BASE_HI),
	ADRENO_REG_DEFINE(ADRENO_REG_CP_IB2_BUFSZ, A6XX_CP_IB2_REM_SIZE),
	ADRENO_REG_DEFINE(ADRENO_REG_CP_ROQ_ADDR, A6XX_CP_ROQ_DBG_ADDR),
	ADRENO_REG_DEFINE(ADRENO_REG_CP_ROQ_DATA, A6XX_CP_ROQ_DBG_DATA),
	ADRENO_REG_DEFINE(ADRENO_REG_CP_PREEMPT, A6XX_CP_CONTEXT_SWITCH_CNTL),
	ADRENO_REG_DEFINE(ADRENO_REG_CP_CONTEXT_SWITCH_SMMU_INFO_LO,
			A6XX_CP_CONTEXT_SWITCH_SMMU_INFO_LO),
	ADRENO_REG_DEFINE(ADRENO_REG_CP_CONTEXT_SWITCH_SMMU_INFO_HI,
			A6XX_CP_CONTEXT_SWITCH_SMMU_INFO_HI),
	ADRENO_REG_DEFINE(
		ADRENO_REG_CP_CONTEXT_SWITCH_PRIV_NON_SECURE_RESTORE_ADDR_LO,
			A6XX_CP_CONTEXT_SWITCH_PRIV_NON_SECURE_RESTORE_ADDR_LO),
	ADRENO_REG_DEFINE(
		ADRENO_REG_CP_CONTEXT_SWITCH_PRIV_NON_SECURE_RESTORE_ADDR_HI,
			A6XX_CP_CONTEXT_SWITCH_PRIV_NON_SECURE_RESTORE_ADDR_HI),
	ADRENO_REG_DEFINE(
		ADRENO_REG_CP_CONTEXT_SWITCH_PRIV_SECURE_RESTORE_ADDR_LO,
			A6XX_CP_CONTEXT_SWITCH_PRIV_SECURE_RESTORE_ADDR_LO),
	ADRENO_REG_DEFINE(
		ADRENO_REG_CP_CONTEXT_SWITCH_PRIV_SECURE_RESTORE_ADDR_HI,
			A6XX_CP_CONTEXT_SWITCH_PRIV_SECURE_RESTORE_ADDR_HI),
	ADRENO_REG_DEFINE(ADRENO_REG_CP_CONTEXT_SWITCH_NON_PRIV_RESTORE_ADDR_LO,
			A6XX_CP_CONTEXT_SWITCH_NON_PRIV_RESTORE_ADDR_LO),
	ADRENO_REG_DEFINE(ADRENO_REG_CP_CONTEXT_SWITCH_NON_PRIV_RESTORE_ADDR_HI,
			A6XX_CP_CONTEXT_SWITCH_NON_PRIV_RESTORE_ADDR_HI),
<<<<<<< HEAD
=======
	ADRENO_REG_DEFINE(ADRENO_REG_CP_PREEMPT_LEVEL_STATUS,
			A6XX_CP_CONTEXT_SWITCH_LEVEL_STATUS),
>>>>>>> 38ef2dbc
	ADRENO_REG_DEFINE(ADRENO_REG_RBBM_STATUS, A6XX_RBBM_STATUS),
	ADRENO_REG_DEFINE(ADRENO_REG_RBBM_STATUS3, A6XX_RBBM_STATUS3),
	ADRENO_REG_DEFINE(ADRENO_REG_RBBM_PERFCTR_CTL, A6XX_RBBM_PERFCTR_CNTL),
	ADRENO_REG_DEFINE(ADRENO_REG_RBBM_PERFCTR_LOAD_CMD0,
					A6XX_RBBM_PERFCTR_LOAD_CMD0),
	ADRENO_REG_DEFINE(ADRENO_REG_RBBM_PERFCTR_LOAD_CMD1,
					A6XX_RBBM_PERFCTR_LOAD_CMD1),
	ADRENO_REG_DEFINE(ADRENO_REG_RBBM_PERFCTR_LOAD_CMD2,
					A6XX_RBBM_PERFCTR_LOAD_CMD2),
	ADRENO_REG_DEFINE(ADRENO_REG_RBBM_PERFCTR_LOAD_CMD3,
					A6XX_RBBM_PERFCTR_LOAD_CMD3),

	ADRENO_REG_DEFINE(ADRENO_REG_RBBM_INT_0_MASK, A6XX_RBBM_INT_0_MASK),
	ADRENO_REG_DEFINE(ADRENO_REG_RBBM_INT_0_STATUS, A6XX_RBBM_INT_0_STATUS),
	ADRENO_REG_DEFINE(ADRENO_REG_RBBM_CLOCK_CTL, A6XX_RBBM_CLOCK_CNTL),
	ADRENO_REG_DEFINE(ADRENO_REG_RBBM_INT_CLEAR_CMD,
				A6XX_RBBM_INT_CLEAR_CMD),
	ADRENO_REG_DEFINE(ADRENO_REG_RBBM_SW_RESET_CMD, A6XX_RBBM_SW_RESET_CMD),
	ADRENO_REG_DEFINE(ADRENO_REG_RBBM_BLOCK_SW_RESET_CMD,
					  A6XX_RBBM_BLOCK_SW_RESET_CMD),
	ADRENO_REG_DEFINE(ADRENO_REG_RBBM_BLOCK_SW_RESET_CMD2,
					  A6XX_RBBM_BLOCK_SW_RESET_CMD2),
	ADRENO_REG_DEFINE(ADRENO_REG_RBBM_PERFCTR_LOAD_VALUE_LO,
				A6XX_RBBM_PERFCTR_LOAD_VALUE_LO),
	ADRENO_REG_DEFINE(ADRENO_REG_RBBM_PERFCTR_LOAD_VALUE_HI,
				A6XX_RBBM_PERFCTR_LOAD_VALUE_HI),
	ADRENO_REG_DEFINE(ADRENO_REG_VBIF_VERSION, A6XX_VBIF_VERSION),
	ADRENO_REG_DEFINE(ADRENO_REG_VBIF_XIN_HALT_CTRL0,
				A6XX_VBIF_XIN_HALT_CTRL0),
	ADRENO_REG_DEFINE(ADRENO_REG_VBIF_XIN_HALT_CTRL1,
				A6XX_VBIF_XIN_HALT_CTRL1),
	ADRENO_REG_DEFINE(ADRENO_REG_RBBM_GPR0_CNTL, A6XX_RBBM_GPR0_CNTL),
	ADRENO_REG_DEFINE(ADRENO_REG_RBBM_VBIF_GX_RESET_STATUS,
				A6XX_RBBM_VBIF_GX_RESET_STATUS),
	ADRENO_REG_DEFINE(ADRENO_REG_GBIF_HALT, A6XX_GBIF_HALT),
	ADRENO_REG_DEFINE(ADRENO_REG_GBIF_HALT_ACK, A6XX_GBIF_HALT_ACK),
	ADRENO_REG_DEFINE(ADRENO_REG_RBBM_ALWAYSON_COUNTER_LO,
				A6XX_GMU_ALWAYS_ON_COUNTER_L),
	ADRENO_REG_DEFINE(ADRENO_REG_RBBM_ALWAYSON_COUNTER_HI,
				A6XX_GMU_ALWAYS_ON_COUNTER_H),
	ADRENO_REG_DEFINE(ADRENO_REG_GMU_AO_AHB_FENCE_CTRL,
				A6XX_GMU_AO_AHB_FENCE_CTRL),
	ADRENO_REG_DEFINE(ADRENO_REG_GMU_AO_INTERRUPT_EN,
				A6XX_GMU_AO_INTERRUPT_EN),
	ADRENO_REG_DEFINE(ADRENO_REG_GMU_AO_HOST_INTERRUPT_CLR,
				A6XX_GMU_AO_HOST_INTERRUPT_CLR),
	ADRENO_REG_DEFINE(ADRENO_REG_GMU_AO_HOST_INTERRUPT_STATUS,
				A6XX_GMU_AO_HOST_INTERRUPT_STATUS),
	ADRENO_REG_DEFINE(ADRENO_REG_GMU_AO_HOST_INTERRUPT_MASK,
				A6XX_GMU_AO_HOST_INTERRUPT_MASK),
	ADRENO_REG_DEFINE(ADRENO_REG_GMU_PWR_COL_KEEPALIVE,
				A6XX_GMU_GMU_PWR_COL_KEEPALIVE),
	ADRENO_REG_DEFINE(ADRENO_REG_GMU_AHB_FENCE_STATUS,
				A6XX_GMU_AHB_FENCE_STATUS),
	ADRENO_REG_DEFINE(ADRENO_REG_GMU_HFI_CTRL_STATUS,
				A6XX_GMU_HFI_CTRL_STATUS),
	ADRENO_REG_DEFINE(ADRENO_REG_GMU_HFI_VERSION_INFO,
				A6XX_GMU_HFI_VERSION_INFO),
	ADRENO_REG_DEFINE(ADRENO_REG_GMU_HFI_SFR_ADDR,
				A6XX_GMU_HFI_SFR_ADDR),
	ADRENO_REG_DEFINE(ADRENO_REG_GMU_RPMH_POWER_STATE,
				A6XX_GPU_GMU_CX_GMU_RPMH_POWER_STATE),
	ADRENO_REG_DEFINE(ADRENO_REG_GMU_GMU2HOST_INTR_CLR,
				A6XX_GMU_GMU2HOST_INTR_CLR),
	ADRENO_REG_DEFINE(ADRENO_REG_GMU_GMU2HOST_INTR_INFO,
				A6XX_GMU_GMU2HOST_INTR_INFO),
	ADRENO_REG_DEFINE(ADRENO_REG_GMU_GMU2HOST_INTR_MASK,
				A6XX_GMU_GMU2HOST_INTR_MASK),
	ADRENO_REG_DEFINE(ADRENO_REG_GMU_HOST2GMU_INTR_SET,
				A6XX_GMU_HOST2GMU_INTR_SET),
	ADRENO_REG_DEFINE(ADRENO_REG_GMU_HOST2GMU_INTR_CLR,
				A6XX_GMU_HOST2GMU_INTR_CLR),
	ADRENO_REG_DEFINE(ADRENO_REG_GMU_HOST2GMU_INTR_RAW_INFO,
				A6XX_GMU_HOST2GMU_INTR_RAW_INFO),
	ADRENO_REG_DEFINE(ADRENO_REG_GMU_NMI_CONTROL_STATUS,
				A6XX_GMU_NMI_CONTROL_STATUS),
	ADRENO_REG_DEFINE(ADRENO_REG_GMU_CM3_CFG,
				A6XX_GMU_CM3_CFG),
	ADRENO_REG_DEFINE(ADRENO_REG_RBBM_SECVID_TRUST_CONTROL,
				A6XX_RBBM_SECVID_TRUST_CNTL),
	ADRENO_REG_DEFINE(ADRENO_REG_RBBM_SECVID_TSB_TRUSTED_BASE,
				A6XX_RBBM_SECVID_TSB_TRUSTED_BASE_LO),
	ADRENO_REG_DEFINE(ADRENO_REG_RBBM_SECVID_TSB_TRUSTED_BASE_HI,
				A6XX_RBBM_SECVID_TSB_TRUSTED_BASE_HI),
	ADRENO_REG_DEFINE(ADRENO_REG_RBBM_SECVID_TSB_TRUSTED_SIZE,
				A6XX_RBBM_SECVID_TSB_TRUSTED_SIZE),
	ADRENO_REG_DEFINE(ADRENO_REG_RBBM_SECVID_TSB_CONTROL,
				A6XX_RBBM_SECVID_TSB_CNTL),
};

static const struct adreno_reg_offsets a6xx_reg_offsets = {
	.offsets = a6xx_register_offsets,
	.offset_0 = ADRENO_REG_REGISTER_MAX,
};

static int a6xx_perfcounter_update(struct adreno_device *adreno_dev,
	struct adreno_perfcount_register *reg, bool update_reg)
{
	struct kgsl_device *device = KGSL_DEVICE(adreno_dev);
	struct cpu_gpu_lock *lock = adreno_dev->pwrup_reglist.hostptr;
	struct reg_list_pair *reg_pair = (struct reg_list_pair *)(lock + 1);
	unsigned int i;
	unsigned long timeout = jiffies + msecs_to_jiffies(1000);
	int ret = 0;

	lock->flag_kmd = 1;
	/* Write flag_kmd before turn */
	wmb();
	lock->turn = 0;
	/* Write these fields before looping */
	mb();

	/*
	 * Spin here while GPU ucode holds the lock, lock->flag_ucode will
	 * be set to 0 after GPU ucode releases the lock. Minimum wait time
	 * is 1 second and this should be enough for GPU to release the lock
	 */
	while (lock->flag_ucode == 1 && lock->turn == 0) {
		cpu_relax();
		/* Get the latest updates from GPU */
		rmb();
		/*
		 * Make sure we wait at least 1sec for the lock,
		 * if we did not get it after 1sec return an error.
		 */
		if (time_after(jiffies, timeout) &&
			(lock->flag_ucode == 1 && lock->turn == 0)) {
			ret = -EBUSY;
			goto unlock;
		}
	}

	/* Read flag_ucode and turn before list_length */
	rmb();
	/*
	 * If the perfcounter select register is already present in reglist
	 * update it, otherwise append the <select register, value> pair to
	 * the end of the list.
	 */
	for (i = 0; i < lock->list_length >> 1; i++)
		if (reg_pair[i].offset == reg->select)
			break;

	reg_pair[i].offset = reg->select;
	reg_pair[i].val = reg->countable;
	if (i == lock->list_length >> 1)
		lock->list_length += 2;

	if (update_reg)
		kgsl_regwrite(device, reg->select, reg->countable);

unlock:
	/* All writes done before releasing the lock */
	wmb();
	lock->flag_kmd = 0;
	return ret;
}

struct adreno_gpudev adreno_a6xx_gpudev = {
	.reg_offsets = &a6xx_reg_offsets,
	.start = a6xx_start,
	.snapshot = a6xx_snapshot,
	.snapshot_gmu = a6xx_snapshot_gmu,
	.irq = &a6xx_irq,
	.snapshot_data = &a6xx_snapshot_data,
	.irq_trace = trace_kgsl_a5xx_irq_status,
	.num_prio_levels = KGSL_PRIORITY_MAX_RB_LEVELS,
	.platform_setup = a6xx_platform_setup,
	.init = a6xx_init,
	.rb_start = a6xx_rb_start,
	.regulator_enable = a6xx_sptprac_enable,
	.regulator_disable = a6xx_sptprac_disable,
	.perfcounters = &a6xx_perfcounters,
	.enable_pwr_counters = a6xx_enable_pwr_counters,
	.count_throttles = a6xx_count_throttles,
	.microcode_read = a6xx_microcode_read,
	.enable_64bit = a6xx_enable_64bit,
	.llc_configure_gpu_scid = a6xx_llc_configure_gpu_scid,
	.llc_configure_gpuhtw_scid = a6xx_llc_configure_gpuhtw_scid,
	.llc_enable_overrides = a6xx_llc_enable_overrides,
	.oob_set = a6xx_oob_set,
	.oob_clear = a6xx_oob_clear,
	.gpu_keepalive = a6xx_gpu_keepalive,
	.rpmh_gpu_pwrctrl = a6xx_rpmh_gpu_pwrctrl,
	.hw_isidle = a6xx_hw_isidle, /* Replaced by NULL if GMU is disabled */
	.wait_for_lowest_idle = a6xx_wait_for_lowest_idle,
	.wait_for_gmu_idle = a6xx_wait_for_gmu_idle,
	.iommu_fault_block = a6xx_iommu_fault_block,
	.reset = a6xx_reset,
	.soft_reset = a6xx_soft_reset,
	.preemption_pre_ibsubmit = a6xx_preemption_pre_ibsubmit,
	.preemption_post_ibsubmit = a6xx_preemption_post_ibsubmit,
	.preemption_init = a6xx_preemption_init,
	.preemption_schedule = a6xx_preemption_schedule,
	.set_marker = a6xx_set_marker,
	.preemption_context_init = a6xx_preemption_context_init,
	.preemption_context_destroy = a6xx_preemption_context_destroy,
	.gx_is_on = a6xx_gx_is_on,
	.sptprac_is_on = a6xx_sptprac_is_on,
	.ccu_invalidate = a6xx_ccu_invalidate,
	.perfcounter_update = a6xx_perfcounter_update,
	.coresight = {&a6xx_coresight, &a6xx_coresight_cx},
};<|MERGE_RESOLUTION|>--- conflicted
+++ resolved
@@ -363,13 +363,10 @@
 	{ A6XX_CP_AHB_CNTL, 0x0 },
 };
 
-<<<<<<< HEAD
-=======
 static struct reg_list_pair a615_ifpc_pwrup_reglist[] = {
 	{ A6XX_UCHE_GBIF_GX_CONFIG, 0x0 },
 };
 
->>>>>>> 38ef2dbc
 static void _update_always_on_regs(struct adreno_device *adreno_dev)
 {
 	struct adreno_gpudev *gpudev = ADRENO_GPU_DEVICE(adreno_dev);
@@ -591,10 +588,7 @@
 	uint32_t i;
 	struct cpu_gpu_lock *lock;
 	struct reg_list_pair *r;
-<<<<<<< HEAD
-=======
 	uint16_t a615_list_size = 0;
->>>>>>> 38ef2dbc
 
 	/* Set up the register values */
 	for (i = 0; i < ARRAY_SIZE(a6xx_ifpc_pwrup_reglist); i++) {
@@ -607,8 +601,6 @@
 		kgsl_regread(KGSL_DEVICE(adreno_dev), r->offset, &r->val);
 	}
 
-<<<<<<< HEAD
-=======
 	if (adreno_is_a615(adreno_dev)) {
 		for (i = 0; i < ARRAY_SIZE(a615_ifpc_pwrup_reglist); i++) {
 			r = &a615_ifpc_pwrup_reglist[i];
@@ -622,7 +614,6 @@
 			a615_ifpc_pwrup_reglist, a615_list_size);
 	}
 
->>>>>>> 38ef2dbc
 	lock = (struct cpu_gpu_lock *) adreno_dev->pwrup_reglist.hostptr;
 	lock->flag_ucode = 0;
 	lock->flag_kmd = 0;
@@ -641,15 +632,6 @@
 	 * of the static IFPC-only register list.
 	 */
 	lock->list_length = (sizeof(a6xx_ifpc_pwrup_reglist) +
-<<<<<<< HEAD
-			sizeof(a6xx_pwrup_reglist)) >> 2;
-	lock->list_offset = sizeof(a6xx_ifpc_pwrup_reglist) >> 2;
-
-	memcpy(adreno_dev->pwrup_reglist.hostptr + sizeof(*lock),
-		a6xx_ifpc_pwrup_reglist, sizeof(a6xx_ifpc_pwrup_reglist));
-	memcpy(adreno_dev->pwrup_reglist.hostptr + sizeof(*lock)
-		+ sizeof(a6xx_ifpc_pwrup_reglist),
-=======
 			sizeof(a6xx_pwrup_reglist) + a615_list_size) >> 2;
 	lock->list_offset = (sizeof(a6xx_ifpc_pwrup_reglist) +
 			a615_list_size) >> 2;
@@ -659,7 +641,6 @@
 		a6xx_ifpc_pwrup_reglist, sizeof(a6xx_ifpc_pwrup_reglist));
 	memcpy(adreno_dev->pwrup_reglist.hostptr + sizeof(*lock)
 		+ sizeof(a6xx_ifpc_pwrup_reglist) + a615_list_size,
->>>>>>> 38ef2dbc
 		a6xx_pwrup_reglist, sizeof(a6xx_pwrup_reglist));
 }
 
@@ -3665,11 +3646,8 @@
 			A6XX_CP_CONTEXT_SWITCH_NON_PRIV_RESTORE_ADDR_LO),
 	ADRENO_REG_DEFINE(ADRENO_REG_CP_CONTEXT_SWITCH_NON_PRIV_RESTORE_ADDR_HI,
 			A6XX_CP_CONTEXT_SWITCH_NON_PRIV_RESTORE_ADDR_HI),
-<<<<<<< HEAD
-=======
 	ADRENO_REG_DEFINE(ADRENO_REG_CP_PREEMPT_LEVEL_STATUS,
 			A6XX_CP_CONTEXT_SWITCH_LEVEL_STATUS),
->>>>>>> 38ef2dbc
 	ADRENO_REG_DEFINE(ADRENO_REG_RBBM_STATUS, A6XX_RBBM_STATUS),
 	ADRENO_REG_DEFINE(ADRENO_REG_RBBM_STATUS3, A6XX_RBBM_STATUS3),
 	ADRENO_REG_DEFINE(ADRENO_REG_RBBM_PERFCTR_CTL, A6XX_RBBM_PERFCTR_CNTL),
