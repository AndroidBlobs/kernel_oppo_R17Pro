/*
 * drivers/mmc/host/sdhci-msm.c - Qualcomm Technologies, Inc. MSM SDHCI Platform
 * driver source file
 *
 * Copyright (c) 2012-2017, The Linux Foundation. All rights reserved.
 *
 * This program is free software; you can redistribute it and/or modify
 * it under the terms of the GNU General Public License version 2 and
 * only version 2 as published by the Free Software Foundation.
 *
 * This program is distributed in the hope that it will be useful,
 * but WITHOUT ANY WARRANTY; without even the implied warranty of
 * MERCHANTABILITY or FITNESS FOR A PARTICULAR PURPOSE.  See the
 * GNU General Public License for more details.
 *
 */

#include <linux/module.h>
#include <linux/mmc/host.h>
#include <linux/mmc/card.h>
#include <linux/mmc/sdio_func.h>
#include <linux/gfp.h>
#include <linux/of.h>
#include <linux/of_device.h>
#include <linux/of_gpio.h>
#include <linux/regulator/consumer.h>
#include <linux/types.h>
#include <linux/input.h>
#include <linux/platform_device.h>
#include <linux/wait.h>
#include <linux/io.h>
#include <linux/delay.h>
#include <linux/scatterlist.h>
#include <linux/slab.h>
#include <linux/mmc/slot-gpio.h>
#include <linux/dma-mapping.h>
#include <linux/iopoll.h>
#include <linux/pinctrl/consumer.h>
#include <linux/iopoll.h>
#include <linux/msm-bus.h>
#include <linux/pm_runtime.h>
#include <trace/events/mmc.h>

#include "sdhci-msm.h"
#include "sdhci-msm-ice.h"
#include "cmdq_hci.h"

#define QOS_REMOVE_DELAY_MS	10
#define CORE_POWER		0x0
#define CORE_SW_RST		(1 << 7)

#define SDHCI_VER_100		0x2B

#define CORE_VERSION_STEP_MASK		0x0000FFFF
#define CORE_VERSION_MINOR_MASK		0x0FFF0000
#define CORE_VERSION_MINOR_SHIFT	16
#define CORE_VERSION_MAJOR_MASK		0xF0000000
#define CORE_VERSION_MAJOR_SHIFT	28
#define CORE_VERSION_TARGET_MASK	0x000000FF
#define SDHCI_MSM_VER_420               0x49

#define SWITCHABLE_SIGNALLING_VOL	(1 << 29)

#define CORE_VERSION_MAJOR_MASK		0xF0000000
#define CORE_VERSION_MAJOR_SHIFT	28

#define CORE_HC_MODE		0x78
#define HC_MODE_EN		0x1
#define FF_CLK_SW_RST_DIS	(1 << 13)

#define CORE_PWRCTL_BUS_OFF	0x01
#define CORE_PWRCTL_BUS_ON	(1 << 1)
#define CORE_PWRCTL_IO_LOW	(1 << 2)
#define CORE_PWRCTL_IO_HIGH	(1 << 3)

#define CORE_PWRCTL_BUS_SUCCESS	0x01
#define CORE_PWRCTL_BUS_FAIL	(1 << 1)
#define CORE_PWRCTL_IO_SUCCESS	(1 << 2)
#define CORE_PWRCTL_IO_FAIL	(1 << 3)

#define INT_MASK		0xF
#define MAX_PHASES		16

#define CORE_CMD_DAT_TRACK_SEL	(1 << 0)
#define CORE_DLL_EN		(1 << 16)
#define CORE_CDR_EN		(1 << 17)
#define CORE_CK_OUT_EN		(1 << 18)
#define CORE_CDR_EXT_EN		(1 << 19)
#define CORE_DLL_PDN		(1 << 29)
#define CORE_DLL_RST		(1 << 30)

#define CORE_DLL_LOCK		(1 << 7)
#define CORE_DDR_DLL_LOCK	(1 << 11)

#define CORE_CLK_PWRSAVE		(1 << 1)
#define CORE_HC_MCLK_SEL_DFLT		(2 << 8)
#define CORE_HC_MCLK_SEL_HS400		(3 << 8)
#define CORE_HC_MCLK_SEL_MASK		(3 << 8)
#define CORE_HC_AUTO_CMD21_EN		(1 << 6)
#define CORE_IO_PAD_PWR_SWITCH_EN	(1 << 15)
#define CORE_IO_PAD_PWR_SWITCH	(1 << 16)
#define CORE_HC_SELECT_IN_EN	(1 << 18)
#define CORE_HC_SELECT_IN_HS400	(6 << 19)
#define CORE_HC_SELECT_IN_MASK	(7 << 19)
#define CORE_VENDOR_SPEC_POR_VAL	0xA1C

#define HC_SW_RST_WAIT_IDLE_DIS	(1 << 20)
#define HC_SW_RST_REQ (1 << 21)
#define CORE_ONE_MID_EN     (1 << 25)

#define CORE_8_BIT_SUPPORT		(1 << 18)
#define CORE_3_3V_SUPPORT		(1 << 24)
#define CORE_3_0V_SUPPORT		(1 << 25)
#define CORE_1_8V_SUPPORT		(1 << 26)
#define CORE_SYS_BUS_SUPPORT_64_BIT	BIT(28)

#define CORE_CSR_CDC_CTLR_CFG0		0x130
#define CORE_SW_TRIG_FULL_CALIB		(1 << 16)
#define CORE_HW_AUTOCAL_ENA		(1 << 17)

#define CORE_CSR_CDC_CTLR_CFG1		0x134
#define CORE_CSR_CDC_CAL_TIMER_CFG0	0x138
#define CORE_TIMER_ENA			(1 << 16)

#define CORE_CSR_CDC_CAL_TIMER_CFG1	0x13C
#define CORE_CSR_CDC_REFCOUNT_CFG	0x140
#define CORE_CSR_CDC_COARSE_CAL_CFG	0x144
#define CORE_CDC_OFFSET_CFG		0x14C
#define CORE_CSR_CDC_DELAY_CFG		0x150
#define CORE_CDC_SLAVE_DDA_CFG		0x160
#define CORE_CSR_CDC_STATUS0		0x164
#define CORE_CALIBRATION_DONE		(1 << 0)

#define CORE_CDC_ERROR_CODE_MASK	0x7000000

#define CQ_CMD_DBG_RAM	                0x110
#define CQ_CMD_DBG_RAM_WA               0x150
#define CQ_CMD_DBG_RAM_OL               0x154

#define CORE_CSR_CDC_GEN_CFG		0x178
#define CORE_CDC_SWITCH_BYPASS_OFF	(1 << 0)
#define CORE_CDC_SWITCH_RC_EN		(1 << 1)

#define CORE_CDC_T4_DLY_SEL		(1 << 0)
#define CORE_CMDIN_RCLK_EN		(1 << 1)
#define CORE_START_CDC_TRAFFIC		(1 << 6)

#define CORE_PWRSAVE_DLL	(1 << 3)
#define CORE_FIFO_ALT_EN	(1 << 10)
#define CORE_CMDEN_HS400_INPUT_MASK_CNT (1 << 13)

#define CORE_DDR_CAL_EN		(1 << 0)
#define CORE_FLL_CYCLE_CNT	(1 << 18)
#define CORE_DLL_CLOCK_DISABLE	(1 << 21)

#define DDR_CONFIG_POR_VAL		0x80040853
#define DDR_CONFIG_PRG_RCLK_DLY_MASK	0x1FF
#define DDR_CONFIG_PRG_RCLK_DLY		115
#define DDR_CONFIG_2_POR_VAL		0x80040873

/* 512 descriptors */
#define SDHCI_MSM_MAX_SEGMENTS  (1 << 9)
#define SDHCI_MSM_MMC_CLK_GATE_DELAY	200 /* msecs */

#define CORE_FREQ_100MHZ	(100 * 1000 * 1000)
#define TCXO_FREQ		19200000

#define INVALID_TUNING_PHASE	-1
#define sdhci_is_valid_gpio_wakeup_int(_h) ((_h)->pdata->sdiowakeup_irq >= 0)

#define NUM_TUNING_PHASES		16
#define MAX_DRV_TYPES_SUPPORTED_HS200	4
#define MSM_AUTOSUSPEND_DELAY_MS 100

struct sdhci_msm_offset {
	u32 CORE_MCI_DATA_CNT;
	u32 CORE_MCI_STATUS;
	u32 CORE_MCI_FIFO_CNT;
	u32 CORE_MCI_VERSION;
	u32 CORE_GENERICS;
	u32 CORE_TESTBUS_CONFIG;
	u32 CORE_TESTBUS_SEL2_BIT;
	u32 CORE_TESTBUS_ENA;
	u32 CORE_TESTBUS_SEL2;
	u32 CORE_PWRCTL_STATUS;
	u32 CORE_PWRCTL_MASK;
	u32 CORE_PWRCTL_CLEAR;
	u32 CORE_PWRCTL_CTL;
	u32 CORE_SDCC_DEBUG_REG;
	u32 CORE_DLL_CONFIG;
	u32 CORE_DLL_STATUS;
	u32 CORE_VENDOR_SPEC;
	u32 CORE_VENDOR_SPEC_ADMA_ERR_ADDR0;
	u32 CORE_VENDOR_SPEC_ADMA_ERR_ADDR1;
	u32 CORE_VENDOR_SPEC_FUNC2;
	u32 CORE_VENDOR_SPEC_CAPABILITIES0;
	u32 CORE_DDR_200_CFG;
	u32 CORE_VENDOR_SPEC3;
	u32 CORE_DLL_CONFIG_2;
	u32 CORE_DDR_CONFIG;
	u32 CORE_DDR_CONFIG_2;
};

struct sdhci_msm_offset sdhci_msm_offset_mci_removed = {
	.CORE_MCI_DATA_CNT = 0x35C,
	.CORE_MCI_STATUS = 0x324,
	.CORE_MCI_FIFO_CNT = 0x308,
	.CORE_MCI_VERSION = 0x318,
	.CORE_GENERICS = 0x320,
	.CORE_TESTBUS_CONFIG = 0x32C,
	.CORE_TESTBUS_SEL2_BIT = 3,
	.CORE_TESTBUS_ENA = (1 << 31),
	.CORE_TESTBUS_SEL2 = (1 << 3),
	.CORE_PWRCTL_STATUS = 0x240,
	.CORE_PWRCTL_MASK = 0x244,
	.CORE_PWRCTL_CLEAR = 0x248,
	.CORE_PWRCTL_CTL = 0x24C,
	.CORE_SDCC_DEBUG_REG = 0x358,
	.CORE_DLL_CONFIG = 0x200,
	.CORE_DLL_STATUS = 0x208,
	.CORE_VENDOR_SPEC = 0x20C,
	.CORE_VENDOR_SPEC_ADMA_ERR_ADDR0 = 0x214,
	.CORE_VENDOR_SPEC_ADMA_ERR_ADDR1 = 0x218,
	.CORE_VENDOR_SPEC_FUNC2 = 0x210,
	.CORE_VENDOR_SPEC_CAPABILITIES0 = 0x21C,
	.CORE_DDR_200_CFG = 0x224,
	.CORE_VENDOR_SPEC3 = 0x250,
	.CORE_DLL_CONFIG_2 = 0x254,
	.CORE_DDR_CONFIG = 0x258,
	.CORE_DDR_CONFIG_2 = 0x25C,
};

struct sdhci_msm_offset sdhci_msm_offset_mci_present = {
	.CORE_MCI_DATA_CNT = 0x30,
	.CORE_MCI_STATUS = 0x34,
	.CORE_MCI_FIFO_CNT = 0x44,
	.CORE_MCI_VERSION = 0x050,
	.CORE_GENERICS = 0x70,
	.CORE_TESTBUS_CONFIG = 0x0CC,
	.CORE_TESTBUS_SEL2_BIT = 4,
	.CORE_TESTBUS_ENA = (1 << 3),
	.CORE_TESTBUS_SEL2 = (1 << 4),
	.CORE_PWRCTL_STATUS = 0xDC,
	.CORE_PWRCTL_MASK = 0xE0,
	.CORE_PWRCTL_CLEAR = 0xE4,
	.CORE_PWRCTL_CTL = 0xE8,
	.CORE_SDCC_DEBUG_REG = 0x124,
	.CORE_DLL_CONFIG = 0x100,
	.CORE_DLL_STATUS = 0x108,
	.CORE_VENDOR_SPEC = 0x10C,
	.CORE_VENDOR_SPEC_ADMA_ERR_ADDR0 = 0x114,
	.CORE_VENDOR_SPEC_ADMA_ERR_ADDR1 = 0x118,
	.CORE_VENDOR_SPEC_FUNC2 = 0x110,
	.CORE_VENDOR_SPEC_CAPABILITIES0 = 0x11C,
	.CORE_DDR_200_CFG = 0x184,
	.CORE_VENDOR_SPEC3 = 0x1B0,
	.CORE_DLL_CONFIG_2 = 0x1B4,
	.CORE_DDR_CONFIG = 0x1B8,
	.CORE_DDR_CONFIG_2 = 0x1BC,
};

u8 sdhci_msm_readb_relaxed(struct sdhci_host *host, u32 offset)
{
	struct sdhci_pltfm_host *pltfm_host = sdhci_priv(host);
	struct sdhci_msm_host *msm_host = pltfm_host->priv;
	void __iomem *base_addr;

	if (msm_host->mci_removed)
		base_addr = host->ioaddr;
	else
		base_addr = msm_host->core_mem;

	return readb_relaxed(base_addr + offset);
}

u32 sdhci_msm_readl_relaxed(struct sdhci_host *host, u32 offset)
{
	struct sdhci_pltfm_host *pltfm_host = sdhci_priv(host);
	struct sdhci_msm_host *msm_host = pltfm_host->priv;
	void __iomem *base_addr;

	if (msm_host->mci_removed)
		base_addr = host->ioaddr;
	else
		base_addr = msm_host->core_mem;

	return readl_relaxed(base_addr + offset);
}

void sdhci_msm_writeb_relaxed(u8 val, struct sdhci_host *host, u32 offset)
{
	struct sdhci_pltfm_host *pltfm_host = sdhci_priv(host);
	struct sdhci_msm_host *msm_host = pltfm_host->priv;
	void __iomem *base_addr;

	if (msm_host->mci_removed)
		base_addr = host->ioaddr;
	else
		base_addr = msm_host->core_mem;

	writeb_relaxed(val, base_addr + offset);
}

void sdhci_msm_writel_relaxed(u32 val, struct sdhci_host *host, u32 offset)
{
	struct sdhci_pltfm_host *pltfm_host = sdhci_priv(host);
	struct sdhci_msm_host *msm_host = pltfm_host->priv;
	void __iomem *base_addr;

	if (msm_host->mci_removed)
		base_addr = host->ioaddr;
	else
		base_addr = msm_host->core_mem;

	writel_relaxed(val, base_addr + offset);
}

/* Timeout value to avoid infinite waiting for pwr_irq */
#define MSM_PWR_IRQ_TIMEOUT_MS 5000

static const u32 tuning_block_64[] = {
	0x00FF0FFF, 0xCCC3CCFF, 0xFFCC3CC3, 0xEFFEFFFE,
	0xDDFFDFFF, 0xFBFFFBFF, 0xFF7FFFBF, 0xEFBDF777,
	0xF0FFF0FF, 0x3CCCFC0F, 0xCFCC33CC, 0xEEFFEFFF,
	0xFDFFFDFF, 0xFFBFFFDF, 0xFFF7FFBB, 0xDE7B7FF7
};

static const u32 tuning_block_128[] = {
	0xFF00FFFF, 0x0000FFFF, 0xCCCCFFFF, 0xCCCC33CC,
	0xCC3333CC, 0xFFFFCCCC, 0xFFFFEEFF, 0xFFEEEEFF,
	0xFFDDFFFF, 0xDDDDFFFF, 0xBBFFFFFF, 0xBBFFFFFF,
	0xFFFFFFBB, 0xFFFFFF77, 0x77FF7777, 0xFFEEDDBB,
	0x00FFFFFF, 0x00FFFFFF, 0xCCFFFF00, 0xCC33CCCC,
	0x3333CCCC, 0xFFCCCCCC, 0xFFEEFFFF, 0xEEEEFFFF,
	0xDDFFFFFF, 0xDDFFFFFF, 0xFFFFFFDD, 0xFFFFFFBB,
	0xFFFFBBBB, 0xFFFF77FF, 0xFF7777FF, 0xEEDDBB77
};

/* global to hold each slot instance for debug */
static struct sdhci_msm_host *sdhci_slot[2];

static int disable_slots;
/* root can write, others read */
module_param(disable_slots, int, S_IRUGO|S_IWUSR);

static bool nocmdq;
module_param(nocmdq, bool, S_IRUGO|S_IWUSR);

enum vdd_io_level {
	/* set vdd_io_data->low_vol_level */
	VDD_IO_LOW,
	/* set vdd_io_data->high_vol_level */
	VDD_IO_HIGH,
	/*
	 * set whatever there in voltage_level (third argument) of
	 * sdhci_msm_set_vdd_io_vol() function.
	 */
	VDD_IO_SET_LEVEL,
};

/* MSM platform specific tuning */
static inline int msm_dll_poll_ck_out_en(struct sdhci_host *host,
						u8 poll)
{
	int rc = 0;
	u32 wait_cnt = 50;
	u8 ck_out_en = 0;
	struct mmc_host *mmc = host->mmc;
	struct sdhci_pltfm_host *pltfm_host = sdhci_priv(host);
	struct sdhci_msm_host *msm_host = pltfm_host->priv;
	const struct sdhci_msm_offset *msm_host_offset =
					msm_host->offset;

	/* poll for CK_OUT_EN bit.  max. poll time = 50us */
	ck_out_en = !!(readl_relaxed(host->ioaddr +
		msm_host_offset->CORE_DLL_CONFIG) & CORE_CK_OUT_EN);

	while (ck_out_en != poll) {
		if (--wait_cnt == 0) {
			pr_err("%s: %s: CK_OUT_EN bit is not %d\n",
				mmc_hostname(mmc), __func__, poll);
			rc = -ETIMEDOUT;
			goto out;
		}
		udelay(1);

		ck_out_en = !!(readl_relaxed(host->ioaddr +
			msm_host_offset->CORE_DLL_CONFIG) & CORE_CK_OUT_EN);
	}
out:
	return rc;
}

/*
 * Enable CDR to track changes of DAT lines and adjust sampling
 * point according to voltage/temperature variations
 */
static int msm_enable_cdr_cm_sdc4_dll(struct sdhci_host *host)
{
	int rc = 0;
	u32 config;
	struct sdhci_pltfm_host *pltfm_host = sdhci_priv(host);
	struct sdhci_msm_host *msm_host = pltfm_host->priv;
	const struct sdhci_msm_offset *msm_host_offset =
					msm_host->offset;

	config = readl_relaxed(host->ioaddr +
		msm_host_offset->CORE_DLL_CONFIG);
	config |= CORE_CDR_EN;
	config &= ~(CORE_CDR_EXT_EN | CORE_CK_OUT_EN);
	writel_relaxed(config, host->ioaddr +
		msm_host_offset->CORE_DLL_CONFIG);

	rc = msm_dll_poll_ck_out_en(host, 0);
	if (rc)
		goto err;

	writel_relaxed((readl_relaxed(host->ioaddr +
		msm_host_offset->CORE_DLL_CONFIG) | CORE_CK_OUT_EN),
		host->ioaddr + msm_host_offset->CORE_DLL_CONFIG);

	rc = msm_dll_poll_ck_out_en(host, 1);
	if (rc)
		goto err;
	goto out;
err:
	pr_err("%s: %s: failed\n", mmc_hostname(host->mmc), __func__);
out:
	return rc;
}

static ssize_t store_auto_cmd21(struct device *dev, struct device_attribute
				*attr, const char *buf, size_t count)
{
	struct sdhci_host *host = dev_get_drvdata(dev);
	struct sdhci_pltfm_host *pltfm_host = sdhci_priv(host);
	struct sdhci_msm_host *msm_host = pltfm_host->priv;
	u32 tmp;
	unsigned long flags;

	if (!kstrtou32(buf, 0, &tmp)) {
		spin_lock_irqsave(&host->lock, flags);
		msm_host->en_auto_cmd21 = !!tmp;
		spin_unlock_irqrestore(&host->lock, flags);
	}
	return count;
}

static ssize_t show_auto_cmd21(struct device *dev,
			       struct device_attribute *attr, char *buf)
{
	struct sdhci_host *host = dev_get_drvdata(dev);
	struct sdhci_pltfm_host *pltfm_host = sdhci_priv(host);
	struct sdhci_msm_host *msm_host = pltfm_host->priv;

	return snprintf(buf, PAGE_SIZE, "%d\n", msm_host->en_auto_cmd21);
}

/* MSM auto-tuning handler */
static int sdhci_msm_config_auto_tuning_cmd(struct sdhci_host *host,
					    bool enable,
					    u32 type)
{
	int rc = 0;
	struct sdhci_pltfm_host *pltfm_host = sdhci_priv(host);
	struct sdhci_msm_host *msm_host = pltfm_host->priv;
	const struct sdhci_msm_offset *msm_host_offset =
					msm_host->offset;
	u32 val = 0;

	if (!msm_host->en_auto_cmd21)
		return 0;

	if (type == MMC_SEND_TUNING_BLOCK_HS200)
		val = CORE_HC_AUTO_CMD21_EN;
	else
		return 0;

	if (enable) {
		rc = msm_enable_cdr_cm_sdc4_dll(host);
		writel_relaxed(readl_relaxed(host->ioaddr +
			msm_host_offset->CORE_VENDOR_SPEC) | val,
			host->ioaddr + msm_host_offset->CORE_VENDOR_SPEC);
	} else {
		writel_relaxed(readl_relaxed(host->ioaddr +
			msm_host_offset->CORE_VENDOR_SPEC) & ~val,
			host->ioaddr + msm_host_offset->CORE_VENDOR_SPEC);
	}
	return rc;
}

static int msm_config_cm_dll_phase(struct sdhci_host *host, u8 phase)
{
	int rc = 0;
	struct sdhci_pltfm_host *pltfm_host = sdhci_priv(host);
	struct sdhci_msm_host *msm_host = pltfm_host->priv;
	const struct sdhci_msm_offset *msm_host_offset =
					msm_host->offset;
	u8 grey_coded_phase_table[] = {0x0, 0x1, 0x3, 0x2, 0x6, 0x7, 0x5, 0x4,
					0xC, 0xD, 0xF, 0xE, 0xA, 0xB, 0x9,
					0x8};
	unsigned long flags;
	u32 config;
	struct mmc_host *mmc = host->mmc;

	pr_debug("%s: Enter %s\n", mmc_hostname(mmc), __func__);
	spin_lock_irqsave(&host->lock, flags);

	config = readl_relaxed(host->ioaddr +
		msm_host_offset->CORE_DLL_CONFIG);
	config &= ~(CORE_CDR_EN | CORE_CK_OUT_EN);
	config |= (CORE_CDR_EXT_EN | CORE_DLL_EN);
	writel_relaxed(config, host->ioaddr +
		msm_host_offset->CORE_DLL_CONFIG);

	/* Wait until CK_OUT_EN bit of DLL_CONFIG register becomes '0' */
	rc = msm_dll_poll_ck_out_en(host, 0);
	if (rc)
		goto err_out;

	/*
	 * Write the selected DLL clock output phase (0 ... 15)
	 * to CDR_SELEXT bit field of DLL_CONFIG register.
	 */
	writel_relaxed(((readl_relaxed(host->ioaddr +
			msm_host_offset->CORE_DLL_CONFIG)
			& ~(0xF << 20))
			| (grey_coded_phase_table[phase] << 20)),
			host->ioaddr + msm_host_offset->CORE_DLL_CONFIG);

	/* Set CK_OUT_EN bit of DLL_CONFIG register to 1. */
	writel_relaxed((readl_relaxed(host->ioaddr +
		msm_host_offset->CORE_DLL_CONFIG) | CORE_CK_OUT_EN),
		host->ioaddr + msm_host_offset->CORE_DLL_CONFIG);

	/* Wait until CK_OUT_EN bit of DLL_CONFIG register becomes '1' */
	rc = msm_dll_poll_ck_out_en(host, 1);
	if (rc)
		goto err_out;

	config = readl_relaxed(host->ioaddr +
		msm_host_offset->CORE_DLL_CONFIG);
	config |= CORE_CDR_EN;
	config &= ~CORE_CDR_EXT_EN;
	writel_relaxed(config, host->ioaddr +
		msm_host_offset->CORE_DLL_CONFIG);
	goto out;

err_out:
	pr_err("%s: %s: Failed to set DLL phase: %d\n",
		mmc_hostname(mmc), __func__, phase);
out:
	spin_unlock_irqrestore(&host->lock, flags);
	pr_debug("%s: Exit %s\n", mmc_hostname(mmc), __func__);
	return rc;
}

/*
 * Find out the greatest range of consecuitive selected
 * DLL clock output phases that can be used as sampling
 * setting for SD3.0 UHS-I card read operation (in SDR104
 * timing mode) or for eMMC4.5 card read operation (in
 * HS400/HS200 timing mode).
 * Select the 3/4 of the range and configure the DLL with the
 * selected DLL clock output phase.
 */

static int msm_find_most_appropriate_phase(struct sdhci_host *host,
				u8 *phase_table, u8 total_phases)
{
	int ret;
	u8 ranges[MAX_PHASES][MAX_PHASES] = { {0}, {0} };
	u8 phases_per_row[MAX_PHASES] = {0};
	int row_index = 0, col_index = 0, selected_row_index = 0, curr_max = 0;
	int i, cnt, phase_0_raw_index = 0, phase_15_raw_index = 0;
	bool phase_0_found = false, phase_15_found = false;
	struct mmc_host *mmc = host->mmc;

	pr_debug("%s: Enter %s\n", mmc_hostname(mmc), __func__);
	if (!total_phases || (total_phases > MAX_PHASES)) {
		pr_err("%s: %s: invalid argument: total_phases=%d\n",
			mmc_hostname(mmc), __func__, total_phases);
		return -EINVAL;
	}

	for (cnt = 0; cnt < total_phases; cnt++) {
		ranges[row_index][col_index] = phase_table[cnt];
		phases_per_row[row_index] += 1;
		col_index++;

		if ((cnt + 1) == total_phases) {
			continue;
		/* check if next phase in phase_table is consecutive or not */
		} else if ((phase_table[cnt] + 1) != phase_table[cnt + 1]) {
			row_index++;
			col_index = 0;
		}
	}

	if (row_index >= MAX_PHASES)
		return -EINVAL;

	/* Check if phase-0 is present in first valid window? */
	if (!ranges[0][0]) {
		phase_0_found = true;
		phase_0_raw_index = 0;
		/* Check if cycle exist between 2 valid windows */
		for (cnt = 1; cnt <= row_index; cnt++) {
			if (phases_per_row[cnt]) {
				for (i = 0; i < phases_per_row[cnt]; i++) {
					if (ranges[cnt][i] == 15) {
						phase_15_found = true;
						phase_15_raw_index = cnt;
						break;
					}
				}
			}
		}
	}

	/* If 2 valid windows form cycle then merge them as single window */
	if (phase_0_found && phase_15_found) {
		/* number of phases in raw where phase 0 is present */
		u8 phases_0 = phases_per_row[phase_0_raw_index];
		/* number of phases in raw where phase 15 is present */
		u8 phases_15 = phases_per_row[phase_15_raw_index];

		if (phases_0 + phases_15 >= MAX_PHASES)
			/*
			 * If there are more than 1 phase windows then total
			 * number of phases in both the windows should not be
			 * more than or equal to MAX_PHASES.
			 */
			return -EINVAL;

		/* Merge 2 cyclic windows */
		i = phases_15;
		for (cnt = 0; cnt < phases_0; cnt++) {
			ranges[phase_15_raw_index][i] =
				ranges[phase_0_raw_index][cnt];
			if (++i >= MAX_PHASES)
				break;
		}

		phases_per_row[phase_0_raw_index] = 0;
		phases_per_row[phase_15_raw_index] = phases_15 + phases_0;
	}

	for (cnt = 0; cnt <= row_index; cnt++) {
		if (phases_per_row[cnt] > curr_max) {
			curr_max = phases_per_row[cnt];
			selected_row_index = cnt;
		}
	}

	i = ((curr_max * 3) / 4);
	if (i)
		i--;

	ret = (int)ranges[selected_row_index][i];

	if (ret >= MAX_PHASES) {
		ret = -EINVAL;
		pr_err("%s: %s: invalid phase selected=%d\n",
			mmc_hostname(mmc), __func__, ret);
	}

	pr_debug("%s: Exit %s\n", mmc_hostname(mmc), __func__);
	return ret;
}

static inline void msm_cm_dll_set_freq(struct sdhci_host *host)
{
	u32 mclk_freq = 0;
	struct sdhci_pltfm_host *pltfm_host = sdhci_priv(host);
	struct sdhci_msm_host *msm_host = pltfm_host->priv;
	const struct sdhci_msm_offset *msm_host_offset =
					msm_host->offset;

	/* Program the MCLK value to MCLK_FREQ bit field */
	if (host->clock <= 112000000)
		mclk_freq = 0;
	else if (host->clock <= 125000000)
		mclk_freq = 1;
	else if (host->clock <= 137000000)
		mclk_freq = 2;
	else if (host->clock <= 150000000)
		mclk_freq = 3;
	else if (host->clock <= 162000000)
		mclk_freq = 4;
	else if (host->clock <= 175000000)
		mclk_freq = 5;
	else if (host->clock <= 187000000)
		mclk_freq = 6;
	else if (host->clock <= 208000000)
		mclk_freq = 7;

	writel_relaxed(((readl_relaxed(host->ioaddr +
			msm_host_offset->CORE_DLL_CONFIG)
			& ~(7 << 24)) | (mclk_freq << 24)),
			host->ioaddr + msm_host_offset->CORE_DLL_CONFIG);
}

/* Initialize the DLL (Programmable Delay Line ) */
static int msm_init_cm_dll(struct sdhci_host *host)
{
	struct sdhci_pltfm_host *pltfm_host = sdhci_priv(host);
	struct sdhci_msm_host *msm_host = pltfm_host->priv;
	const struct sdhci_msm_offset *msm_host_offset =
					msm_host->offset;
	struct mmc_host *mmc = host->mmc;
	int rc = 0;
	unsigned long flags;
	u32 wait_cnt;
	bool prev_pwrsave, curr_pwrsave;

	pr_debug("%s: Enter %s\n", mmc_hostname(mmc), __func__);
	spin_lock_irqsave(&host->lock, flags);
	prev_pwrsave = !!(readl_relaxed(host->ioaddr +
		msm_host_offset->CORE_VENDOR_SPEC) & CORE_CLK_PWRSAVE);
	curr_pwrsave = prev_pwrsave;
	/*
	 * Make sure that clock is always enabled when DLL
	 * tuning is in progress. Keeping PWRSAVE ON may
	 * turn off the clock. So let's disable the PWRSAVE
	 * here and re-enable it once tuning is completed.
	 */
	if (prev_pwrsave) {
		writel_relaxed((readl_relaxed(host->ioaddr +
			msm_host_offset->CORE_VENDOR_SPEC)
			& ~CORE_CLK_PWRSAVE), host->ioaddr +
			msm_host_offset->CORE_VENDOR_SPEC);
		curr_pwrsave = false;
	}

	if (msm_host->use_updated_dll_reset) {
		/* Disable the DLL clock */
		writel_relaxed((readl_relaxed(host->ioaddr +
				msm_host_offset->CORE_DLL_CONFIG)
				& ~CORE_CK_OUT_EN), host->ioaddr +
				msm_host_offset->CORE_DLL_CONFIG);

		writel_relaxed((readl_relaxed(host->ioaddr +
				msm_host_offset->CORE_DLL_CONFIG_2)
				| CORE_DLL_CLOCK_DISABLE), host->ioaddr +
				msm_host_offset->CORE_DLL_CONFIG_2);
	}

	/* Write 1 to DLL_RST bit of DLL_CONFIG register */
	writel_relaxed((readl_relaxed(host->ioaddr +
		msm_host_offset->CORE_DLL_CONFIG) | CORE_DLL_RST),
		host->ioaddr + msm_host_offset->CORE_DLL_CONFIG);

	/* Write 1 to DLL_PDN bit of DLL_CONFIG register */
	writel_relaxed((readl_relaxed(host->ioaddr +
		msm_host_offset->CORE_DLL_CONFIG) | CORE_DLL_PDN),
		host->ioaddr + msm_host_offset->CORE_DLL_CONFIG);
	msm_cm_dll_set_freq(host);

	if (msm_host->use_updated_dll_reset) {
		u32 mclk_freq = 0;

		if ((readl_relaxed(host->ioaddr +
					msm_host_offset->CORE_DLL_CONFIG_2)
					& CORE_FLL_CYCLE_CNT))
			mclk_freq = (u32) ((host->clock / TCXO_FREQ) * 8);
		else
			mclk_freq = (u32) ((host->clock / TCXO_FREQ) * 4);

		writel_relaxed(((readl_relaxed(host->ioaddr +
			msm_host_offset->CORE_DLL_CONFIG_2)
			& ~(0xFF << 10)) | (mclk_freq << 10)),
			host->ioaddr + msm_host_offset->CORE_DLL_CONFIG_2);
		/* wait for 5us before enabling DLL clock */
		udelay(5);
	}

	/* Write 0 to DLL_RST bit of DLL_CONFIG register */
	writel_relaxed((readl_relaxed(host->ioaddr +
			msm_host_offset->CORE_DLL_CONFIG) & ~CORE_DLL_RST),
			host->ioaddr + msm_host_offset->CORE_DLL_CONFIG);

	/* Write 0 to DLL_PDN bit of DLL_CONFIG register */
	writel_relaxed((readl_relaxed(host->ioaddr +
			msm_host_offset->CORE_DLL_CONFIG) & ~CORE_DLL_PDN),
			host->ioaddr + msm_host_offset->CORE_DLL_CONFIG);

	if (msm_host->use_updated_dll_reset) {
		msm_cm_dll_set_freq(host);
		/* Enable the DLL clock */
		writel_relaxed((readl_relaxed(host->ioaddr +
				msm_host_offset->CORE_DLL_CONFIG_2)
				& ~CORE_DLL_CLOCK_DISABLE), host->ioaddr +
				msm_host_offset->CORE_DLL_CONFIG_2);
	}

	/* Set DLL_EN bit to 1. */
	writel_relaxed((readl_relaxed(host->ioaddr +
			msm_host_offset->CORE_DLL_CONFIG) | CORE_DLL_EN),
			host->ioaddr + msm_host_offset->CORE_DLL_CONFIG);

	/* Set CK_OUT_EN bit to 1. */
	writel_relaxed((readl_relaxed(host->ioaddr +
			msm_host_offset->CORE_DLL_CONFIG)
			| CORE_CK_OUT_EN), host->ioaddr +
			msm_host_offset->CORE_DLL_CONFIG);

	wait_cnt = 50;
	/* Wait until DLL_LOCK bit of DLL_STATUS register becomes '1' */
	while (!(readl_relaxed(host->ioaddr +
		msm_host_offset->CORE_DLL_STATUS) & CORE_DLL_LOCK)) {
		/* max. wait for 50us sec for LOCK bit to be set */
		if (--wait_cnt == 0) {
			pr_err("%s: %s: DLL failed to LOCK\n",
				mmc_hostname(mmc), __func__);
			rc = -ETIMEDOUT;
			goto out;
		}
		/* wait for 1us before polling again */
		udelay(1);
	}

out:
	/* Restore the correct PWRSAVE state */
	if (prev_pwrsave ^ curr_pwrsave) {
		u32 reg = readl_relaxed(host->ioaddr +
			msm_host_offset->CORE_VENDOR_SPEC);

		if (prev_pwrsave)
			reg |= CORE_CLK_PWRSAVE;
		else
			reg &= ~CORE_CLK_PWRSAVE;

		writel_relaxed(reg, host->ioaddr +
			msm_host_offset->CORE_VENDOR_SPEC);
	}

	spin_unlock_irqrestore(&host->lock, flags);
	pr_debug("%s: Exit %s\n", mmc_hostname(mmc), __func__);
	return rc;
}

static int sdhci_msm_cdclp533_calibration(struct sdhci_host *host)
{
	u32 calib_done;
	int ret = 0;
	int cdc_err = 0;
	struct sdhci_pltfm_host *pltfm_host = sdhci_priv(host);
	struct sdhci_msm_host *msm_host = pltfm_host->priv;
	const struct sdhci_msm_offset *msm_host_offset =
					msm_host->offset;

	pr_debug("%s: Enter %s\n", mmc_hostname(host->mmc), __func__);

	/* Write 0 to CDC_T4_DLY_SEL field in VENDOR_SPEC_DDR200_CFG */
	writel_relaxed((readl_relaxed(host->ioaddr +
			msm_host_offset->CORE_DDR_200_CFG)
			& ~CORE_CDC_T4_DLY_SEL),
			host->ioaddr + msm_host_offset->CORE_DDR_200_CFG);

	/* Write 0 to CDC_SWITCH_BYPASS_OFF field in CORE_CSR_CDC_GEN_CFG */
	writel_relaxed((readl_relaxed(host->ioaddr + CORE_CSR_CDC_GEN_CFG)
			& ~CORE_CDC_SWITCH_BYPASS_OFF),
			host->ioaddr + CORE_CSR_CDC_GEN_CFG);

	/* Write 1 to CDC_SWITCH_RC_EN field in CORE_CSR_CDC_GEN_CFG */
	writel_relaxed((readl_relaxed(host->ioaddr + CORE_CSR_CDC_GEN_CFG)
			| CORE_CDC_SWITCH_RC_EN),
			host->ioaddr + CORE_CSR_CDC_GEN_CFG);

	/* Write 0 to START_CDC_TRAFFIC field in CORE_DDR200_CFG */
	writel_relaxed((readl_relaxed(host->ioaddr +
			msm_host_offset->CORE_DDR_200_CFG)
			& ~CORE_START_CDC_TRAFFIC),
			host->ioaddr + msm_host_offset->CORE_DDR_200_CFG);

	/*
	 * Perform CDC Register Initialization Sequence
	 *
	 * CORE_CSR_CDC_CTLR_CFG0	0x11800EC
	 * CORE_CSR_CDC_CTLR_CFG1	0x3011111
	 * CORE_CSR_CDC_CAL_TIMER_CFG0	0x1201000
	 * CORE_CSR_CDC_CAL_TIMER_CFG1	0x4
	 * CORE_CSR_CDC_REFCOUNT_CFG	0xCB732020
	 * CORE_CSR_CDC_COARSE_CAL_CFG	0xB19
	 * CORE_CSR_CDC_DELAY_CFG	0x3AC
	 * CORE_CDC_OFFSET_CFG		0x0
	 * CORE_CDC_SLAVE_DDA_CFG	0x16334
	 */

	writel_relaxed(0x11800EC, host->ioaddr + CORE_CSR_CDC_CTLR_CFG0);
	writel_relaxed(0x3011111, host->ioaddr + CORE_CSR_CDC_CTLR_CFG1);
	writel_relaxed(0x1201000, host->ioaddr + CORE_CSR_CDC_CAL_TIMER_CFG0);
	writel_relaxed(0x4, host->ioaddr + CORE_CSR_CDC_CAL_TIMER_CFG1);
	writel_relaxed(0xCB732020, host->ioaddr + CORE_CSR_CDC_REFCOUNT_CFG);
	writel_relaxed(0xB19, host->ioaddr + CORE_CSR_CDC_COARSE_CAL_CFG);
	writel_relaxed(0x4E2, host->ioaddr + CORE_CSR_CDC_DELAY_CFG);
	writel_relaxed(0x0, host->ioaddr + CORE_CDC_OFFSET_CFG);
	writel_relaxed(0x16334, host->ioaddr + CORE_CDC_SLAVE_DDA_CFG);

	/* CDC HW Calibration */

	/* Write 1 to SW_TRIG_FULL_CALIB field in CORE_CSR_CDC_CTLR_CFG0 */
	writel_relaxed((readl_relaxed(host->ioaddr + CORE_CSR_CDC_CTLR_CFG0)
			| CORE_SW_TRIG_FULL_CALIB),
			host->ioaddr + CORE_CSR_CDC_CTLR_CFG0);

	/* Write 0 to SW_TRIG_FULL_CALIB field in CORE_CSR_CDC_CTLR_CFG0 */
	writel_relaxed((readl_relaxed(host->ioaddr + CORE_CSR_CDC_CTLR_CFG0)
			& ~CORE_SW_TRIG_FULL_CALIB),
			host->ioaddr + CORE_CSR_CDC_CTLR_CFG0);

	/* Write 1 to HW_AUTOCAL_ENA field in CORE_CSR_CDC_CTLR_CFG0 */
	writel_relaxed((readl_relaxed(host->ioaddr + CORE_CSR_CDC_CTLR_CFG0)
			| CORE_HW_AUTOCAL_ENA),
			host->ioaddr + CORE_CSR_CDC_CTLR_CFG0);

	/* Write 1 to TIMER_ENA field in CORE_CSR_CDC_CAL_TIMER_CFG0 */
	writel_relaxed((readl_relaxed(host->ioaddr +
			CORE_CSR_CDC_CAL_TIMER_CFG0) | CORE_TIMER_ENA),
			host->ioaddr + CORE_CSR_CDC_CAL_TIMER_CFG0);

	mb();

	/* Poll on CALIBRATION_DONE field in CORE_CSR_CDC_STATUS0 to be 1 */
	ret = readl_poll_timeout(host->ioaddr + CORE_CSR_CDC_STATUS0,
		 calib_done, (calib_done & CORE_CALIBRATION_DONE), 1, 50);

	if (ret == -ETIMEDOUT) {
		pr_err("%s: %s: CDC Calibration was not completed\n",
				mmc_hostname(host->mmc), __func__);
		goto out;
	}

	/* Verify CDC_ERROR_CODE field in CORE_CSR_CDC_STATUS0 is 0 */
	cdc_err = readl_relaxed(host->ioaddr + CORE_CSR_CDC_STATUS0)
			& CORE_CDC_ERROR_CODE_MASK;
	if (cdc_err) {
		pr_err("%s: %s: CDC Error Code %d\n",
			mmc_hostname(host->mmc), __func__, cdc_err);
		ret = -EINVAL;
		goto out;
	}

	/* Write 1 to START_CDC_TRAFFIC field in CORE_DDR200_CFG */
	writel_relaxed((readl_relaxed(host->ioaddr +
			msm_host_offset->CORE_DDR_200_CFG)
			| CORE_START_CDC_TRAFFIC),
			host->ioaddr + msm_host_offset->CORE_DDR_200_CFG);
out:
	pr_debug("%s: Exit %s, ret:%d\n", mmc_hostname(host->mmc),
			__func__, ret);
	return ret;
}

static int sdhci_msm_cm_dll_sdc4_calibration(struct sdhci_host *host)
{
	struct sdhci_pltfm_host *pltfm_host = sdhci_priv(host);
	struct sdhci_msm_host *msm_host = pltfm_host->priv;
	const struct sdhci_msm_offset *msm_host_offset =
					msm_host->offset;
	u32 dll_status, ddr_config;
	int ret = 0;

	pr_debug("%s: Enter %s\n", mmc_hostname(host->mmc), __func__);

	/*
	 * Reprogramming the value in case it might have been modified by
	 * bootloaders.
	 */
	if (msm_host->pdata->rclk_wa) {
		writel_relaxed(msm_host->pdata->ddr_config, host->ioaddr +
			msm_host_offset->CORE_DDR_CONFIG_2);
	} else if (msm_host->rclk_delay_fix) {
		writel_relaxed(DDR_CONFIG_2_POR_VAL, host->ioaddr +
			msm_host_offset->CORE_DDR_CONFIG_2);
	} else {
		ddr_config = DDR_CONFIG_POR_VAL &
				~DDR_CONFIG_PRG_RCLK_DLY_MASK;
		ddr_config |= DDR_CONFIG_PRG_RCLK_DLY;
		writel_relaxed(ddr_config, host->ioaddr +
			msm_host_offset->CORE_DDR_CONFIG);
	}

	if (msm_host->enhanced_strobe && mmc_card_strobe(msm_host->mmc->card))
		writel_relaxed((readl_relaxed(host->ioaddr +
				msm_host_offset->CORE_DDR_200_CFG)
				| CORE_CMDIN_RCLK_EN), host->ioaddr +
				msm_host_offset->CORE_DDR_200_CFG);

	/* Write 1 to DDR_CAL_EN field in CORE_DLL_CONFIG_2 */
	writel_relaxed((readl_relaxed(host->ioaddr +
			msm_host_offset->CORE_DLL_CONFIG_2)
			| CORE_DDR_CAL_EN),
			host->ioaddr + msm_host_offset->CORE_DLL_CONFIG_2);

	/* Poll on DDR_DLL_LOCK bit in CORE_DLL_STATUS to be set */
	ret = readl_poll_timeout(host->ioaddr +
		 msm_host_offset->CORE_DLL_STATUS,
		 dll_status, (dll_status & CORE_DDR_DLL_LOCK), 10, 1000);

	if (ret == -ETIMEDOUT) {
		pr_err("%s: %s: CM_DLL_SDC4 Calibration was not completed\n",
				mmc_hostname(host->mmc), __func__);
		goto out;
	}

	/*
	 * set CORE_PWRSAVE_DLL bit in CORE_VENDOR_SPEC3.
	 * when MCLK is gated OFF, it is not gated for less than 0.5us
	 * and MCLK must be switched on for at-least 1us before DATA
	 * starts coming. Controllers with 14lpp tech DLL cannot
	 * guarantee above requirement. So PWRSAVE_DLL should not be
	 * turned on for host controllers using this DLL.
	 */
	if (!msm_host->use_14lpp_dll)
		writel_relaxed((readl_relaxed(host->ioaddr +
				msm_host_offset->CORE_VENDOR_SPEC3)
				| CORE_PWRSAVE_DLL), host->ioaddr +
				msm_host_offset->CORE_VENDOR_SPEC3);
	mb();
out:
	pr_debug("%s: Exit %s, ret:%d\n", mmc_hostname(host->mmc),
			__func__, ret);
	return ret;
}

static int sdhci_msm_enhanced_strobe(struct sdhci_host *host)
{
	int ret = 0;
	struct sdhci_pltfm_host *pltfm_host = sdhci_priv(host);
	struct sdhci_msm_host *msm_host = pltfm_host->priv;
	struct mmc_host *mmc = host->mmc;

	pr_debug("%s: Enter %s\n", mmc_hostname(host->mmc), __func__);

	if (!msm_host->enhanced_strobe || !mmc_card_strobe(mmc->card)) {
		pr_debug("%s: host/card does not support hs400 enhanced strobe\n",
				mmc_hostname(mmc));
		return -EINVAL;
	}

	if (msm_host->calibration_done ||
		!(mmc->ios.timing == MMC_TIMING_MMC_HS400)) {
		return 0;
	}

	/*
	 * Reset the tuning block.
	 */
	ret = msm_init_cm_dll(host);
	if (ret)
		goto out;

	ret = sdhci_msm_cm_dll_sdc4_calibration(host);
out:
	if (!ret)
		msm_host->calibration_done = true;
	pr_debug("%s: Exit %s, ret:%d\n", mmc_hostname(host->mmc),
			__func__, ret);
	return ret;
}

static int sdhci_msm_hs400_dll_calibration(struct sdhci_host *host)
{
	int ret = 0;
	struct sdhci_pltfm_host *pltfm_host = sdhci_priv(host);
	struct sdhci_msm_host *msm_host = pltfm_host->priv;
	const struct sdhci_msm_offset *msm_host_offset =
					msm_host->offset;

	pr_debug("%s: Enter %s\n", mmc_hostname(host->mmc), __func__);

	/*
	 * Retuning in HS400 (DDR mode) will fail, just reset the
	 * tuning block and restore the saved tuning phase.
	 */
	ret = msm_init_cm_dll(host);
	if (ret)
		goto out;

	/* Set the selected phase in delay line hw block */
	ret = msm_config_cm_dll_phase(host, msm_host->saved_tuning_phase);
	if (ret)
		goto out;

	/* Write 1 to CMD_DAT_TRACK_SEL field in DLL_CONFIG */
	writel_relaxed((readl_relaxed(host->ioaddr +
				msm_host_offset->CORE_DLL_CONFIG)
				| CORE_CMD_DAT_TRACK_SEL), host->ioaddr +
				msm_host_offset->CORE_DLL_CONFIG);

	if (msm_host->use_cdclp533)
		/* Calibrate CDCLP533 DLL HW */
		ret = sdhci_msm_cdclp533_calibration(host);
	else
		/* Calibrate CM_DLL_SDC4 HW */
		ret = sdhci_msm_cm_dll_sdc4_calibration(host);
out:
	pr_debug("%s: Exit %s, ret:%d\n", mmc_hostname(host->mmc),
			__func__, ret);
	return ret;
}

static void sdhci_msm_set_mmc_drv_type(struct sdhci_host *host, u32 opcode,
		u8 drv_type)
{
	struct mmc_command cmd = {0};
	struct mmc_request mrq = {NULL};
	struct mmc_host *mmc = host->mmc;
	u8 val = ((drv_type << 4) | 2);

	cmd.opcode = MMC_SWITCH;
	cmd.arg = (MMC_SWITCH_MODE_WRITE_BYTE << 24) |
		(EXT_CSD_HS_TIMING << 16) |
		(val << 8) |
		EXT_CSD_CMD_SET_NORMAL;
	cmd.flags = MMC_CMD_AC | MMC_RSP_R1B;
	/* 1 sec */
	cmd.busy_timeout = 1000 * 1000;

	memset(cmd.resp, 0, sizeof(cmd.resp));
	cmd.retries = 3;

	mrq.cmd = &cmd;
	cmd.data = NULL;

	mmc_wait_for_req(mmc, &mrq);
	pr_debug("%s: %s: set card drive type to %d\n",
			mmc_hostname(mmc), __func__,
			drv_type);
}

int sdhci_msm_execute_tuning(struct sdhci_host *host, u32 opcode)
{
	unsigned long flags;
	int tuning_seq_cnt = 3;
	u8 phase, *data_buf, tuned_phases[NUM_TUNING_PHASES], tuned_phase_cnt;
	const u32 *tuning_block_pattern = tuning_block_64;
	int size = sizeof(tuning_block_64); /* Tuning pattern size in bytes */
	int rc;
	struct mmc_host *mmc = host->mmc;
	struct mmc_ios	ios = host->mmc->ios;
	struct sdhci_pltfm_host *pltfm_host = sdhci_priv(host);
	struct sdhci_msm_host *msm_host = pltfm_host->priv;
	u8 drv_type = 0;
	bool drv_type_changed = false;
	struct mmc_card *card = host->mmc->card;
	int sts_retry;
	u8 last_good_phase = 0;

	/*
	 * Tuning is required for SDR104, HS200 and HS400 cards and
	 * if clock frequency is greater than 100MHz in these modes.
	 */
	if (host->clock <= CORE_FREQ_100MHZ ||
		!((ios.timing == MMC_TIMING_MMC_HS400) ||
		(ios.timing == MMC_TIMING_MMC_HS200) ||
		(ios.timing == MMC_TIMING_UHS_SDR104)))
		return 0;

	/*
	 * Don't allow re-tuning for CRC errors observed for any commands
	 * that are sent during tuning sequence itself.
	 */
	if (msm_host->tuning_in_progress)
		return 0;
	msm_host->tuning_in_progress = true;
	pr_debug("%s: Enter %s\n", mmc_hostname(mmc), __func__);

	/* CDC/SDC4 DLL HW calibration is only required for HS400 mode*/
	if (msm_host->tuning_done && !msm_host->calibration_done &&
		(mmc->ios.timing == MMC_TIMING_MMC_HS400)) {
		rc = sdhci_msm_hs400_dll_calibration(host);
		spin_lock_irqsave(&host->lock, flags);
		if (!rc)
			msm_host->calibration_done = true;
		spin_unlock_irqrestore(&host->lock, flags);
		goto out;
	}

	spin_lock_irqsave(&host->lock, flags);

	if ((opcode == MMC_SEND_TUNING_BLOCK_HS200) &&
		(mmc->ios.bus_width == MMC_BUS_WIDTH_8)) {
		tuning_block_pattern = tuning_block_128;
		size = sizeof(tuning_block_128);
	}
	spin_unlock_irqrestore(&host->lock, flags);

	data_buf = kmalloc(size, GFP_KERNEL);
	if (!data_buf) {
		rc = -ENOMEM;
		goto out;
	}

retry:
	tuned_phase_cnt = 0;

	/* first of all reset the tuning block */
	rc = msm_init_cm_dll(host);
	if (rc)
		goto kfree;

	phase = 0;
	do {
		struct mmc_command cmd = {0};
		struct mmc_data data = {0};
		struct mmc_request mrq = {
			.cmd = &cmd,
			.data = &data
		};
		struct scatterlist sg;
		struct mmc_command sts_cmd = {0};

		/* set the phase in delay line hw block */
		rc = msm_config_cm_dll_phase(host, phase);
		if (rc)
			goto kfree;

		cmd.opcode = opcode;
		cmd.flags = MMC_RSP_R1 | MMC_CMD_ADTC;

		data.blksz = size;
		data.blocks = 1;
		data.flags = MMC_DATA_READ;
		data.timeout_ns = 1000 * 1000 * 1000; /* 1 sec */

		data.sg = &sg;
		data.sg_len = 1;
		sg_init_one(&sg, data_buf, size);
		memset(data_buf, 0, size);
		mmc_wait_for_req(mmc, &mrq);

		if (card && (cmd.error || data.error)) {
			/*
			 * Set the dll to last known good phase while sending
			 * status command to ensure that status command won't
			 * fail due to bad phase.
			 */
			if (tuned_phase_cnt)
				last_good_phase =
					tuned_phases[tuned_phase_cnt-1];
			else if (msm_host->saved_tuning_phase !=
					INVALID_TUNING_PHASE)
				last_good_phase = msm_host->saved_tuning_phase;

			rc = msm_config_cm_dll_phase(host, last_good_phase);
			if (rc)
				goto kfree;

			sts_cmd.opcode = MMC_SEND_STATUS;
			sts_cmd.arg = card->rca << 16;
			sts_cmd.flags = MMC_RSP_R1 | MMC_CMD_AC;
			sts_retry = 5;
			while (sts_retry) {
				mmc_wait_for_cmd(mmc, &sts_cmd, 0);

				if (sts_cmd.error ||
				   (R1_CURRENT_STATE(sts_cmd.resp[0])
				   != R1_STATE_TRAN)) {
					sts_retry--;
					/*
					 * wait for at least 146 MCLK cycles for
					 * the card to move to TRANS state. As
					 * the MCLK would be min 200MHz for
					 * tuning, we need max 0.73us delay. To
					 * be on safer side 1ms delay is given.
					 */
					usleep_range(1000, 1200);
					pr_debug("%s: phase %d sts cmd err %d resp 0x%x\n",
						mmc_hostname(mmc), phase,
						sts_cmd.error, sts_cmd.resp[0]);
					continue;
				}
				break;
			};
		}

		if (!cmd.error && !data.error &&
			!memcmp(data_buf, tuning_block_pattern, size)) {
			/* tuning is successful at this tuning point */
			tuned_phases[tuned_phase_cnt++] = phase;
			pr_debug("%s: %s: found *** good *** phase = %d\n",
				mmc_hostname(mmc), __func__, phase);
		} else {
			/* Ignore crc errors occurred during tuning */
			if (cmd.error)
				mmc->err_stats[MMC_ERR_CMD_CRC]--;
			else if (data.error)
				mmc->err_stats[MMC_ERR_DAT_CRC]--;
			pr_debug("%s: %s: found ## bad ## phase = %d\n",
				mmc_hostname(mmc), __func__, phase);
		}
	} while (++phase < 16);

	if ((tuned_phase_cnt == NUM_TUNING_PHASES) &&
			card && mmc_card_mmc(card)) {
		/*
		 * If all phases pass then its a problem. So change the card's
		 * drive type to a different value, if supported and repeat
		 * tuning until at least one phase fails. Then set the original
		 * drive type back.
		 *
		 * If all the phases still pass after trying all possible
		 * drive types, then one of those 16 phases will be picked.
		 * This is no different from what was going on before the
		 * modification to change drive type and retune.
		 */
		pr_debug("%s: tuned phases count: %d\n", mmc_hostname(mmc),
				tuned_phase_cnt);

		/* set drive type to other value . default setting is 0x0 */
		while (++drv_type <= MAX_DRV_TYPES_SUPPORTED_HS200) {
			pr_debug("%s: trying different drive strength (%d)\n",
				mmc_hostname(mmc), drv_type);
			if (card->ext_csd.raw_driver_strength &
					(1 << drv_type)) {
				sdhci_msm_set_mmc_drv_type(host, opcode,
						drv_type);
				if (!drv_type_changed)
					drv_type_changed = true;
				goto retry;
			}
		}
	}

	/* reset drive type to default (50 ohm) if changed */
	if (drv_type_changed)
		sdhci_msm_set_mmc_drv_type(host, opcode, 0);

	if (tuned_phase_cnt) {
		rc = msm_find_most_appropriate_phase(host, tuned_phases,
							tuned_phase_cnt);
		if (rc < 0)
			goto kfree;
		else
			phase = (u8)rc;

		/*
		 * Finally set the selected phase in delay
		 * line hw block.
		 */
		rc = msm_config_cm_dll_phase(host, phase);
		if (rc)
			goto kfree;
		msm_host->saved_tuning_phase = phase;
		pr_debug("%s: %s: finally setting the tuning phase to %d\n",
				mmc_hostname(mmc), __func__, phase);
	} else {
		if (--tuning_seq_cnt)
			goto retry;
		/* tuning failed */
		pr_err("%s: %s: no tuning point found\n",
			mmc_hostname(mmc), __func__);
		rc = -EIO;
	}

kfree:
	kfree(data_buf);
out:
	spin_lock_irqsave(&host->lock, flags);
	if (!rc)
		msm_host->tuning_done = true;
	spin_unlock_irqrestore(&host->lock, flags);
	msm_host->tuning_in_progress = false;
	pr_debug("%s: Exit %s, err(%d)\n", mmc_hostname(mmc), __func__, rc);
	return rc;
}

static int sdhci_msm_setup_gpio(struct sdhci_msm_pltfm_data *pdata, bool enable)
{
	struct sdhci_msm_gpio_data *curr;
	int i, ret = 0;

	curr = pdata->pin_data->gpio_data;
	for (i = 0; i < curr->size; i++) {
		if (!gpio_is_valid(curr->gpio[i].no)) {
			ret = -EINVAL;
			pr_err("%s: Invalid gpio = %d\n", __func__,
					curr->gpio[i].no);
			goto free_gpios;
		}
		if (enable) {
			ret = gpio_request(curr->gpio[i].no,
						curr->gpio[i].name);
			if (ret) {
				pr_err("%s: gpio_request(%d, %s) failed %d\n",
					__func__, curr->gpio[i].no,
					curr->gpio[i].name, ret);
				goto free_gpios;
			}
			curr->gpio[i].is_enabled = true;
		} else {
			gpio_free(curr->gpio[i].no);
			curr->gpio[i].is_enabled = false;
		}
	}
	return ret;

free_gpios:
	for (i--; i >= 0; i--) {
		gpio_free(curr->gpio[i].no);
		curr->gpio[i].is_enabled = false;
	}
	return ret;
}

static int sdhci_msm_config_pinctrl_drv_type(struct sdhci_msm_pltfm_data *pdata,
		unsigned int clock)
{
	int ret = 0;

	if (clock > 150000000) {
		if (pdata->pctrl_data->pins_drv_type_200MHz)
			ret = pinctrl_select_state(pdata->pctrl_data->pctrl,
				pdata->pctrl_data->pins_drv_type_200MHz);
	} else if (clock > 75000000) {
		if (pdata->pctrl_data->pins_drv_type_100MHz)
			ret = pinctrl_select_state(pdata->pctrl_data->pctrl,
				pdata->pctrl_data->pins_drv_type_100MHz);
	} else if (clock > 400000) {
		if (pdata->pctrl_data->pins_drv_type_50MHz)
			ret = pinctrl_select_state(pdata->pctrl_data->pctrl,
				pdata->pctrl_data->pins_drv_type_50MHz);
	} else {
		if (pdata->pctrl_data->pins_drv_type_400KHz)
			ret = pinctrl_select_state(pdata->pctrl_data->pctrl,
				pdata->pctrl_data->pins_drv_type_400KHz);
	}

	return ret;
}

static int sdhci_msm_setup_pinctrl(struct sdhci_msm_pltfm_data *pdata,
		bool enable)
{
	int ret = 0;

	if (enable)
		ret = pinctrl_select_state(pdata->pctrl_data->pctrl,
			pdata->pctrl_data->pins_active);
	else
		ret = pinctrl_select_state(pdata->pctrl_data->pctrl,
			pdata->pctrl_data->pins_sleep);

	if (ret < 0)
		pr_err("%s state for pinctrl failed with %d\n",
			enable ? "Enabling" : "Disabling", ret);

	return ret;
}

static int sdhci_msm_setup_pins(struct sdhci_msm_pltfm_data *pdata, bool enable)
{
	int ret = 0;

	if  (pdata->pin_cfg_sts == enable) {
		return 0;
	} else if (pdata->pctrl_data) {
		ret = sdhci_msm_setup_pinctrl(pdata, enable);
		goto out;
	} else if (!pdata->pin_data) {
		return 0;
	}

	if (pdata->pin_data->is_gpio)
		ret = sdhci_msm_setup_gpio(pdata, enable);
out:
	if (!ret)
		pdata->pin_cfg_sts = enable;

	return ret;
}

static int sdhci_msm_dt_get_array(struct device *dev, const char *prop_name,
				 u32 **out, int *len, u32 size)
{
	int ret = 0;
	struct device_node *np = dev->of_node;
	size_t sz;
	u32 *arr = NULL;

	if (!of_get_property(np, prop_name, len)) {
		ret = -EINVAL;
		goto out;
	}
	sz = *len = *len / sizeof(*arr);
	if (sz <= 0 || (size > 0 && (sz > size))) {
		dev_err(dev, "%s invalid size\n", prop_name);
		ret = -EINVAL;
		goto out;
	}

	arr = devm_kzalloc(dev, sz * sizeof(*arr), GFP_KERNEL);
	if (!arr) {
		dev_err(dev, "%s failed allocating memory\n", prop_name);
		ret = -ENOMEM;
		goto out;
	}

	ret = of_property_read_u32_array(np, prop_name, arr, sz);
	if (ret < 0) {
		dev_err(dev, "%s failed reading array %d\n", prop_name, ret);
		goto out;
	}
	*out = arr;
out:
	if (ret)
		*len = 0;
	return ret;
}

#define MAX_PROP_SIZE 32
static int sdhci_msm_dt_parse_vreg_info(struct device *dev,
		struct sdhci_msm_reg_data **vreg_data, const char *vreg_name)
{
	int len, ret = 0;
	const __be32 *prop;
	char prop_name[MAX_PROP_SIZE];
	struct sdhci_msm_reg_data *vreg;
	struct device_node *np = dev->of_node;

	snprintf(prop_name, MAX_PROP_SIZE, "%s-supply", vreg_name);
	if (!of_parse_phandle(np, prop_name, 0)) {
		dev_info(dev, "No vreg data found for %s\n", vreg_name);
		return ret;
	}

	vreg = devm_kzalloc(dev, sizeof(*vreg), GFP_KERNEL);
	if (!vreg) {
		dev_err(dev, "No memory for vreg: %s\n", vreg_name);
		ret = -ENOMEM;
		return ret;
	}

	vreg->name = vreg_name;

	snprintf(prop_name, MAX_PROP_SIZE,
			"qcom,%s-always-on", vreg_name);
	if (of_get_property(np, prop_name, NULL))
		vreg->is_always_on = true;

	snprintf(prop_name, MAX_PROP_SIZE,
			"qcom,%s-lpm-sup", vreg_name);
	if (of_get_property(np, prop_name, NULL))
		vreg->lpm_sup = true;

	snprintf(prop_name, MAX_PROP_SIZE,
			"qcom,%s-voltage-level", vreg_name);
	prop = of_get_property(np, prop_name, &len);
	if (!prop || (len != (2 * sizeof(__be32)))) {
		dev_warn(dev, "%s %s property\n",
			prop ? "invalid format" : "no", prop_name);
	} else {
		vreg->low_vol_level = be32_to_cpup(&prop[0]);
		vreg->high_vol_level = be32_to_cpup(&prop[1]);
	}

	snprintf(prop_name, MAX_PROP_SIZE,
			"qcom,%s-current-level", vreg_name);
	prop = of_get_property(np, prop_name, &len);
	if (!prop || (len != (2 * sizeof(__be32)))) {
		dev_warn(dev, "%s %s property\n",
			prop ? "invalid format" : "no", prop_name);
	} else {
		vreg->lpm_uA = be32_to_cpup(&prop[0]);
		vreg->hpm_uA = be32_to_cpup(&prop[1]);
	}

	*vreg_data = vreg;
	dev_dbg(dev, "%s: %s %s vol=[%d %d]uV, curr=[%d %d]uA\n",
		vreg->name, vreg->is_always_on ? "always_on," : "",
		vreg->lpm_sup ? "lpm_sup," : "", vreg->low_vol_level,
		vreg->high_vol_level, vreg->lpm_uA, vreg->hpm_uA);

	return ret;
}

static int sdhci_msm_parse_pinctrl_info(struct device *dev,
		struct sdhci_msm_pltfm_data *pdata)
{
	struct sdhci_pinctrl_data *pctrl_data;
	struct pinctrl *pctrl;
	int ret = 0;

	/* Try to obtain pinctrl handle */
	pctrl = devm_pinctrl_get(dev);
	if (IS_ERR(pctrl)) {
		ret = PTR_ERR(pctrl);
		goto out;
	}
	pctrl_data = devm_kzalloc(dev, sizeof(*pctrl_data), GFP_KERNEL);
	if (!pctrl_data) {
		dev_err(dev, "No memory for sdhci_pinctrl_data\n");
		ret = -ENOMEM;
		goto out;
	}
	pctrl_data->pctrl = pctrl;
	/* Look-up and keep the states handy to be used later */
	pctrl_data->pins_active = pinctrl_lookup_state(
			pctrl_data->pctrl, "active");
	if (IS_ERR(pctrl_data->pins_active)) {
		ret = PTR_ERR(pctrl_data->pins_active);
		dev_err(dev, "Could not get active pinstates, err:%d\n", ret);
		goto out;
	}
	pctrl_data->pins_sleep = pinctrl_lookup_state(
			pctrl_data->pctrl, "sleep");
	if (IS_ERR(pctrl_data->pins_sleep)) {
		ret = PTR_ERR(pctrl_data->pins_sleep);
		dev_err(dev, "Could not get sleep pinstates, err:%d\n", ret);
		goto out;
	}

	pctrl_data->pins_drv_type_400KHz = pinctrl_lookup_state(
			pctrl_data->pctrl, "ds_400KHz");
	if (IS_ERR(pctrl_data->pins_drv_type_400KHz)) {
		dev_dbg(dev, "Could not get 400K pinstates, err:%d\n", ret);
<<<<<<< HEAD
		pctrl_data->pins_drv_type_400KHz = 0;
=======
		pctrl_data->pins_drv_type_400KHz = NULL;
>>>>>>> fc9ce0e0
	}

	pctrl_data->pins_drv_type_50MHz = pinctrl_lookup_state(
			pctrl_data->pctrl, "ds_50MHz");
	if (IS_ERR(pctrl_data->pins_drv_type_50MHz)) {
		dev_dbg(dev, "Could not get 50M pinstates, err:%d\n", ret);
<<<<<<< HEAD
		pctrl_data->pins_drv_type_50MHz = 0;
=======
		pctrl_data->pins_drv_type_50MHz = NULL;
>>>>>>> fc9ce0e0
	}

	pctrl_data->pins_drv_type_100MHz = pinctrl_lookup_state(
			pctrl_data->pctrl, "ds_100MHz");
	if (IS_ERR(pctrl_data->pins_drv_type_100MHz)) {
		dev_dbg(dev, "Could not get 100M pinstates, err:%d\n", ret);
<<<<<<< HEAD
		pctrl_data->pins_drv_type_100MHz = 0;
=======
		pctrl_data->pins_drv_type_100MHz = NULL;
>>>>>>> fc9ce0e0
	}

	pctrl_data->pins_drv_type_200MHz = pinctrl_lookup_state(
			pctrl_data->pctrl, "ds_200MHz");
	if (IS_ERR(pctrl_data->pins_drv_type_200MHz)) {
		dev_dbg(dev, "Could not get 200M pinstates, err:%d\n", ret);
<<<<<<< HEAD
		pctrl_data->pins_drv_type_200MHz = 0;
=======
		pctrl_data->pins_drv_type_200MHz = NULL;
>>>>>>> fc9ce0e0
	}

	pdata->pctrl_data = pctrl_data;
out:
	return ret;
}

#define GPIO_NAME_MAX_LEN 32
static int sdhci_msm_dt_parse_gpio_info(struct device *dev,
		struct sdhci_msm_pltfm_data *pdata)
{
	int ret = 0, cnt, i;
	struct sdhci_msm_pin_data *pin_data;
	struct device_node *np = dev->of_node;

	ret = sdhci_msm_parse_pinctrl_info(dev, pdata);
	if (!ret) {
		goto out;
	} else if (ret == -EPROBE_DEFER) {
		dev_err(dev, "Pinctrl framework not registered, err:%d\n", ret);
		goto out;
	} else {
		dev_err(dev, "Parsing Pinctrl failed with %d, falling back on GPIO lib\n",
			ret);
		ret = 0;
	}
	pin_data = devm_kzalloc(dev, sizeof(*pin_data), GFP_KERNEL);
	if (!pin_data) {
		dev_err(dev, "No memory for pin_data\n");
		ret = -ENOMEM;
		goto out;
	}

	cnt = of_gpio_count(np);
	if (cnt > 0) {
		pin_data->gpio_data = devm_kzalloc(dev,
				sizeof(struct sdhci_msm_gpio_data), GFP_KERNEL);
		if (!pin_data->gpio_data) {
			dev_err(dev, "No memory for gpio_data\n");
			ret = -ENOMEM;
			goto out;
		}
		pin_data->gpio_data->size = cnt;
		pin_data->gpio_data->gpio = devm_kzalloc(dev, cnt *
				sizeof(struct sdhci_msm_gpio), GFP_KERNEL);

		if (!pin_data->gpio_data->gpio) {
			dev_err(dev, "No memory for gpio\n");
			ret = -ENOMEM;
			goto out;
		}

		for (i = 0; i < cnt; i++) {
			const char *name = NULL;
			char result[GPIO_NAME_MAX_LEN];
			pin_data->gpio_data->gpio[i].no = of_get_gpio(np, i);
			of_property_read_string_index(np,
					"qcom,gpio-names", i, &name);

			snprintf(result, GPIO_NAME_MAX_LEN, "%s-%s",
					dev_name(dev), name ? name : "?");
			pin_data->gpio_data->gpio[i].name = result;
			dev_dbg(dev, "%s: gpio[%s] = %d\n", __func__,
					pin_data->gpio_data->gpio[i].name,
					pin_data->gpio_data->gpio[i].no);
		}
	}
	pdata->pin_data = pin_data;
out:
	if (ret)
		dev_err(dev, "%s failed with err %d\n", __func__, ret);
	return ret;
}

#ifdef CONFIG_SMP
static inline void parse_affine_irq(struct sdhci_msm_pltfm_data *pdata)
{
	pdata->pm_qos_data.irq_req_type = PM_QOS_REQ_AFFINE_IRQ;
}
#else
static inline void parse_affine_irq(struct sdhci_msm_pltfm_data *pdata) { }
#endif

static int sdhci_msm_pm_qos_parse_irq(struct device *dev,
		struct sdhci_msm_pltfm_data *pdata)
{
	struct device_node *np = dev->of_node;
	const char *str;
	u32 cpu;
	int ret = 0;
	int i;

	pdata->pm_qos_data.irq_valid = false;
	pdata->pm_qos_data.irq_req_type = PM_QOS_REQ_AFFINE_CORES;
	if (!of_property_read_string(np, "qcom,pm-qos-irq-type", &str) &&
		!strcmp(str, "affine_irq")) {
		parse_affine_irq(pdata);
	}

	/* must specify cpu for "affine_cores" type */
	if (pdata->pm_qos_data.irq_req_type == PM_QOS_REQ_AFFINE_CORES) {
		pdata->pm_qos_data.irq_cpu = -1;
		ret = of_property_read_u32(np, "qcom,pm-qos-irq-cpu", &cpu);
		if (ret) {
			dev_err(dev, "%s: error %d reading irq cpu\n", __func__,
				ret);
			goto out;
		}
		if (cpu < 0 || cpu >= num_possible_cpus()) {
			dev_err(dev, "%s: invalid irq cpu %d (NR_CPUS=%d)\n",
				__func__, cpu, num_possible_cpus());
			ret = -EINVAL;
			goto out;
		}
		pdata->pm_qos_data.irq_cpu = cpu;
	}

	if (of_property_count_u32_elems(np, "qcom,pm-qos-irq-latency") !=
		SDHCI_POWER_POLICY_NUM) {
		dev_err(dev, "%s: could not read %d values for 'qcom,pm-qos-irq-latency'\n",
			__func__, SDHCI_POWER_POLICY_NUM);
		ret = -EINVAL;
		goto out;
	}

	for (i = 0; i < SDHCI_POWER_POLICY_NUM; i++)
		of_property_read_u32_index(np, "qcom,pm-qos-irq-latency", i,
			&pdata->pm_qos_data.irq_latency.latency[i]);

	pdata->pm_qos_data.irq_valid = true;
out:
	return ret;
}

static int sdhci_msm_pm_qos_parse_cpu_groups(struct device *dev,
		struct sdhci_msm_pltfm_data *pdata)
{
	struct device_node *np = dev->of_node;
	u32 mask;
	int nr_groups;
	int ret;
	int i;

	/* Read cpu group mapping */
	nr_groups = of_property_count_u32_elems(np, "qcom,pm-qos-cpu-groups");
	if (nr_groups <= 0) {
		ret = -EINVAL;
		goto out;
	}
	pdata->pm_qos_data.cpu_group_map.nr_groups = nr_groups;
	pdata->pm_qos_data.cpu_group_map.mask =
		kcalloc(nr_groups, sizeof(cpumask_t), GFP_KERNEL);
	if (!pdata->pm_qos_data.cpu_group_map.mask) {
		ret = -ENOMEM;
		goto out;
	}

	for (i = 0; i < nr_groups; i++) {
		of_property_read_u32_index(np, "qcom,pm-qos-cpu-groups",
			i, &mask);

		pdata->pm_qos_data.cpu_group_map.mask[i].bits[0] = mask;
		if (!cpumask_subset(&pdata->pm_qos_data.cpu_group_map.mask[i],
			cpu_possible_mask)) {
			dev_err(dev, "%s: invalid mask 0x%x of cpu group #%d\n",
				__func__, mask, i);
			ret = -EINVAL;
			goto free_res;
		}
	}
	return 0;

free_res:
	kfree(pdata->pm_qos_data.cpu_group_map.mask);
out:
	return ret;
}

static int sdhci_msm_pm_qos_parse_latency(struct device *dev, const char *name,
		int nr_groups, struct sdhci_msm_pm_qos_latency **latency)
{
	struct device_node *np = dev->of_node;
	struct sdhci_msm_pm_qos_latency *values;
	int ret;
	int i;
	int group;
	int cfg;

	ret = of_property_count_u32_elems(np, name);
	if (ret > 0 && ret != SDHCI_POWER_POLICY_NUM * nr_groups) {
		dev_err(dev, "%s: invalid number of values for property %s: expected=%d actual=%d\n",
			__func__, name,	SDHCI_POWER_POLICY_NUM * nr_groups,
			ret);
		return -EINVAL;
	} else if (ret < 0) {
		return ret;
	}

	values = kcalloc(nr_groups, sizeof(struct sdhci_msm_pm_qos_latency),
			GFP_KERNEL);
	if (!values)
		return -ENOMEM;

	for (i = 0; i < SDHCI_POWER_POLICY_NUM * nr_groups; i++) {
		group = i / SDHCI_POWER_POLICY_NUM;
		cfg = i % SDHCI_POWER_POLICY_NUM;
		of_property_read_u32_index(np, name, i,
				&(values[group].latency[cfg]));
	}

	*latency = values;
	return 0;
}

static void sdhci_msm_pm_qos_parse(struct device *dev,
				struct sdhci_msm_pltfm_data *pdata)
{
	if (sdhci_msm_pm_qos_parse_irq(dev, pdata))
		dev_notice(dev, "%s: PM QoS voting for IRQ will be disabled\n",
			__func__);

	if (!sdhci_msm_pm_qos_parse_cpu_groups(dev, pdata)) {
		pdata->pm_qos_data.cmdq_valid =
			!sdhci_msm_pm_qos_parse_latency(dev,
				"qcom,pm-qos-cmdq-latency-us",
				pdata->pm_qos_data.cpu_group_map.nr_groups,
				&pdata->pm_qos_data.cmdq_latency);
		pdata->pm_qos_data.legacy_valid =
			!sdhci_msm_pm_qos_parse_latency(dev,
				"qcom,pm-qos-legacy-latency-us",
				pdata->pm_qos_data.cpu_group_map.nr_groups,
				&pdata->pm_qos_data.latency);
		if (!pdata->pm_qos_data.cmdq_valid &&
			!pdata->pm_qos_data.legacy_valid) {
			/* clean-up previously allocated arrays */
			kfree(pdata->pm_qos_data.latency);
			kfree(pdata->pm_qos_data.cmdq_latency);
			dev_err(dev, "%s: invalid PM QoS latency values. Voting for cpu group will be disabled\n",
				__func__);
		}
	} else {
		dev_notice(dev, "%s: PM QoS voting for cpu group will be disabled\n",
			__func__);
	}
}

/* Parse platform data */
static
struct sdhci_msm_pltfm_data *sdhci_msm_populate_pdata(struct device *dev,
						struct sdhci_msm_host *msm_host)
{
	struct sdhci_msm_pltfm_data *pdata = NULL;
	struct device_node *np = dev->of_node;
	u32 bus_width = 0;
	int len, i;
	int clk_table_len;
	u32 *clk_table = NULL;
	int ice_clk_table_len;
	u32 *ice_clk_table = NULL;
	enum of_gpio_flags flags = OF_GPIO_ACTIVE_LOW;
	const char *lower_bus_speed = NULL;

	pdata = devm_kzalloc(dev, sizeof(*pdata), GFP_KERNEL);
	if (!pdata) {
		dev_err(dev, "failed to allocate memory for platform data\n");
		goto out;
	}

	pdata->status_gpio = of_get_named_gpio_flags(np, "cd-gpios", 0, &flags);
	if (gpio_is_valid(pdata->status_gpio) && !(flags & OF_GPIO_ACTIVE_LOW))
		pdata->caps2 |= MMC_CAP2_CD_ACTIVE_HIGH;

	of_property_read_u32(np, "qcom,bus-width", &bus_width);
	if (bus_width == 8)
		pdata->mmc_bus_width = MMC_CAP_8_BIT_DATA;
	else if (bus_width == 4)
		pdata->mmc_bus_width = MMC_CAP_4_BIT_DATA;
	else {
		dev_notice(dev, "invalid bus-width, default to 1-bit mode\n");
		pdata->mmc_bus_width = 0;
	}

	if (sdhci_msm_dt_get_array(dev, "qcom,devfreq,freq-table",
			&msm_host->mmc->clk_scaling.pltfm_freq_table,
			&msm_host->mmc->clk_scaling.pltfm_freq_table_sz, 0))
		pr_debug("%s: no clock scaling frequencies were supplied\n",
			dev_name(dev));
	else if (!msm_host->mmc->clk_scaling.pltfm_freq_table ||
			!msm_host->mmc->clk_scaling.pltfm_freq_table_sz)
		dev_err(dev, "bad dts clock scaling frequencies\n");

	/*
	 * Few hosts can support DDR52 mode at the same lower
	 * system voltage corner as high-speed mode. In such cases,
	 * it is always better to put it in DDR mode which will
	 * improve the performance without any power impact.
	 */
	if (!of_property_read_string(np, "qcom,scaling-lower-bus-speed-mode",
				&lower_bus_speed)) {
		if (!strcmp(lower_bus_speed, "DDR52"))
			msm_host->mmc->clk_scaling.lower_bus_speed_mode |=
				MMC_SCALING_LOWER_DDR52_MODE;
	}

	if (sdhci_msm_dt_get_array(dev, "qcom,clk-rates",
			&clk_table, &clk_table_len, 0)) {
		dev_err(dev, "failed parsing supported clock rates\n");
		goto out;
	}
	if (!clk_table || !clk_table_len) {
		dev_err(dev, "Invalid clock table\n");
		goto out;
	}
	pdata->sup_clk_table = clk_table;
	pdata->sup_clk_cnt = clk_table_len;

	if (msm_host->ice.pdev) {
		if (sdhci_msm_dt_get_array(dev, "qcom,ice-clk-rates",
				&ice_clk_table, &ice_clk_table_len, 0)) {
			dev_err(dev, "failed parsing supported ice clock rates\n");
			goto out;
		}
		if (!ice_clk_table || !ice_clk_table_len) {
			dev_err(dev, "Invalid clock table\n");
			goto out;
		}
		if (ice_clk_table_len != 2) {
			dev_err(dev, "Need max and min frequencies in the table\n");
			goto out;
		}
		pdata->sup_ice_clk_table = ice_clk_table;
		pdata->sup_ice_clk_cnt = ice_clk_table_len;
		pdata->ice_clk_max = pdata->sup_ice_clk_table[0];
		pdata->ice_clk_min = pdata->sup_ice_clk_table[1];
		dev_dbg(dev, "supported ICE clock rates (Hz): max: %u min: %u\n",
				pdata->ice_clk_max, pdata->ice_clk_min);
	}

	pdata->vreg_data = devm_kzalloc(dev, sizeof(struct
						    sdhci_msm_slot_reg_data),
					GFP_KERNEL);
	if (!pdata->vreg_data) {
		dev_err(dev, "failed to allocate memory for vreg data\n");
		goto out;
	}

	if (sdhci_msm_dt_parse_vreg_info(dev, &pdata->vreg_data->vdd_data,
					 "vdd")) {
		dev_err(dev, "failed parsing vdd data\n");
		goto out;
	}
	if (sdhci_msm_dt_parse_vreg_info(dev,
					 &pdata->vreg_data->vdd_io_data,
					 "vdd-io")) {
		dev_err(dev, "failed parsing vdd-io data\n");
		goto out;
	}

	if (sdhci_msm_dt_parse_gpio_info(dev, pdata)) {
		dev_err(dev, "failed parsing gpio data\n");
		goto out;
	}

	len = of_property_count_strings(np, "qcom,bus-speed-mode");

	for (i = 0; i < len; i++) {
		const char *name = NULL;

		of_property_read_string_index(np,
			"qcom,bus-speed-mode", i, &name);
		if (!name)
			continue;

		if (!strncmp(name, "HS400_1p8v", sizeof("HS400_1p8v")))
			pdata->caps2 |= MMC_CAP2_HS400_1_8V;
		else if (!strncmp(name, "HS400_1p2v", sizeof("HS400_1p2v")))
			pdata->caps2 |= MMC_CAP2_HS400_1_2V;
		else if (!strncmp(name, "HS200_1p8v", sizeof("HS200_1p8v")))
			pdata->caps2 |= MMC_CAP2_HS200_1_8V_SDR;
		else if (!strncmp(name, "HS200_1p2v", sizeof("HS200_1p2v")))
			pdata->caps2 |= MMC_CAP2_HS200_1_2V_SDR;
		else if (!strncmp(name, "DDR_1p8v", sizeof("DDR_1p8v")))
			pdata->caps |= MMC_CAP_1_8V_DDR
						| MMC_CAP_UHS_DDR50;
		else if (!strncmp(name, "DDR_1p2v", sizeof("DDR_1p2v")))
			pdata->caps |= MMC_CAP_1_2V_DDR
						| MMC_CAP_UHS_DDR50;
	}

	if (of_get_property(np, "qcom,nonremovable", NULL))
		pdata->nonremovable = true;

	if (of_get_property(np, "qcom,nonhotplug", NULL))
		pdata->nonhotplug = true;

	pdata->largeaddressbus =
		of_property_read_bool(np, "qcom,large-address-bus");

	if (of_property_read_bool(np, "qcom,wakeup-on-idle"))
		msm_host->mmc->wakeup_on_idle = true;

	sdhci_msm_pm_qos_parse(dev, pdata);

	if (of_get_property(np, "qcom,core_3_0v_support", NULL))
		msm_host->core_3_0v_support = true;

	pdata->sdr104_wa = of_property_read_bool(np, "qcom,sdr104-wa");
	msm_host->regs_restore.is_supported =
		of_property_read_bool(np, "qcom,restore-after-cx-collapse");

	if (!of_property_read_u32(np, "qcom,ddr-config", &pdata->ddr_config))
		pdata->rclk_wa = true;

	return pdata;
out:
	return NULL;
}

/* Returns required bandwidth in Bytes per Sec */
static unsigned int sdhci_get_bw_required(struct sdhci_host *host,
					struct mmc_ios *ios)
{
	struct sdhci_pltfm_host *pltfm_host = sdhci_priv(host);
	struct sdhci_msm_host *msm_host = pltfm_host->priv;

	unsigned int bw;

	bw = msm_host->clk_rate;
	/*
	 * For DDR mode, SDCC controller clock will be at
	 * the double rate than the actual clock that goes to card.
	 */
	if (ios->bus_width == MMC_BUS_WIDTH_4)
		bw /= 2;
	else if (ios->bus_width == MMC_BUS_WIDTH_1)
		bw /= 8;

	return bw;
}

static int sdhci_msm_bus_get_vote_for_bw(struct sdhci_msm_host *host,
					   unsigned int bw)
{
	unsigned int *table = host->pdata->voting_data->bw_vecs;
	unsigned int size = host->pdata->voting_data->bw_vecs_size;
	int i;

	if (host->msm_bus_vote.is_max_bw_needed && bw)
		return host->msm_bus_vote.max_bw_vote;

	for (i = 0; i < size; i++) {
		if (bw <= table[i])
			break;
	}

	if (i && (i == size))
		i--;

	return i;
}

/*
 * This function must be called with host lock acquired.
 * Caller of this function should also ensure that msm bus client
 * handle is not null.
 */
static inline int sdhci_msm_bus_set_vote(struct sdhci_msm_host *msm_host,
					     int vote,
					     unsigned long *flags)
{
	struct sdhci_host *host =  platform_get_drvdata(msm_host->pdev);
	int rc = 0;

	BUG_ON(!flags);

	if (vote != msm_host->msm_bus_vote.curr_vote) {
		spin_unlock_irqrestore(&host->lock, *flags);
		rc = msm_bus_scale_client_update_request(
				msm_host->msm_bus_vote.client_handle, vote);
		spin_lock_irqsave(&host->lock, *flags);
		if (rc) {
			pr_err("%s: msm_bus_scale_client_update_request() failed: bus_client_handle=0x%x, vote=%d, err=%d\n",
				mmc_hostname(host->mmc),
				msm_host->msm_bus_vote.client_handle, vote, rc);
			goto out;
		}
		msm_host->msm_bus_vote.curr_vote = vote;
	}
out:
	return rc;
}

/*
 * Internal work. Work to set 0 bandwidth for msm bus.
 */
static void sdhci_msm_bus_work(struct work_struct *work)
{
	struct sdhci_msm_host *msm_host;
	struct sdhci_host *host;
	unsigned long flags;

	msm_host = container_of(work, struct sdhci_msm_host,
				msm_bus_vote.vote_work.work);
	host =  platform_get_drvdata(msm_host->pdev);

	if (!msm_host->msm_bus_vote.client_handle)
		return;

	spin_lock_irqsave(&host->lock, flags);
	/* don't vote for 0 bandwidth if any request is in progress */
	if (!host->mrq) {
		sdhci_msm_bus_set_vote(msm_host,
			msm_host->msm_bus_vote.min_bw_vote, &flags);
	} else
		pr_warning("%s: %s: Transfer in progress. skipping bus voting to 0 bandwidth\n",
			   mmc_hostname(host->mmc), __func__);
	spin_unlock_irqrestore(&host->lock, flags);
}

/*
 * This function cancels any scheduled delayed work and sets the bus
 * vote based on bw (bandwidth) argument.
 */
static void sdhci_msm_bus_cancel_work_and_set_vote(struct sdhci_host *host,
						unsigned int bw)
{
	int vote;
	unsigned long flags;
	struct sdhci_pltfm_host *pltfm_host = sdhci_priv(host);
	struct sdhci_msm_host *msm_host = pltfm_host->priv;

	cancel_delayed_work_sync(&msm_host->msm_bus_vote.vote_work);
	spin_lock_irqsave(&host->lock, flags);
	vote = sdhci_msm_bus_get_vote_for_bw(msm_host, bw);
	sdhci_msm_bus_set_vote(msm_host, vote, &flags);
	spin_unlock_irqrestore(&host->lock, flags);
}

#define MSM_MMC_BUS_VOTING_DELAY	200 /* msecs */

/* This function queues a work which will set the bandwidth requiement to 0 */
static void sdhci_msm_bus_queue_work(struct sdhci_host *host)
{
	unsigned long flags;
	struct sdhci_pltfm_host *pltfm_host = sdhci_priv(host);
	struct sdhci_msm_host *msm_host = pltfm_host->priv;

	spin_lock_irqsave(&host->lock, flags);
	if (msm_host->msm_bus_vote.min_bw_vote !=
		msm_host->msm_bus_vote.curr_vote)
		queue_delayed_work(system_wq,
				   &msm_host->msm_bus_vote.vote_work,
				   msecs_to_jiffies(MSM_MMC_BUS_VOTING_DELAY));
	spin_unlock_irqrestore(&host->lock, flags);
}

static int sdhci_msm_bus_register(struct sdhci_msm_host *host,
				struct platform_device *pdev)
{
	int rc = 0;
	struct msm_bus_scale_pdata *bus_pdata;

	struct sdhci_msm_bus_voting_data *data;
	struct device *dev = &pdev->dev;

	data = devm_kzalloc(dev,
		sizeof(struct sdhci_msm_bus_voting_data), GFP_KERNEL);
	if (!data) {
		dev_err(&pdev->dev,
			"%s: failed to allocate memory\n", __func__);
		rc = -ENOMEM;
		goto out;
	}
	data->bus_pdata = msm_bus_cl_get_pdata(pdev);
	if (data->bus_pdata) {
		rc = sdhci_msm_dt_get_array(dev, "qcom,bus-bw-vectors-bps",
				&data->bw_vecs, &data->bw_vecs_size, 0);
		if (rc) {
			dev_err(&pdev->dev,
				"%s: Failed to get bus-bw-vectors-bps\n",
				__func__);
			goto out;
		}
		host->pdata->voting_data = data;
	}
	if (host->pdata->voting_data &&
		host->pdata->voting_data->bus_pdata &&
		host->pdata->voting_data->bw_vecs &&
		host->pdata->voting_data->bw_vecs_size) {

		bus_pdata = host->pdata->voting_data->bus_pdata;
		host->msm_bus_vote.client_handle =
				msm_bus_scale_register_client(bus_pdata);
		if (!host->msm_bus_vote.client_handle) {
			dev_err(&pdev->dev, "msm_bus_scale_register_client()\n");
			rc = -EFAULT;
			goto out;
		}
		/* cache the vote index for minimum and maximum bandwidth */
		host->msm_bus_vote.min_bw_vote =
				sdhci_msm_bus_get_vote_for_bw(host, 0);
		host->msm_bus_vote.max_bw_vote =
				sdhci_msm_bus_get_vote_for_bw(host, UINT_MAX);
	} else {
		devm_kfree(dev, data);
	}

out:
	return rc;
}

static void sdhci_msm_bus_unregister(struct sdhci_msm_host *host)
{
	if (host->msm_bus_vote.client_handle)
		msm_bus_scale_unregister_client(
			host->msm_bus_vote.client_handle);
}

static void sdhci_msm_bus_voting(struct sdhci_host *host, u32 enable)
{
	struct sdhci_pltfm_host *pltfm_host = sdhci_priv(host);
	struct sdhci_msm_host *msm_host = pltfm_host->priv;
	struct mmc_ios *ios = &host->mmc->ios;
	unsigned int bw;

	if (!msm_host->msm_bus_vote.client_handle)
		return;

	bw = sdhci_get_bw_required(host, ios);
	if (enable) {
		sdhci_msm_bus_cancel_work_and_set_vote(host, bw);
	} else {
		/*
		 * If clock gating is enabled, then remove the vote
		 * immediately because clocks will be disabled only
		 * after SDHCI_MSM_MMC_CLK_GATE_DELAY and thus no
		 * additional delay is required to remove the bus vote.
		 */
#ifdef CONFIG_MMC_CLKGATE
		if (host->mmc->clkgate_delay)
			sdhci_msm_bus_cancel_work_and_set_vote(host, 0);
		else
#endif
			sdhci_msm_bus_queue_work(host);
	}
}

/* Regulator utility functions */
static int sdhci_msm_vreg_init_reg(struct device *dev,
					struct sdhci_msm_reg_data *vreg)
{
	int ret = 0;

	/* check if regulator is already initialized? */
	if (vreg->reg)
		goto out;

	/* Get the regulator handle */
	vreg->reg = devm_regulator_get(dev, vreg->name);
	if (IS_ERR(vreg->reg)) {
		ret = PTR_ERR(vreg->reg);
		pr_err("%s: devm_regulator_get(%s) failed. ret=%d\n",
			__func__, vreg->name, ret);
		goto out;
	}

	if (regulator_count_voltages(vreg->reg) > 0) {
		vreg->set_voltage_sup = true;
		/* sanity check */
		if (!vreg->high_vol_level || !vreg->hpm_uA) {
			pr_err("%s: %s invalid constraints specified\n",
			       __func__, vreg->name);
			ret = -EINVAL;
		}
	}

out:
	return ret;
}

static void sdhci_msm_vreg_deinit_reg(struct sdhci_msm_reg_data *vreg)
{
	if (vreg->reg)
		devm_regulator_put(vreg->reg);
}

static int sdhci_msm_vreg_set_optimum_mode(struct sdhci_msm_reg_data
						  *vreg, int uA_load)
{
	int ret = 0;
	
	/*
	 * regulators that do not support regulator_set_voltage also
	 * do not support regulator_set_optimum_mode
	 */
	if (vreg->set_voltage_sup) {
		ret = regulator_set_load(vreg->reg, uA_load);
		if (ret < 0)
			pr_err("%s: regulator_set_load(reg=%s,uA_load=%d) failed. ret=%d\n",
			       __func__, vreg->name, uA_load, ret);
		else
			/*
			 * regulator_set_load() can return non zero
			 * value even for success case.
			 */
			ret = 0;
	}
	return ret;
}

static int sdhci_msm_vreg_set_voltage(struct sdhci_msm_reg_data *vreg,
					int min_uV, int max_uV)
{
	int ret = 0;
	if (vreg->set_voltage_sup) {
		ret = regulator_set_voltage(vreg->reg, min_uV, max_uV);
		if (ret) {
			pr_err("%s: regulator_set_voltage(%s)failed. min_uV=%d,max_uV=%d,ret=%d\n",
			       __func__, vreg->name, min_uV, max_uV, ret);
		}
	}

	return ret;
}

static int sdhci_msm_vreg_enable(struct sdhci_msm_reg_data *vreg)
{
	int ret = 0;

	/* Put regulator in HPM (high power mode) */
	ret = sdhci_msm_vreg_set_optimum_mode(vreg, vreg->hpm_uA);
	if (ret < 0)
		return ret;

	if (!vreg->is_enabled) {
		/* Set voltage level */
		ret = sdhci_msm_vreg_set_voltage(vreg, vreg->high_vol_level,
						vreg->high_vol_level);
		if (ret)
			return ret;
	}
	ret = regulator_enable(vreg->reg);
	if (ret) {
		pr_err("%s: regulator_enable(%s) failed. ret=%d\n",
				__func__, vreg->name, ret);
		return ret;
	}
	vreg->is_enabled = true;
	return ret;
}

static int sdhci_msm_vreg_disable(struct sdhci_msm_reg_data *vreg)
{
	int ret = 0;

	/* Never disable regulator marked as always_on */
	if (vreg->is_enabled && !vreg->is_always_on) {
		ret = regulator_disable(vreg->reg);
		if (ret) {
			pr_err("%s: regulator_disable(%s) failed. ret=%d\n",
				__func__, vreg->name, ret);
			goto out;
		}
		vreg->is_enabled = false;

		ret = sdhci_msm_vreg_set_optimum_mode(vreg, 0);
		if (ret < 0)
			goto out;

		/* Set min. voltage level to 0 */
		ret = sdhci_msm_vreg_set_voltage(vreg, 0, vreg->high_vol_level);
		if (ret)
			goto out;
	} else if (vreg->is_enabled && vreg->is_always_on) {
		if (vreg->lpm_sup) {
			/* Put always_on regulator in LPM (low power mode) */
			ret = sdhci_msm_vreg_set_optimum_mode(vreg,
							      vreg->lpm_uA);
			if (ret < 0)
				goto out;
		}
	}
out:
	return ret;
}

static int sdhci_msm_setup_vreg(struct sdhci_msm_pltfm_data *pdata,
			bool enable, bool is_init)
{
	int ret = 0, i;
	struct sdhci_msm_slot_reg_data *curr_slot;
	struct sdhci_msm_reg_data *vreg_table[2];

	curr_slot = pdata->vreg_data;
	if (!curr_slot) {
		pr_debug("%s: vreg info unavailable,assuming the slot is powered by always on domain\n",
			 __func__);
		goto out;
	}

	vreg_table[0] = curr_slot->vdd_data;
	vreg_table[1] = curr_slot->vdd_io_data;

	for (i = 0; i < ARRAY_SIZE(vreg_table); i++) {
		if (vreg_table[i]) {
			if (enable)
				ret = sdhci_msm_vreg_enable(vreg_table[i]);
			else
				ret = sdhci_msm_vreg_disable(vreg_table[i]);
			if (ret)
				goto out;
		}
	}
out:
	return ret;
}

/* This init function should be called only once for each SDHC slot */
static int sdhci_msm_vreg_init(struct device *dev,
				struct sdhci_msm_pltfm_data *pdata,
				bool is_init)
{
	int ret = 0;
	struct sdhci_msm_slot_reg_data *curr_slot;
	struct sdhci_msm_reg_data *curr_vdd_reg, *curr_vdd_io_reg;

	curr_slot = pdata->vreg_data;
	if (!curr_slot)
		goto out;

	curr_vdd_reg = curr_slot->vdd_data;
	curr_vdd_io_reg = curr_slot->vdd_io_data;

	if (!is_init)
		/* Deregister all regulators from regulator framework */
		goto vdd_io_reg_deinit;

	/*
	 * Get the regulator handle from voltage regulator framework
	 * and then try to set the voltage level for the regulator
	 */
	if (curr_vdd_reg) {
		ret = sdhci_msm_vreg_init_reg(dev, curr_vdd_reg);
		if (ret)
			goto out;
	}
	if (curr_vdd_io_reg) {
		ret = sdhci_msm_vreg_init_reg(dev, curr_vdd_io_reg);
		if (ret)
			goto vdd_reg_deinit;
	}

	if (ret)
		dev_err(dev, "vreg reset failed (%d)\n", ret);
	goto out;

vdd_io_reg_deinit:
	if (curr_vdd_io_reg)
		sdhci_msm_vreg_deinit_reg(curr_vdd_io_reg);
vdd_reg_deinit:
	if (curr_vdd_reg)
		sdhci_msm_vreg_deinit_reg(curr_vdd_reg);
out:
	return ret;
}


static int sdhci_msm_set_vdd_io_vol(struct sdhci_msm_pltfm_data *pdata,
			enum vdd_io_level level,
			unsigned int voltage_level)
{
	int ret = 0;
	int set_level;
	struct sdhci_msm_reg_data *vdd_io_reg;

	if (!pdata->vreg_data)
		return ret;

	vdd_io_reg = pdata->vreg_data->vdd_io_data;
	if (vdd_io_reg && vdd_io_reg->is_enabled) {
		switch (level) {
		case VDD_IO_LOW:
			set_level = vdd_io_reg->low_vol_level;
			break;
		case VDD_IO_HIGH:
			set_level = vdd_io_reg->high_vol_level;
			break;
		case VDD_IO_SET_LEVEL:
			set_level = voltage_level;
			break;
		default:
			pr_err("%s: invalid argument level = %d",
					__func__, level);
			ret = -EINVAL;
			return ret;
		}
		ret = sdhci_msm_vreg_set_voltage(vdd_io_reg, set_level,
				set_level);
	}
	return ret;
}

/*
 * Acquire spin-lock host->lock before calling this function
 */
static void sdhci_msm_cfg_sdiowakeup_gpio_irq(struct sdhci_host *host,
					      bool enable)
{
	struct sdhci_pltfm_host *pltfm_host = sdhci_priv(host);
	struct sdhci_msm_host *msm_host = pltfm_host->priv;

	if (enable && !msm_host->is_sdiowakeup_enabled)
		enable_irq(msm_host->pdata->sdiowakeup_irq);
	else if (!enable && msm_host->is_sdiowakeup_enabled)
		disable_irq_nosync(msm_host->pdata->sdiowakeup_irq);
	else
		dev_warn(&msm_host->pdev->dev, "%s: wakeup to config: %d curr: %d\n",
			__func__, enable, msm_host->is_sdiowakeup_enabled);
	msm_host->is_sdiowakeup_enabled = enable;
}

static irqreturn_t sdhci_msm_sdiowakeup_irq(int irq, void *data)
{
	struct sdhci_host *host = (struct sdhci_host *)data;
	struct sdhci_pltfm_host *pltfm_host = sdhci_priv(host);
	struct sdhci_msm_host *msm_host = pltfm_host->priv;

	unsigned long flags;

	pr_debug("%s: irq (%d) received\n", __func__, irq);

	spin_lock_irqsave(&host->lock, flags);
	sdhci_msm_cfg_sdiowakeup_gpio_irq(host, false);
	spin_unlock_irqrestore(&host->lock, flags);
	msm_host->sdio_pending_processing = true;

	return IRQ_HANDLED;
}

void sdhci_msm_dump_pwr_ctrl_regs(struct sdhci_host *host)
{
	struct sdhci_pltfm_host *pltfm_host = sdhci_priv(host);
	struct sdhci_msm_host *msm_host = pltfm_host->priv;
	const struct sdhci_msm_offset *msm_host_offset =
					msm_host->offset;
	unsigned int irq_flags = 0;
	struct irq_desc *pwr_irq_desc = irq_to_desc(msm_host->pwr_irq);

	if (pwr_irq_desc)
		irq_flags = ACCESS_PRIVATE(pwr_irq_desc->irq_data.common,
				state_use_accessors);

	pr_err("%s: PWRCTL_STATUS: 0x%08x | PWRCTL_MASK: 0x%08x | PWRCTL_CTL: 0x%08x, pwr isr state=0x%x\n",
		mmc_hostname(host->mmc),
		sdhci_msm_readl_relaxed(host,
			msm_host_offset->CORE_PWRCTL_STATUS),
		sdhci_msm_readl_relaxed(host,
			msm_host_offset->CORE_PWRCTL_MASK),
		sdhci_msm_readl_relaxed(host,
			msm_host_offset->CORE_PWRCTL_CTL), irq_flags);

	MMC_TRACE(host->mmc,
		"%s: Sts: 0x%08x | Mask: 0x%08x | Ctrl: 0x%08x, pwr isr state=0x%x\n",
		__func__,
		sdhci_msm_readb_relaxed(host,
			msm_host_offset->CORE_PWRCTL_STATUS),
		sdhci_msm_readb_relaxed(host,
			msm_host_offset->CORE_PWRCTL_MASK),
		sdhci_msm_readb_relaxed(host,
			msm_host_offset->CORE_PWRCTL_CTL), irq_flags);
}

static irqreturn_t sdhci_msm_pwr_irq(int irq, void *data)
{
	struct sdhci_host *host = (struct sdhci_host *)data;
	struct sdhci_pltfm_host *pltfm_host = sdhci_priv(host);
	struct sdhci_msm_host *msm_host = pltfm_host->priv;
	const struct sdhci_msm_offset *msm_host_offset =
					msm_host->offset;
	u8 irq_status = 0;
	u8 irq_ack = 0;
	int ret = 0;
	int pwr_state = 0, io_level = 0;
	unsigned long flags;
	int retry = 10;

	irq_status = sdhci_msm_readb_relaxed(host,
		msm_host_offset->CORE_PWRCTL_STATUS);

	pr_debug("%s: Received IRQ(%d), status=0x%x\n",
		mmc_hostname(msm_host->mmc), irq, irq_status);

	/* Clear the interrupt */
	sdhci_msm_writeb_relaxed(irq_status, host,
		msm_host_offset->CORE_PWRCTL_CLEAR);

	/*
	 * SDHC has core_mem and hc_mem device memory and these memory
	 * addresses do not fall within 1KB region. Hence, any update to
	 * core_mem address space would require an mb() to ensure this gets
	 * completed before its next update to registers within hc_mem.
	 */
	mb();
	/*
	 * There is a rare HW scenario where the first clear pulse could be
	 * lost when actual reset and clear/read of status register is
	 * happening at a time. Hence, retry for at least 10 times to make
	 * sure status register is cleared. Otherwise, this will result in
	 * a spurious power IRQ resulting in system instability.
	 */
	while (irq_status & sdhci_msm_readb_relaxed(host,
		msm_host_offset->CORE_PWRCTL_STATUS)) {
		if (retry == 0) {
			pr_err("%s: Timedout clearing (0x%x) pwrctl status register\n",
				mmc_hostname(host->mmc), irq_status);
			sdhci_msm_dump_pwr_ctrl_regs(host);
			BUG_ON(1);
		}
		sdhci_msm_writeb_relaxed(irq_status, host,
			msm_host_offset->CORE_PWRCTL_CLEAR);
		retry--;
		udelay(10);
	}
	if (likely(retry < 10))
		pr_debug("%s: success clearing (0x%x) pwrctl status register, retries left %d\n",
				mmc_hostname(host->mmc), irq_status, retry);

	/* Handle BUS ON/OFF*/
	if (irq_status & CORE_PWRCTL_BUS_ON) {
		ret = sdhci_msm_setup_vreg(msm_host->pdata, true, false);
		if (!ret) {
			ret = sdhci_msm_setup_pins(msm_host->pdata, true);
			ret |= sdhci_msm_set_vdd_io_vol(msm_host->pdata,
					VDD_IO_HIGH, 0);
		}
		if (ret)
			irq_ack |= CORE_PWRCTL_BUS_FAIL;
		else
			irq_ack |= CORE_PWRCTL_BUS_SUCCESS;

		pwr_state = REQ_BUS_ON;
		io_level = REQ_IO_HIGH;
	}
	if (irq_status & CORE_PWRCTL_BUS_OFF) {
		if (msm_host->pltfm_init_done)
			ret = sdhci_msm_setup_vreg(msm_host->pdata,
					false, false);
		if (!ret) {
			ret = sdhci_msm_setup_pins(msm_host->pdata, false);
			ret |= sdhci_msm_set_vdd_io_vol(msm_host->pdata,
					VDD_IO_LOW, 0);
		}
		if (ret)
			irq_ack |= CORE_PWRCTL_BUS_FAIL;
		else
			irq_ack |= CORE_PWRCTL_BUS_SUCCESS;

		pwr_state = REQ_BUS_OFF;
		io_level = REQ_IO_LOW;
	}
	/* Handle IO LOW/HIGH */
	if (irq_status & CORE_PWRCTL_IO_LOW) {
		/* Switch voltage Low */
		ret = sdhci_msm_set_vdd_io_vol(msm_host->pdata, VDD_IO_LOW, 0);
		if (ret)
			irq_ack |= CORE_PWRCTL_IO_FAIL;
		else
			irq_ack |= CORE_PWRCTL_IO_SUCCESS;

		io_level = REQ_IO_LOW;
	}
	if (irq_status & CORE_PWRCTL_IO_HIGH) {
		/* Switch voltage High */
		ret = sdhci_msm_set_vdd_io_vol(msm_host->pdata, VDD_IO_HIGH, 0);
		if (ret)
			irq_ack |= CORE_PWRCTL_IO_FAIL;
		else
			irq_ack |= CORE_PWRCTL_IO_SUCCESS;

		io_level = REQ_IO_HIGH;
	}

	/* ACK status to the core */
	sdhci_msm_writeb_relaxed(irq_ack, host,
			msm_host_offset->CORE_PWRCTL_CTL);
	/*
	 * SDHC has core_mem and hc_mem device memory and these memory
	 * addresses do not fall within 1KB region. Hence, any update to
	 * core_mem address space would require an mb() to ensure this gets
	 * completed before its next update to registers within hc_mem.
	 */
	mb();
	if ((io_level & REQ_IO_HIGH) &&
			(msm_host->caps_0 & CORE_3_0V_SUPPORT) &&
			!msm_host->core_3_0v_support)
		writel_relaxed((readl_relaxed(host->ioaddr +
				msm_host_offset->CORE_VENDOR_SPEC) &
				~CORE_IO_PAD_PWR_SWITCH), host->ioaddr +
				msm_host_offset->CORE_VENDOR_SPEC);
	else if ((io_level & REQ_IO_LOW) ||
			(msm_host->caps_0 & CORE_1_8V_SUPPORT))
		writel_relaxed((readl_relaxed(host->ioaddr +
				msm_host_offset->CORE_VENDOR_SPEC) |
				CORE_IO_PAD_PWR_SWITCH), host->ioaddr +
				msm_host_offset->CORE_VENDOR_SPEC);
	mb();

	pr_debug("%s: Handled IRQ(%d), ret=%d, ack=0x%x\n",
		mmc_hostname(msm_host->mmc), irq, ret, irq_ack);
	spin_lock_irqsave(&host->lock, flags);
	if (pwr_state)
		msm_host->curr_pwr_state = pwr_state;
	if (io_level)
		msm_host->curr_io_level = io_level;
	complete(&msm_host->pwr_irq_completion);
	spin_unlock_irqrestore(&host->lock, flags);

	return IRQ_HANDLED;
}

static ssize_t
show_polling(struct device *dev, struct device_attribute *attr, char *buf)
{
	struct sdhci_host *host = dev_get_drvdata(dev);
	int poll;
	unsigned long flags;

	spin_lock_irqsave(&host->lock, flags);
	poll = !!(host->mmc->caps & MMC_CAP_NEEDS_POLL);
	spin_unlock_irqrestore(&host->lock, flags);

	return snprintf(buf, PAGE_SIZE, "%d\n", poll);
}

static ssize_t
store_polling(struct device *dev, struct device_attribute *attr,
		const char *buf, size_t count)
{
	struct sdhci_host *host = dev_get_drvdata(dev);
	int value;
	unsigned long flags;

	if (!kstrtou32(buf, 0, &value)) {
		spin_lock_irqsave(&host->lock, flags);
		if (value) {
			host->mmc->caps |= MMC_CAP_NEEDS_POLL;
			mmc_detect_change(host->mmc, 0);
		} else {
			host->mmc->caps &= ~MMC_CAP_NEEDS_POLL;
		}
		spin_unlock_irqrestore(&host->lock, flags);
	}
	return count;
}

static ssize_t
show_sdhci_max_bus_bw(struct device *dev, struct device_attribute *attr,
			char *buf)
{
	struct sdhci_host *host = dev_get_drvdata(dev);
	struct sdhci_pltfm_host *pltfm_host = sdhci_priv(host);
	struct sdhci_msm_host *msm_host = pltfm_host->priv;

	return snprintf(buf, PAGE_SIZE, "%u\n",
			msm_host->msm_bus_vote.is_max_bw_needed);
}

static ssize_t
store_sdhci_max_bus_bw(struct device *dev, struct device_attribute *attr,
		const char *buf, size_t count)
{
	struct sdhci_host *host = dev_get_drvdata(dev);
	struct sdhci_pltfm_host *pltfm_host = sdhci_priv(host);
	struct sdhci_msm_host *msm_host = pltfm_host->priv;
	uint32_t value;
	unsigned long flags;

	if (!kstrtou32(buf, 0, &value)) {
		spin_lock_irqsave(&host->lock, flags);
		msm_host->msm_bus_vote.is_max_bw_needed = !!value;
		spin_unlock_irqrestore(&host->lock, flags);
	}
	return count;
}

static void sdhci_msm_check_power_status(struct sdhci_host *host, u32 req_type)
{
	struct sdhci_pltfm_host *pltfm_host = sdhci_priv(host);
	struct sdhci_msm_host *msm_host = pltfm_host->priv;
	const struct sdhci_msm_offset *msm_host_offset =
					msm_host->offset;
	unsigned long flags;
	bool done = false;
	u32 io_sig_sts = SWITCHABLE_SIGNALLING_VOL;

	spin_lock_irqsave(&host->lock, flags);
	pr_debug("%s: %s: request %d curr_pwr_state %x curr_io_level %x\n",
			mmc_hostname(host->mmc), __func__, req_type,
			msm_host->curr_pwr_state, msm_host->curr_io_level);
	if (!msm_host->mci_removed)
		io_sig_sts = sdhci_msm_readl_relaxed(host,
				msm_host_offset->CORE_GENERICS);

	/*
	 * The IRQ for request type IO High/Low will be generated when -
	 * 1. SWITCHABLE_SIGNALLING_VOL is enabled in HW.
	 * 2. If 1 is true and when there is a state change in 1.8V enable
	 * bit (bit 3) of SDHCI_HOST_CONTROL2 register. The reset state of
	 * that bit is 0 which indicates 3.3V IO voltage. So, when MMC core
	 * layer tries to set it to 3.3V before card detection happens, the
	 * IRQ doesn't get triggered as there is no state change in this bit.
	 * The driver already handles this case by changing the IO voltage
	 * level to high as part of controller power up sequence. Hence, check
	 * for host->pwr to handle a case where IO voltage high request is
	 * issued even before controller power up.
	 */
	if (req_type & (REQ_IO_HIGH | REQ_IO_LOW)) {
		if (!(io_sig_sts & SWITCHABLE_SIGNALLING_VOL) ||
				((req_type & REQ_IO_HIGH) && !host->pwr)) {
			pr_debug("%s: do not wait for power IRQ that never comes\n",
					mmc_hostname(host->mmc));
			spin_unlock_irqrestore(&host->lock, flags);
			return;
		}
	}

	if ((req_type & msm_host->curr_pwr_state) ||
			(req_type & msm_host->curr_io_level))
		done = true;
	spin_unlock_irqrestore(&host->lock, flags);

	/*
	 * This is needed here to hanlde a case where IRQ gets
	 * triggered even before this function is called so that
	 * x->done counter of completion gets reset. Otherwise,
	 * next call to wait_for_completion returns immediately
	 * without actually waiting for the IRQ to be handled.
	 */
	if (done)
		init_completion(&msm_host->pwr_irq_completion);
	else if (!wait_for_completion_timeout(&msm_host->pwr_irq_completion,
				msecs_to_jiffies(MSM_PWR_IRQ_TIMEOUT_MS))) {
		__WARN_printf("%s: request(%d) timed out waiting for pwr_irq\n",
					mmc_hostname(host->mmc), req_type);
		MMC_TRACE(host->mmc,
			"%s: request(%d) timed out waiting for pwr_irq\n",
			__func__, req_type);
		sdhci_msm_dump_pwr_ctrl_regs(host);
	}
	pr_debug("%s: %s: request %d done\n", mmc_hostname(host->mmc),
			__func__, req_type);
}

static void sdhci_msm_toggle_cdr(struct sdhci_host *host, bool enable)
{
	struct sdhci_pltfm_host *pltfm_host = sdhci_priv(host);
	struct sdhci_msm_host *msm_host = pltfm_host->priv;
	const struct sdhci_msm_offset *msm_host_offset =
					msm_host->offset;
	u32 config = readl_relaxed(host->ioaddr +
		msm_host_offset->CORE_DLL_CONFIG);

	if (enable) {
		config |= CORE_CDR_EN;
		config &= ~CORE_CDR_EXT_EN;
		writel_relaxed(config, host->ioaddr +
			msm_host_offset->CORE_DLL_CONFIG);
	} else {
		config &= ~CORE_CDR_EN;
		config |= CORE_CDR_EXT_EN;
		writel_relaxed(config, host->ioaddr +
			msm_host_offset->CORE_DLL_CONFIG);
	}
}

static unsigned int sdhci_msm_max_segs(void)
{
	return SDHCI_MSM_MAX_SEGMENTS;
}

static unsigned int sdhci_msm_get_min_clock(struct sdhci_host *host)
{
	struct sdhci_pltfm_host *pltfm_host = sdhci_priv(host);
	struct sdhci_msm_host *msm_host = pltfm_host->priv;

	return msm_host->pdata->sup_clk_table[0];
}

static unsigned int sdhci_msm_get_max_clock(struct sdhci_host *host)
{
	struct sdhci_pltfm_host *pltfm_host = sdhci_priv(host);
	struct sdhci_msm_host *msm_host = pltfm_host->priv;
	int max_clk_index = msm_host->pdata->sup_clk_cnt;

	return msm_host->pdata->sup_clk_table[max_clk_index - 1];
}

static unsigned int sdhci_msm_get_sup_clk_rate(struct sdhci_host *host,
						u32 req_clk)
{
	struct sdhci_pltfm_host *pltfm_host = sdhci_priv(host);
	struct sdhci_msm_host *msm_host = pltfm_host->priv;
	unsigned int sel_clk = -1;
	unsigned char cnt;

	if (req_clk < sdhci_msm_get_min_clock(host)) {
		sel_clk = sdhci_msm_get_min_clock(host);
		return sel_clk;
	}

	for (cnt = 0; cnt < msm_host->pdata->sup_clk_cnt; cnt++) {
		if (msm_host->pdata->sup_clk_table[cnt] > req_clk) {
			break;
		} else if (msm_host->pdata->sup_clk_table[cnt] == req_clk) {
			sel_clk = msm_host->pdata->sup_clk_table[cnt];
			break;
		} else {
			sel_clk = msm_host->pdata->sup_clk_table[cnt];
		}
	}
	return sel_clk;
}

static void sdhci_msm_registers_save(struct sdhci_host *host)
{
	struct sdhci_pltfm_host *pltfm_host = sdhci_priv(host);
	struct sdhci_msm_host *msm_host = pltfm_host->priv;
	const struct sdhci_msm_offset *msm_host_offset =
					msm_host->offset;

	if (!msm_host->regs_restore.is_supported)
		return;

	msm_host->regs_restore.vendor_func = readl_relaxed(host->ioaddr +
		msm_host_offset->CORE_VENDOR_SPEC);
	msm_host->regs_restore.vendor_pwrctl_mask =
		readl_relaxed(host->ioaddr +
		msm_host_offset->CORE_PWRCTL_MASK);
	msm_host->regs_restore.vendor_func2 =
		readl_relaxed(host->ioaddr +
		msm_host_offset->CORE_VENDOR_SPEC_FUNC2);
	msm_host->regs_restore.vendor_func3 =
		readl_relaxed(host->ioaddr +
		msm_host_offset->CORE_VENDOR_SPEC3);
	msm_host->regs_restore.hc_2c_2e =
		sdhci_readl(host, SDHCI_CLOCK_CONTROL);
	msm_host->regs_restore.hc_3c_3e =
		sdhci_readl(host, SDHCI_AUTO_CMD_ERR);
	msm_host->regs_restore.vendor_pwrctl_ctl =
		readl_relaxed(host->ioaddr +
		msm_host_offset->CORE_PWRCTL_CTL);
	msm_host->regs_restore.hc_38_3a =
		sdhci_readl(host, SDHCI_SIGNAL_ENABLE);
	msm_host->regs_restore.hc_34_36 =
		sdhci_readl(host, SDHCI_INT_ENABLE);
	msm_host->regs_restore.hc_28_2a =
		sdhci_readl(host, SDHCI_HOST_CONTROL);
	msm_host->regs_restore.vendor_caps_0 =
		readl_relaxed(host->ioaddr +
		msm_host_offset->CORE_VENDOR_SPEC_CAPABILITIES0);
	msm_host->regs_restore.hc_caps_1 =
		sdhci_readl(host, SDHCI_CAPABILITIES_1);
	msm_host->regs_restore.testbus_config = readl_relaxed(host->ioaddr +
		msm_host_offset->CORE_TESTBUS_CONFIG);
	msm_host->regs_restore.is_valid = true;

	pr_debug("%s: %s: registers saved. PWRCTL_MASK = 0x%x\n",
		mmc_hostname(host->mmc), __func__,
		readl_relaxed(host->ioaddr +
			msm_host_offset->CORE_PWRCTL_MASK));
}

static void sdhci_msm_registers_restore(struct sdhci_host *host)
{
	struct sdhci_pltfm_host *pltfm_host = sdhci_priv(host);
	struct sdhci_msm_host *msm_host = pltfm_host->priv;
	const struct sdhci_msm_offset *msm_host_offset =
					msm_host->offset;

	if (!msm_host->regs_restore.is_supported ||
		!msm_host->regs_restore.is_valid)
		return;

	writel_relaxed(msm_host->regs_restore.vendor_func, host->ioaddr +
			msm_host_offset->CORE_VENDOR_SPEC);
	writel_relaxed(msm_host->regs_restore.vendor_pwrctl_mask,
			host->ioaddr + msm_host_offset->CORE_PWRCTL_MASK);
	writel_relaxed(msm_host->regs_restore.vendor_func2,
			host->ioaddr +
			msm_host_offset->CORE_VENDOR_SPEC_FUNC2);
	writel_relaxed(msm_host->regs_restore.vendor_func3,
			host->ioaddr +
			msm_host_offset->CORE_VENDOR_SPEC3);
	sdhci_writel(host, msm_host->regs_restore.hc_2c_2e,
			SDHCI_CLOCK_CONTROL);
	sdhci_writel(host, msm_host->regs_restore.hc_3c_3e,
			SDHCI_AUTO_CMD_ERR);
	writel_relaxed(msm_host->regs_restore.vendor_pwrctl_ctl,
			host->ioaddr + msm_host_offset->CORE_PWRCTL_CTL);
	sdhci_writel(host, msm_host->regs_restore.hc_38_3a,
			SDHCI_SIGNAL_ENABLE);
	sdhci_writel(host, msm_host->regs_restore.hc_34_36,
			SDHCI_INT_ENABLE);
	sdhci_writel(host, msm_host->regs_restore.hc_28_2a,
			SDHCI_HOST_CONTROL);
	writel_relaxed(msm_host->regs_restore.vendor_caps_0,
			host->ioaddr +
			msm_host_offset->CORE_VENDOR_SPEC_CAPABILITIES0);
	sdhci_writel(host, msm_host->regs_restore.hc_caps_1,
			SDHCI_CAPABILITIES_1);
	writel_relaxed(msm_host->regs_restore.testbus_config, host->ioaddr +
			msm_host_offset->CORE_TESTBUS_CONFIG);
	msm_host->regs_restore.is_valid = false;

	pr_debug("%s: %s: registers restored. PWRCTL_MASK = 0x%x\n",
		mmc_hostname(host->mmc), __func__,
		readl_relaxed(host->ioaddr +
			msm_host_offset->CORE_PWRCTL_MASK));
}

static int sdhci_msm_enable_controller_clock(struct sdhci_host *host)
{
	struct sdhci_pltfm_host *pltfm_host = sdhci_priv(host);
	struct sdhci_msm_host *msm_host = pltfm_host->priv;
	int rc = 0;

	if (atomic_read(&msm_host->controller_clock))
		return 0;

	sdhci_msm_bus_voting(host, 1);

	if (!IS_ERR(msm_host->pclk)) {
		rc = clk_prepare_enable(msm_host->pclk);
		if (rc) {
			pr_err("%s: %s: failed to enable the pclk with error %d\n",
			       mmc_hostname(host->mmc), __func__, rc);
			goto remove_vote;
		}
	}

	if (!IS_ERR(msm_host->bus_aggr_clk)) {
		rc = clk_prepare_enable(msm_host->bus_aggr_clk);
		if (rc) {
			pr_err("%s: %s: failed to enable the bus aggr clk with error %d\n",
			       mmc_hostname(host->mmc), __func__, rc);
			goto disable_pclk;
		}
	}

	rc = clk_prepare_enable(msm_host->clk);
	if (rc) {
		pr_err("%s: %s: failed to enable the host-clk with error %d\n",
		       mmc_hostname(host->mmc), __func__, rc);
		goto disable_bus_aggr_clk;
	}

	if (!IS_ERR(msm_host->ice_clk)) {
		rc = clk_prepare_enable(msm_host->ice_clk);
		if (rc) {
			pr_err("%s: %s: failed to enable the ice-clk with error %d\n",
				mmc_hostname(host->mmc), __func__, rc);
			goto disable_host_clk;
		}
	}
	atomic_set(&msm_host->controller_clock, 1);
	pr_debug("%s: %s: enabled controller clock\n",
			mmc_hostname(host->mmc), __func__);
	sdhci_msm_registers_restore(host);
	goto out;

disable_host_clk:
	if (!IS_ERR(msm_host->clk))
		clk_disable_unprepare(msm_host->clk);
disable_bus_aggr_clk:
	if (!IS_ERR(msm_host->bus_aggr_clk))
		clk_disable_unprepare(msm_host->bus_aggr_clk);
disable_pclk:
	if (!IS_ERR(msm_host->pclk))
		clk_disable_unprepare(msm_host->pclk);
remove_vote:
	if (msm_host->msm_bus_vote.client_handle)
		sdhci_msm_bus_cancel_work_and_set_vote(host, 0);
out:
	return rc;
}

static void sdhci_msm_disable_controller_clock(struct sdhci_host *host)
{
	struct sdhci_pltfm_host *pltfm_host = sdhci_priv(host);
	struct sdhci_msm_host *msm_host = pltfm_host->priv;

	if (atomic_read(&msm_host->controller_clock)) {
		sdhci_msm_registers_save(host);
		if (!IS_ERR(msm_host->clk))
			clk_disable_unprepare(msm_host->clk);
		if (!IS_ERR(msm_host->ice_clk))
			clk_disable_unprepare(msm_host->ice_clk);
		if (!IS_ERR(msm_host->bus_aggr_clk))
			clk_disable_unprepare(msm_host->bus_aggr_clk);
		if (!IS_ERR(msm_host->pclk))
			clk_disable_unprepare(msm_host->pclk);
		sdhci_msm_bus_voting(host, 0);
		atomic_set(&msm_host->controller_clock, 0);
		pr_debug("%s: %s: disabled controller clock\n",
			mmc_hostname(host->mmc), __func__);
	}
}

static int sdhci_msm_prepare_clocks(struct sdhci_host *host, bool enable)
{
	struct sdhci_pltfm_host *pltfm_host = sdhci_priv(host);
	struct sdhci_msm_host *msm_host = pltfm_host->priv;
	int rc = 0;

	if (enable && !atomic_read(&msm_host->clks_on)) {
		pr_debug("%s: request to enable clocks\n",
				mmc_hostname(host->mmc));

		/*
		 * The bus-width or the clock rate might have changed
		 * after controller clocks are enbaled, update bus vote
		 * in such case.
		 */
		if (atomic_read(&msm_host->controller_clock))
			sdhci_msm_bus_voting(host, 1);

		rc = sdhci_msm_enable_controller_clock(host);
		if (rc)
			goto remove_vote;

		if (!IS_ERR_OR_NULL(msm_host->bus_clk)) {
			rc = clk_prepare_enable(msm_host->bus_clk);
			if (rc) {
				pr_err("%s: %s: failed to enable the bus-clock with error %d\n",
					mmc_hostname(host->mmc), __func__, rc);
				goto disable_controller_clk;
			}
		}
		if (!IS_ERR(msm_host->ff_clk)) {
			rc = clk_prepare_enable(msm_host->ff_clk);
			if (rc) {
				pr_err("%s: %s: failed to enable the ff_clk with error %d\n",
					mmc_hostname(host->mmc), __func__, rc);
				goto disable_bus_clk;
			}
		}
		if (!IS_ERR(msm_host->sleep_clk)) {
			rc = clk_prepare_enable(msm_host->sleep_clk);
			if (rc) {
				pr_err("%s: %s: failed to enable the sleep_clk with error %d\n",
					mmc_hostname(host->mmc), __func__, rc);
				goto disable_ff_clk;
			}
		}
		mb();

	} else if (!enable && atomic_read(&msm_host->clks_on)) {
		sdhci_writew(host, 0, SDHCI_CLOCK_CONTROL);
		mb();
		/*
		 * During 1.8V signal switching the clock source must
		 * still be ON as it requires accessing SDHC
		 * registers (SDHCi host control2 register bit 3 must
		 * be written and polled after stopping the SDCLK).
		 */
		if (host->mmc->card_clock_off)
			return 0;
		pr_debug("%s: request to disable clocks\n",
				mmc_hostname(host->mmc));
		if (!IS_ERR_OR_NULL(msm_host->sleep_clk))
			clk_disable_unprepare(msm_host->sleep_clk);
		if (!IS_ERR_OR_NULL(msm_host->ff_clk))
			clk_disable_unprepare(msm_host->ff_clk);
		if (!IS_ERR_OR_NULL(msm_host->bus_clk))
			clk_disable_unprepare(msm_host->bus_clk);
		sdhci_msm_disable_controller_clock(host);
	}
	atomic_set(&msm_host->clks_on, enable);
	goto out;
disable_ff_clk:
	if (!IS_ERR_OR_NULL(msm_host->ff_clk))
		clk_disable_unprepare(msm_host->ff_clk);
disable_bus_clk:
	if (!IS_ERR_OR_NULL(msm_host->bus_clk))
		clk_disable_unprepare(msm_host->bus_clk);
disable_controller_clk:
	if (!IS_ERR_OR_NULL(msm_host->clk))
		clk_disable_unprepare(msm_host->clk);
	if (!IS_ERR(msm_host->ice_clk))
		clk_disable_unprepare(msm_host->ice_clk);
	if (!IS_ERR_OR_NULL(msm_host->bus_aggr_clk))
		clk_disable_unprepare(msm_host->bus_aggr_clk);
	if (!IS_ERR_OR_NULL(msm_host->pclk))
		clk_disable_unprepare(msm_host->pclk);
	atomic_set(&msm_host->controller_clock, 0);
remove_vote:
	if (msm_host->msm_bus_vote.client_handle)
		sdhci_msm_bus_cancel_work_and_set_vote(host, 0);
out:
	return rc;
}

static void sdhci_msm_set_clock(struct sdhci_host *host, unsigned int clock)
{
	int rc;
	struct sdhci_pltfm_host *pltfm_host = sdhci_priv(host);
	struct sdhci_msm_host *msm_host = pltfm_host->priv;
	const struct sdhci_msm_offset *msm_host_offset =
					msm_host->offset;
	struct mmc_card *card = host->mmc->card;
	struct mmc_ios	curr_ios = host->mmc->ios;
	u32 sup_clock, ddr_clock, dll_lock;
	bool curr_pwrsave;

	if (!clock) {
		/*
		 * disable pwrsave to ensure clock is not auto-gated until
		 * the rate is >400KHz (initialization complete).
		 */
		writel_relaxed(readl_relaxed(host->ioaddr +
			msm_host_offset->CORE_VENDOR_SPEC) &
			~CORE_CLK_PWRSAVE, host->ioaddr +
			msm_host_offset->CORE_VENDOR_SPEC);
		sdhci_msm_prepare_clocks(host, false);
		host->clock = clock;
		goto out;
	}

	rc = sdhci_msm_prepare_clocks(host, true);
	if (rc)
		goto out;

	curr_pwrsave = !!(readl_relaxed(host->ioaddr +
	msm_host_offset->CORE_VENDOR_SPEC) & CORE_CLK_PWRSAVE);
	if ((clock > 400000) &&
	    !curr_pwrsave && card && mmc_host_may_gate_card(card))
		writel_relaxed(readl_relaxed(host->ioaddr +
				msm_host_offset->CORE_VENDOR_SPEC)
				| CORE_CLK_PWRSAVE, host->ioaddr +
				msm_host_offset->CORE_VENDOR_SPEC);
	/*
	 * Disable pwrsave for a newly added card if doesn't allow clock
	 * gating.
	 */
	else if (curr_pwrsave && card && !mmc_host_may_gate_card(card))
		writel_relaxed(readl_relaxed(host->ioaddr +
				msm_host_offset->CORE_VENDOR_SPEC)
				& ~CORE_CLK_PWRSAVE, host->ioaddr +
				msm_host_offset->CORE_VENDOR_SPEC);

	sup_clock = sdhci_msm_get_sup_clk_rate(host, clock);
	if ((curr_ios.timing == MMC_TIMING_UHS_DDR50) ||
		(curr_ios.timing == MMC_TIMING_MMC_DDR52) ||
		(curr_ios.timing == MMC_TIMING_MMC_HS400)) {
		/*
		 * The SDHC requires internal clock frequency to be double the
		 * actual clock that will be set for DDR mode. The controller
		 * uses the faster clock(100/400MHz) for some of its parts and
		 * send the actual required clock (50/200MHz) to the card.
		 */
		ddr_clock = clock * 2;
		sup_clock = sdhci_msm_get_sup_clk_rate(host,
				ddr_clock);
	}

	/*
	 * In general all timing modes are controlled via UHS mode select in
	 * Host Control2 register. eMMC specific HS200/HS400 doesn't have
	 * their respective modes defined here, hence we use these values.
	 *
	 * HS200 - SDR104 (Since they both are equivalent in functionality)
	 * HS400 - This involves multiple configurations
	 *		Initially SDR104 - when tuning is required as HS200
	 *		Then when switching to DDR @ 400MHz (HS400) we use
	 *		the vendor specific HC_SELECT_IN to control the mode.
	 *
	 * In addition to controlling the modes we also need to select the
	 * correct input clock for DLL depending on the mode.
	 *
	 * HS400 - divided clock (free running MCLK/2)
	 * All other modes - default (free running MCLK)
	 */
	if (curr_ios.timing == MMC_TIMING_MMC_HS400) {
		/* Select the divided clock (free running MCLK/2) */
		writel_relaxed(((readl_relaxed(host->ioaddr +
				msm_host_offset->CORE_VENDOR_SPEC)
				& ~CORE_HC_MCLK_SEL_MASK)
				| CORE_HC_MCLK_SEL_HS400), host->ioaddr +
				msm_host_offset->CORE_VENDOR_SPEC);
		/*
		 * Select HS400 mode using the HC_SELECT_IN from VENDOR SPEC
		 * register
		 */
		if ((msm_host->tuning_done ||
				(card && mmc_card_strobe(card) &&
				 msm_host->enhanced_strobe)) &&
				!msm_host->calibration_done) {
			/*
			 * Write 0x6 to HC_SELECT_IN and 1 to HC_SELECT_IN_EN
			 * field in VENDOR_SPEC_FUNC
			 */
			writel_relaxed((readl_relaxed(host->ioaddr + \
					msm_host_offset->CORE_VENDOR_SPEC)
					| CORE_HC_SELECT_IN_HS400
					| CORE_HC_SELECT_IN_EN), host->ioaddr +
					msm_host_offset->CORE_VENDOR_SPEC);
		}
		if (!host->mmc->ios.old_rate && !msm_host->use_cdclp533) {
			/*
			 * Poll on DLL_LOCK and DDR_DLL_LOCK bits in
			 * CORE_DLL_STATUS to be set.  This should get set
			 * with in 15 us at 200 MHz.
			 */
			rc = readl_poll_timeout(host->ioaddr +
					msm_host_offset->CORE_DLL_STATUS,
					dll_lock, (dll_lock & (CORE_DLL_LOCK |
					CORE_DDR_DLL_LOCK)), 10, 1000);
			if (rc == -ETIMEDOUT)
				pr_err("%s: Unable to get DLL_LOCK/DDR_DLL_LOCK, dll_status: 0x%08x\n",
						mmc_hostname(host->mmc),
						dll_lock);
		}
	} else {
		if (!msm_host->use_cdclp533)
			/* set CORE_PWRSAVE_DLL bit in CORE_VENDOR_SPEC3 */
			writel_relaxed((readl_relaxed(host->ioaddr +
					msm_host_offset->CORE_VENDOR_SPEC3)
					& ~CORE_PWRSAVE_DLL), host->ioaddr +
					msm_host_offset->CORE_VENDOR_SPEC3);

		/* Select the default clock (free running MCLK) */
		writel_relaxed(((readl_relaxed(host->ioaddr +
					msm_host_offset->CORE_VENDOR_SPEC)
					& ~CORE_HC_MCLK_SEL_MASK)
					| CORE_HC_MCLK_SEL_DFLT), host->ioaddr +
					msm_host_offset->CORE_VENDOR_SPEC);

		/*
		 * Disable HC_SELECT_IN to be able to use the UHS mode select
		 * configuration from Host Control2 register for all other
		 * modes.
		 *
		 * Write 0 to HC_SELECT_IN and HC_SELECT_IN_EN field
		 * in VENDOR_SPEC_FUNC
		 */
		writel_relaxed((readl_relaxed(host->ioaddr +
				msm_host_offset->CORE_VENDOR_SPEC)
				& ~CORE_HC_SELECT_IN_EN
				& ~CORE_HC_SELECT_IN_MASK), host->ioaddr +
				msm_host_offset->CORE_VENDOR_SPEC);
	}
	mb();

	if (sup_clock != msm_host->clk_rate) {
		pr_debug("%s: %s: setting clk rate to %u\n",
				mmc_hostname(host->mmc), __func__, sup_clock);
		rc = clk_set_rate(msm_host->clk, sup_clock);
		if (rc) {
			pr_err("%s: %s: Failed to set rate %u for host-clk : %d\n",
					mmc_hostname(host->mmc), __func__,
					sup_clock, rc);
			goto out;
		}
		msm_host->clk_rate = sup_clock;
		host->clock = clock;

		/* Configure pinctrl drive type according to
		 * current clock rate
		 */
		rc = sdhci_msm_config_pinctrl_drv_type(msm_host->pdata, clock);
		if (rc)
			pr_err("%s: %s: Failed to set pinctrl drive type for clock rate %u (%d)\n",
					mmc_hostname(host->mmc), __func__,
					clock, rc);

		/*
		 * Update the bus vote in case of frequency change due to
		 * clock scaling.
		 */
		sdhci_msm_bus_voting(host, 1);
	}
out:
	sdhci_set_clock(host, clock);
}

static void sdhci_msm_set_uhs_signaling(struct sdhci_host *host,
					unsigned int uhs)
{
	struct sdhci_pltfm_host *pltfm_host = sdhci_priv(host);
	struct sdhci_msm_host *msm_host = pltfm_host->priv;
	const struct sdhci_msm_offset *msm_host_offset =
					msm_host->offset;
	u16 ctrl_2;

	ctrl_2 = sdhci_readw(host, SDHCI_HOST_CONTROL2);
	/* Select Bus Speed Mode for host */
	ctrl_2 &= ~SDHCI_CTRL_UHS_MASK;
	if ((uhs == MMC_TIMING_MMC_HS400) ||
		(uhs == MMC_TIMING_MMC_HS200) ||
		(uhs == MMC_TIMING_UHS_SDR104))
		ctrl_2 |= SDHCI_CTRL_UHS_SDR104;
	else if (uhs == MMC_TIMING_UHS_SDR12)
		ctrl_2 |= SDHCI_CTRL_UHS_SDR12;
	else if (uhs == MMC_TIMING_UHS_SDR25)
		ctrl_2 |= SDHCI_CTRL_UHS_SDR25;
	else if (uhs == MMC_TIMING_UHS_SDR50)
		ctrl_2 |= SDHCI_CTRL_UHS_SDR50;
	else if ((uhs == MMC_TIMING_UHS_DDR50) ||
		 (uhs == MMC_TIMING_MMC_DDR52))
		ctrl_2 |= SDHCI_CTRL_UHS_DDR50;
	/*
	 * When clock frquency is less than 100MHz, the feedback clock must be
	 * provided and DLL must not be used so that tuning can be skipped. To
	 * provide feedback clock, the mode selection can be any value less
	 * than 3'b011 in bits [2:0] of HOST CONTROL2 register.
	 */
	if (host->clock <= CORE_FREQ_100MHZ) {
		if ((uhs == MMC_TIMING_MMC_HS400) ||
		    (uhs == MMC_TIMING_MMC_HS200) ||
		    (uhs == MMC_TIMING_UHS_SDR104))
			ctrl_2 &= ~SDHCI_CTRL_UHS_MASK;

		/*
		 * Make sure DLL is disabled when not required
		 *
		 * Write 1 to DLL_RST bit of DLL_CONFIG register
		 */
		writel_relaxed((readl_relaxed(host->ioaddr +
				msm_host_offset->CORE_DLL_CONFIG)
				| CORE_DLL_RST), host->ioaddr +
				msm_host_offset->CORE_DLL_CONFIG);

		/* Write 1 to DLL_PDN bit of DLL_CONFIG register */
		writel_relaxed((readl_relaxed(host->ioaddr +
				msm_host_offset->CORE_DLL_CONFIG)
				| CORE_DLL_PDN), host->ioaddr +
				msm_host_offset->CORE_DLL_CONFIG);
		mb();

		/*
		 * The DLL needs to be restored and CDCLP533 recalibrated
		 * when the clock frequency is set back to 400MHz.
		 */
		msm_host->calibration_done = false;
	}

	pr_debug("%s: %s-clock:%u uhs mode:%u ctrl_2:0x%x\n",
		mmc_hostname(host->mmc), __func__, host->clock, uhs, ctrl_2);
	sdhci_writew(host, ctrl_2, SDHCI_HOST_CONTROL2);

}

#define MAX_TEST_BUS 60
#define DRV_NAME "cmdq-host"
static void sdhci_msm_cmdq_dump_debug_ram(struct sdhci_host *host)
{
	int i = 0;
	struct sdhci_pltfm_host *pltfm_host = sdhci_priv(host);
	struct sdhci_msm_host *msm_host = pltfm_host->priv;
	const struct sdhci_msm_offset *msm_host_offset =
					msm_host->offset;
	struct cmdq_host *cq_host = host->cq_host;

	u32 version = sdhci_msm_readl_relaxed(host,
		msm_host_offset->CORE_MCI_VERSION);
	u16 minor = version & CORE_VERSION_TARGET_MASK;
	/* registers offset changed starting from 4.2.0 */
	int offset = minor >= SDHCI_MSM_VER_420 ? 0 : 0x48;

	if (cq_host->offset_changed)
		offset += CQ_V5_VENDOR_CFG;
	pr_err("---- Debug RAM dump ----\n");
	pr_err(DRV_NAME ": Debug RAM wrap-around: 0x%08x | Debug RAM overlap: 0x%08x\n",
	       cmdq_readl(cq_host, CQ_CMD_DBG_RAM_WA + offset),
	       cmdq_readl(cq_host, CQ_CMD_DBG_RAM_OL + offset));

	while (i < 16) {
		pr_err(DRV_NAME ": Debug RAM dump [%d]: 0x%08x\n", i,
		       cmdq_readl(cq_host, CQ_CMD_DBG_RAM + offset + (4 * i)));
		i++;
	}
	pr_err("-------------------------\n");
}

static void sdhci_msm_cache_debug_data(struct sdhci_host *host)
{
	struct sdhci_pltfm_host *pltfm_host = sdhci_priv(host);
	struct sdhci_msm_host *msm_host = pltfm_host->priv;
	struct sdhci_msm_debug_data *cached_data = &msm_host->cached_data;

	memcpy(&cached_data->copy_mmc, msm_host->mmc,
		sizeof(struct mmc_host));
	if (msm_host->mmc->card)
		memcpy(&cached_data->copy_card, msm_host->mmc->card,
			sizeof(struct mmc_card));
	memcpy(&cached_data->copy_host, host,
		sizeof(struct sdhci_host));
}

void sdhci_msm_dump_vendor_regs(struct sdhci_host *host)
{
	struct sdhci_pltfm_host *pltfm_host = sdhci_priv(host);
	struct sdhci_msm_host *msm_host = pltfm_host->priv;
	const struct sdhci_msm_offset *msm_host_offset =
					msm_host->offset;
	int tbsel, tbsel2;
	int i, index = 0;
	u32 test_bus_val = 0;
	u32 debug_reg[MAX_TEST_BUS] = {0};
	u32 sts = 0;

	sdhci_msm_cache_debug_data(host);
	pr_info("----------- VENDOR REGISTER DUMP -----------\n");
	if (host->cq_host)
		sdhci_msm_cmdq_dump_debug_ram(host);

	MMC_TRACE(host->mmc, "Data cnt: 0x%08x | Fifo cnt: 0x%08x\n",
		sdhci_msm_readl_relaxed(host,
			msm_host_offset->CORE_MCI_DATA_CNT),
		sdhci_msm_readl_relaxed(host,
			msm_host_offset->CORE_MCI_FIFO_CNT));
	pr_info("Data cnt: 0x%08x | Fifo cnt: 0x%08x | Int sts: 0x%08x\n",
		sdhci_msm_readl_relaxed(host,
			msm_host_offset->CORE_MCI_DATA_CNT),
		sdhci_msm_readl_relaxed(host,
			msm_host_offset->CORE_MCI_FIFO_CNT),
		sdhci_msm_readl_relaxed(host,
			msm_host_offset->CORE_MCI_STATUS));
	pr_info("DLL cfg:  0x%08x | DLL sts:  0x%08x | SDCC ver: 0x%08x\n",
		readl_relaxed(host->ioaddr +
			msm_host_offset->CORE_DLL_CONFIG),
		readl_relaxed(host->ioaddr +
			msm_host_offset->CORE_DLL_STATUS),
		sdhci_msm_readl_relaxed(host,
			msm_host_offset->CORE_MCI_VERSION));
	pr_info("Vndr func: 0x%08x | Vndr adma err : addr0: 0x%08x addr1: 0x%08x\n",
		readl_relaxed(host->ioaddr +
			msm_host_offset->CORE_VENDOR_SPEC),
		readl_relaxed(host->ioaddr +
			msm_host_offset->CORE_VENDOR_SPEC_ADMA_ERR_ADDR0),
		readl_relaxed(host->ioaddr +
			msm_host_offset->CORE_VENDOR_SPEC_ADMA_ERR_ADDR1));
	pr_info("Vndr func2: 0x%08x\n",
		readl_relaxed(host->ioaddr +
			msm_host_offset->CORE_VENDOR_SPEC_FUNC2));

	/*
	 * tbsel indicates [2:0] bits and tbsel2 indicates [7:4] bits
	 * of CORE_TESTBUS_CONFIG register.
	 *
	 * To select test bus 0 to 7 use tbsel and to select any test bus
	 * above 7 use (tbsel2 | tbsel) to get the test bus number. For eg,
	 * to select test bus 14, write 0x1E to CORE_TESTBUS_CONFIG register
	 * i.e., tbsel2[7:4] = 0001, tbsel[2:0] = 110.
	 */
	for (tbsel2 = 0; tbsel2 < 7; tbsel2++) {
		for (tbsel = 0; tbsel < 8; tbsel++) {
			if (index >= MAX_TEST_BUS)
				break;
			test_bus_val =
			(tbsel2 << msm_host_offset->CORE_TESTBUS_SEL2_BIT) |
				tbsel | msm_host_offset->CORE_TESTBUS_ENA;
			sdhci_msm_writel_relaxed(test_bus_val, host,
				msm_host_offset->CORE_TESTBUS_CONFIG);
			debug_reg[index++] = sdhci_msm_readl_relaxed(host,
				msm_host_offset->CORE_SDCC_DEBUG_REG);
		}
	}
	for (i = 0; i < MAX_TEST_BUS; i = i + 4)
		pr_info(" Test bus[%d to %d]: 0x%08x 0x%08x 0x%08x 0x%08x\n",
				i, i + 3, debug_reg[i], debug_reg[i+1],
				debug_reg[i+2], debug_reg[i+3]);
	if (host->is_crypto_en) {
		sdhci_msm_ice_get_status(host, &sts);
		pr_info("%s: ICE status %x\n", mmc_hostname(host->mmc), sts);
		sdhci_msm_ice_print_regs(host);
	}
}

static void sdhci_msm_reset(struct sdhci_host *host, u8 mask)
{
	struct sdhci_pltfm_host *pltfm_host = sdhci_priv(host);
	struct sdhci_msm_host *msm_host = pltfm_host->priv;

	/* Set ICE core to be reset in sync with SDHC core */
	if (msm_host->ice.pdev) {
		if (msm_host->ice_hci_support)
			writel_relaxed(1, host->ioaddr +
						HC_VENDOR_SPECIFIC_ICE_CTRL);
		else
			writel_relaxed(1,
				host->ioaddr + CORE_VENDOR_SPEC_ICE_CTRL);
	}

	sdhci_reset(host, mask);
}

/*
 * sdhci_msm_enhanced_strobe_mask :-
 * Before running CMDQ transfers in HS400 Enhanced Strobe mode,
 * SW should write 3 to
 * HC_VENDOR_SPECIFIC_FUNC3.CMDEN_HS400_INPUT_MASK_CNT register.
 * The default reset value of this register is 2.
 */
static void sdhci_msm_enhanced_strobe_mask(struct sdhci_host *host, bool set)
{
	struct sdhci_pltfm_host *pltfm_host = sdhci_priv(host);
	struct sdhci_msm_host *msm_host = pltfm_host->priv;
	const struct sdhci_msm_offset *msm_host_offset =
					msm_host->offset;

	if (!msm_host->enhanced_strobe ||
			!mmc_card_strobe(msm_host->mmc->card)) {
		pr_debug("%s: host/card does not support hs400 enhanced strobe\n",
				mmc_hostname(host->mmc));
		return;
	}

	if (set) {
		writel_relaxed((readl_relaxed(host->ioaddr +
			msm_host_offset->CORE_VENDOR_SPEC3)
			| CORE_CMDEN_HS400_INPUT_MASK_CNT),
			host->ioaddr + msm_host_offset->CORE_VENDOR_SPEC3);
	} else {
		writel_relaxed((readl_relaxed(host->ioaddr +
			msm_host_offset->CORE_VENDOR_SPEC3)
			& ~CORE_CMDEN_HS400_INPUT_MASK_CNT),
			host->ioaddr + msm_host_offset->CORE_VENDOR_SPEC3);
	}
}

static void sdhci_msm_clear_set_dumpregs(struct sdhci_host *host, bool set)
{
	struct sdhci_pltfm_host *pltfm_host = sdhci_priv(host);
	struct sdhci_msm_host *msm_host = pltfm_host->priv;
	const struct sdhci_msm_offset *msm_host_offset =
					msm_host->offset;

	if (set) {
		sdhci_msm_writel_relaxed(msm_host_offset->CORE_TESTBUS_ENA,
			host, msm_host_offset->CORE_TESTBUS_CONFIG);
	} else {
		u32 value;

		value = sdhci_msm_readl_relaxed(host,
			msm_host_offset->CORE_TESTBUS_CONFIG);
		value &= ~(msm_host_offset->CORE_TESTBUS_ENA);
		sdhci_msm_writel_relaxed(value, host,
			msm_host_offset->CORE_TESTBUS_CONFIG);
	}
}

void sdhci_msm_reset_workaround(struct sdhci_host *host, u32 enable)
{
	u32 vendor_func2;
	unsigned long timeout;
	struct sdhci_pltfm_host *pltfm_host = sdhci_priv(host);
	struct sdhci_msm_host *msm_host = pltfm_host->priv;
	const struct sdhci_msm_offset *msm_host_offset =
					msm_host->offset;

	vendor_func2 = readl_relaxed(host->ioaddr +
		msm_host_offset->CORE_VENDOR_SPEC_FUNC2);

	if (enable) {
		writel_relaxed(vendor_func2 | HC_SW_RST_REQ, host->ioaddr +
				msm_host_offset->CORE_VENDOR_SPEC_FUNC2);
		timeout = 10000;
		while (readl_relaxed(host->ioaddr +
		msm_host_offset->CORE_VENDOR_SPEC_FUNC2) & HC_SW_RST_REQ) {
			if (timeout == 0) {
				pr_info("%s: Applying wait idle disable workaround\n",
					mmc_hostname(host->mmc));
				/*
				 * Apply the reset workaround to not wait for
				 * pending data transfers on AXI before
				 * resetting the controller. This could be
				 * risky if the transfers were stuck on the
				 * AXI bus.
				 */
				vendor_func2 = readl_relaxed(host->ioaddr +
				msm_host_offset->CORE_VENDOR_SPEC_FUNC2);
				writel_relaxed(vendor_func2 |
				HC_SW_RST_WAIT_IDLE_DIS, host->ioaddr +
				msm_host_offset->CORE_VENDOR_SPEC_FUNC2);
				host->reset_wa_t = ktime_get();
				return;
			}
			timeout--;
			udelay(10);
		}
		pr_info("%s: waiting for SW_RST_REQ is successful\n",
				mmc_hostname(host->mmc));
	} else {
		writel_relaxed(vendor_func2 & ~HC_SW_RST_WAIT_IDLE_DIS,
			host->ioaddr + msm_host_offset->CORE_VENDOR_SPEC_FUNC2);
	}
}

static void sdhci_msm_pm_qos_irq_unvote_work(struct work_struct *work)
{
	struct sdhci_msm_pm_qos_irq *pm_qos_irq =
		container_of(work, struct sdhci_msm_pm_qos_irq,
			     unvote_work.work);

	if (atomic_read(&pm_qos_irq->counter))
		return;

	pm_qos_irq->latency = PM_QOS_DEFAULT_VALUE;
	pm_qos_update_request(&pm_qos_irq->req, pm_qos_irq->latency);
}

void sdhci_msm_pm_qos_irq_vote(struct sdhci_host *host)
{
	struct sdhci_pltfm_host *pltfm_host = sdhci_priv(host);
	struct sdhci_msm_host *msm_host = pltfm_host->priv;
	struct sdhci_msm_pm_qos_latency *latency =
		&msm_host->pdata->pm_qos_data.irq_latency;
	int counter;

	if (!msm_host->pm_qos_irq.enabled)
		return;

	counter = atomic_inc_return(&msm_host->pm_qos_irq.counter);
	/* Make sure to update the voting in case power policy has changed */
	if (msm_host->pm_qos_irq.latency == latency->latency[host->power_policy]
		&& counter > 1)
		return;

	cancel_delayed_work_sync(&msm_host->pm_qos_irq.unvote_work);
	msm_host->pm_qos_irq.latency = latency->latency[host->power_policy];
	pm_qos_update_request(&msm_host->pm_qos_irq.req,
				msm_host->pm_qos_irq.latency);
}

void sdhci_msm_pm_qos_irq_unvote(struct sdhci_host *host, bool async)
{
	struct sdhci_pltfm_host *pltfm_host = sdhci_priv(host);
	struct sdhci_msm_host *msm_host = pltfm_host->priv;
	int counter;

	if (!msm_host->pm_qos_irq.enabled)
		return;

	if (atomic_read(&msm_host->pm_qos_irq.counter)) {
		counter = atomic_dec_return(&msm_host->pm_qos_irq.counter);
	} else {
		WARN(1, "attempt to decrement pm_qos_irq.counter when it's 0");
		return;
	}

	if (counter)
		return;

	if (async) {
		schedule_delayed_work(&msm_host->pm_qos_irq.unvote_work,
				      msecs_to_jiffies(QOS_REMOVE_DELAY_MS));
		return;
	}

	msm_host->pm_qos_irq.latency = PM_QOS_DEFAULT_VALUE;
	pm_qos_update_request(&msm_host->pm_qos_irq.req,
			msm_host->pm_qos_irq.latency);
}

static ssize_t
sdhci_msm_pm_qos_irq_show(struct device *dev,
		struct device_attribute *attr, char *buf)
{
	struct sdhci_host *host = dev_get_drvdata(dev);
	struct sdhci_pltfm_host *pltfm_host = sdhci_priv(host);
	struct sdhci_msm_host *msm_host = pltfm_host->priv;
	struct sdhci_msm_pm_qos_irq *irq = &msm_host->pm_qos_irq;

	return snprintf(buf, PAGE_SIZE,
		"IRQ PM QoS: enabled=%d, counter=%d, latency=%d\n",
		irq->enabled, atomic_read(&irq->counter), irq->latency);
}

static ssize_t
sdhci_msm_pm_qos_irq_enable_show(struct device *dev,
		struct device_attribute *attr, char *buf)
{
	struct sdhci_host *host = dev_get_drvdata(dev);
	struct sdhci_pltfm_host *pltfm_host = sdhci_priv(host);
	struct sdhci_msm_host *msm_host = pltfm_host->priv;

	return snprintf(buf, PAGE_SIZE, "%u\n", msm_host->pm_qos_irq.enabled);
}

static ssize_t
sdhci_msm_pm_qos_irq_enable_store(struct device *dev,
		struct device_attribute *attr, const char *buf, size_t count)
{
	struct sdhci_host *host = dev_get_drvdata(dev);
	struct sdhci_pltfm_host *pltfm_host = sdhci_priv(host);
	struct sdhci_msm_host *msm_host = pltfm_host->priv;
	uint32_t value;
	bool enable;
	int ret;

	ret = kstrtou32(buf, 0, &value);
	if (ret)
		goto out;
	enable = !!value;

	if (enable == msm_host->pm_qos_irq.enabled)
		goto out;

	msm_host->pm_qos_irq.enabled = enable;
	if (!enable) {
		cancel_delayed_work_sync(&msm_host->pm_qos_irq.unvote_work);
		atomic_set(&msm_host->pm_qos_irq.counter, 0);
		msm_host->pm_qos_irq.latency = PM_QOS_DEFAULT_VALUE;
		pm_qos_update_request(&msm_host->pm_qos_irq.req,
				msm_host->pm_qos_irq.latency);
	}

out:
	return count;
}

#ifdef CONFIG_SMP
static inline void set_affine_irq(struct sdhci_msm_host *msm_host,
				struct sdhci_host *host)
{
	msm_host->pm_qos_irq.req.irq = host->irq;
}
#else
static inline void set_affine_irq(struct sdhci_msm_host *msm_host,
				struct sdhci_host *host) { }
#endif

void sdhci_msm_pm_qos_irq_init(struct sdhci_host *host)
{
	struct sdhci_pltfm_host *pltfm_host = sdhci_priv(host);
	struct sdhci_msm_host *msm_host = pltfm_host->priv;
	struct sdhci_msm_pm_qos_latency *irq_latency;
	int ret;

	if (!msm_host->pdata->pm_qos_data.irq_valid)
		return;

	/* Initialize only once as this gets called per partition */
	if (msm_host->pm_qos_irq.enabled)
		return;

	atomic_set(&msm_host->pm_qos_irq.counter, 0);
	msm_host->pm_qos_irq.req.type =
			msm_host->pdata->pm_qos_data.irq_req_type;
	if ((msm_host->pm_qos_irq.req.type != PM_QOS_REQ_AFFINE_CORES) &&
		(msm_host->pm_qos_irq.req.type != PM_QOS_REQ_ALL_CORES))
		set_affine_irq(msm_host, host);
	else
		cpumask_copy(&msm_host->pm_qos_irq.req.cpus_affine,
			cpumask_of(msm_host->pdata->pm_qos_data.irq_cpu));

	INIT_DELAYED_WORK(&msm_host->pm_qos_irq.unvote_work,
		sdhci_msm_pm_qos_irq_unvote_work);
	/* For initialization phase, set the performance latency */
	irq_latency = &msm_host->pdata->pm_qos_data.irq_latency;
	msm_host->pm_qos_irq.latency =
		irq_latency->latency[SDHCI_PERFORMANCE_MODE];
	pm_qos_add_request(&msm_host->pm_qos_irq.req, PM_QOS_CPU_DMA_LATENCY,
			msm_host->pm_qos_irq.latency);
	msm_host->pm_qos_irq.enabled = true;

	/* sysfs */
	msm_host->pm_qos_irq.enable_attr.show =
		sdhci_msm_pm_qos_irq_enable_show;
	msm_host->pm_qos_irq.enable_attr.store =
		sdhci_msm_pm_qos_irq_enable_store;
	sysfs_attr_init(&msm_host->pm_qos_irq.enable_attr.attr);
	msm_host->pm_qos_irq.enable_attr.attr.name = "pm_qos_irq_enable";
	msm_host->pm_qos_irq.enable_attr.attr.mode = S_IRUGO | S_IWUSR;
	ret = device_create_file(&msm_host->pdev->dev,
		&msm_host->pm_qos_irq.enable_attr);
	if (ret)
		pr_err("%s: fail to create pm_qos_irq_enable (%d)\n",
			__func__, ret);

	msm_host->pm_qos_irq.status_attr.show = sdhci_msm_pm_qos_irq_show;
	msm_host->pm_qos_irq.status_attr.store = NULL;
	sysfs_attr_init(&msm_host->pm_qos_irq.status_attr.attr);
	msm_host->pm_qos_irq.status_attr.attr.name = "pm_qos_irq_status";
	msm_host->pm_qos_irq.status_attr.attr.mode = S_IRUGO;
	ret = device_create_file(&msm_host->pdev->dev,
			&msm_host->pm_qos_irq.status_attr);
	if (ret)
		pr_err("%s: fail to create pm_qos_irq_status (%d)\n",
			__func__, ret);
}

static ssize_t sdhci_msm_pm_qos_group_show(struct device *dev,
		struct device_attribute *attr, char *buf)
{
	struct sdhci_host *host = dev_get_drvdata(dev);
	struct sdhci_pltfm_host *pltfm_host = sdhci_priv(host);
	struct sdhci_msm_host *msm_host = pltfm_host->priv;
	struct sdhci_msm_pm_qos_group *group;
	int i;
	int nr_groups = msm_host->pdata->pm_qos_data.cpu_group_map.nr_groups;
	int offset = 0;

	for (i = 0; i < nr_groups; i++) {
		group = &msm_host->pm_qos[i];
		offset += snprintf(&buf[offset], PAGE_SIZE,
			"Group #%d (mask=0x%lx) PM QoS: enabled=%d, counter=%d, latency=%d\n",
			i, group->req.cpus_affine.bits[0],
			msm_host->pm_qos_group_enable,
			atomic_read(&group->counter),
			group->latency);
	}

	return offset;
}

static ssize_t sdhci_msm_pm_qos_group_enable_show(struct device *dev,
		struct device_attribute *attr, char *buf)
{
	struct sdhci_host *host = dev_get_drvdata(dev);
	struct sdhci_pltfm_host *pltfm_host = sdhci_priv(host);
	struct sdhci_msm_host *msm_host = pltfm_host->priv;

	return snprintf(buf, PAGE_SIZE, "%s\n",
		msm_host->pm_qos_group_enable ? "enabled" : "disabled");
}

static ssize_t sdhci_msm_pm_qos_group_enable_store(struct device *dev,
		struct device_attribute *attr, const char *buf, size_t count)
{
	struct sdhci_host *host = dev_get_drvdata(dev);
	struct sdhci_pltfm_host *pltfm_host = sdhci_priv(host);
	struct sdhci_msm_host *msm_host = pltfm_host->priv;
	int nr_groups = msm_host->pdata->pm_qos_data.cpu_group_map.nr_groups;
	uint32_t value;
	bool enable;
	int ret;
	int i;

	ret = kstrtou32(buf, 0, &value);
	if (ret)
		goto out;
	enable = !!value;

	if (enable == msm_host->pm_qos_group_enable)
		goto out;

	msm_host->pm_qos_group_enable = enable;
	if (!enable) {
		for (i = 0; i < nr_groups; i++) {
			cancel_delayed_work_sync(
				&msm_host->pm_qos[i].unvote_work);
			atomic_set(&msm_host->pm_qos[i].counter, 0);
			msm_host->pm_qos[i].latency = PM_QOS_DEFAULT_VALUE;
			pm_qos_update_request(&msm_host->pm_qos[i].req,
				msm_host->pm_qos[i].latency);
		}
	}

out:
	return count;
}

static int sdhci_msm_get_cpu_group(struct sdhci_msm_host *msm_host, int cpu)
{
	int i;
	struct sdhci_msm_cpu_group_map *map =
			&msm_host->pdata->pm_qos_data.cpu_group_map;

	if (cpu < 0)
		goto not_found;

	for (i = 0; i < map->nr_groups; i++)
		if (cpumask_test_cpu(cpu, &map->mask[i]))
			return i;

not_found:
	return -EINVAL;
}

void sdhci_msm_pm_qos_cpu_vote(struct sdhci_host *host,
		struct sdhci_msm_pm_qos_latency *latency, int cpu)
{
	struct sdhci_pltfm_host *pltfm_host = sdhci_priv(host);
	struct sdhci_msm_host *msm_host = pltfm_host->priv;
	int group = sdhci_msm_get_cpu_group(msm_host, cpu);
	struct sdhci_msm_pm_qos_group *pm_qos_group;
	int counter;

	if (!msm_host->pm_qos_group_enable || group < 0)
		return;

	pm_qos_group = &msm_host->pm_qos[group];
	counter = atomic_inc_return(&pm_qos_group->counter);

	/* Make sure to update the voting in case power policy has changed */
	if (pm_qos_group->latency == latency->latency[host->power_policy]
		&& counter > 1)
		return;

	cancel_delayed_work_sync(&pm_qos_group->unvote_work);

	pm_qos_group->latency = latency->latency[host->power_policy];
	pm_qos_update_request(&pm_qos_group->req, pm_qos_group->latency);
}

static void sdhci_msm_pm_qos_cpu_unvote_work(struct work_struct *work)
{
	struct sdhci_msm_pm_qos_group *group =
		container_of(work, struct sdhci_msm_pm_qos_group,
			     unvote_work.work);

	if (atomic_read(&group->counter))
		return;

	group->latency = PM_QOS_DEFAULT_VALUE;
	pm_qos_update_request(&group->req, group->latency);
}

bool sdhci_msm_pm_qos_cpu_unvote(struct sdhci_host *host, int cpu, bool async)
{
	struct sdhci_pltfm_host *pltfm_host = sdhci_priv(host);
	struct sdhci_msm_host *msm_host = pltfm_host->priv;
	int group = sdhci_msm_get_cpu_group(msm_host, cpu);

	if (!msm_host->pm_qos_group_enable || group < 0 ||
		atomic_dec_return(&msm_host->pm_qos[group].counter))
		return false;

	if (async) {
		schedule_delayed_work(&msm_host->pm_qos[group].unvote_work,
				      msecs_to_jiffies(QOS_REMOVE_DELAY_MS));
		return true;
	}

	msm_host->pm_qos[group].latency = PM_QOS_DEFAULT_VALUE;
	pm_qos_update_request(&msm_host->pm_qos[group].req,
				msm_host->pm_qos[group].latency);
	return true;
}

void sdhci_msm_pm_qos_cpu_init(struct sdhci_host *host,
		struct sdhci_msm_pm_qos_latency *latency)
{
	struct sdhci_pltfm_host *pltfm_host = sdhci_priv(host);
	struct sdhci_msm_host *msm_host = pltfm_host->priv;
	int nr_groups = msm_host->pdata->pm_qos_data.cpu_group_map.nr_groups;
	struct sdhci_msm_pm_qos_group *group;
	int i;
	int ret;

	if (msm_host->pm_qos_group_enable)
		return;

	msm_host->pm_qos = kcalloc(nr_groups, sizeof(*msm_host->pm_qos),
			GFP_KERNEL);
	if (!msm_host->pm_qos)
		return;

	for (i = 0; i < nr_groups; i++) {
		group = &msm_host->pm_qos[i];
		INIT_DELAYED_WORK(&group->unvote_work,
			sdhci_msm_pm_qos_cpu_unvote_work);
		atomic_set(&group->counter, 0);
		group->req.type = PM_QOS_REQ_AFFINE_CORES;
		cpumask_copy(&group->req.cpus_affine,
			&msm_host->pdata->pm_qos_data.cpu_group_map.mask[i]);
		/* We set default latency here for all pm_qos cpu groups. */
		group->latency = PM_QOS_DEFAULT_VALUE;
		pm_qos_add_request(&group->req, PM_QOS_CPU_DMA_LATENCY,
			group->latency);
		pr_info("%s (): voted for group #%d (mask=0x%lx) latency=%d (0x%p)\n",
			__func__, i,
			group->req.cpus_affine.bits[0],
			group->latency,
			&latency[i].latency[SDHCI_PERFORMANCE_MODE]);
	}
	msm_host->pm_qos_prev_cpu = -1;
	msm_host->pm_qos_group_enable = true;

	/* sysfs */
	msm_host->pm_qos_group_status_attr.show = sdhci_msm_pm_qos_group_show;
	msm_host->pm_qos_group_status_attr.store = NULL;
	sysfs_attr_init(&msm_host->pm_qos_group_status_attr.attr);
	msm_host->pm_qos_group_status_attr.attr.name =
			"pm_qos_cpu_groups_status";
	msm_host->pm_qos_group_status_attr.attr.mode = S_IRUGO;
	ret = device_create_file(&msm_host->pdev->dev,
			&msm_host->pm_qos_group_status_attr);
	if (ret)
		dev_err(&msm_host->pdev->dev, "%s: fail to create pm_qos_group_status_attr (%d)\n",
			__func__, ret);
	msm_host->pm_qos_group_enable_attr.show =
			sdhci_msm_pm_qos_group_enable_show;
	msm_host->pm_qos_group_enable_attr.store =
			sdhci_msm_pm_qos_group_enable_store;
	sysfs_attr_init(&msm_host->pm_qos_group_enable_attr.attr);
	msm_host->pm_qos_group_enable_attr.attr.name =
			"pm_qos_cpu_groups_enable";
	msm_host->pm_qos_group_enable_attr.attr.mode = S_IRUGO;
	ret = device_create_file(&msm_host->pdev->dev,
			&msm_host->pm_qos_group_enable_attr);
	if (ret)
		dev_err(&msm_host->pdev->dev, "%s: fail to create pm_qos_group_enable_attr (%d)\n",
			__func__, ret);
}

static void sdhci_msm_pre_req(struct sdhci_host *host,
		struct mmc_request *mmc_req)
{
	int cpu;
	int group;
	struct sdhci_pltfm_host *pltfm_host = sdhci_priv(host);
	struct sdhci_msm_host *msm_host = pltfm_host->priv;
	int prev_group = sdhci_msm_get_cpu_group(msm_host,
			msm_host->pm_qos_prev_cpu);

	sdhci_msm_pm_qos_irq_vote(host);

	cpu = get_cpu();
	put_cpu();
	group = sdhci_msm_get_cpu_group(msm_host, cpu);
	if (group < 0)
		return;

	if (group != prev_group && prev_group >= 0) {
		sdhci_msm_pm_qos_cpu_unvote(host,
				msm_host->pm_qos_prev_cpu, false);
		prev_group = -1; /* make sure to vote for new group */
	}

	if (prev_group < 0) {
		sdhci_msm_pm_qos_cpu_vote(host,
				msm_host->pdata->pm_qos_data.latency, cpu);
		msm_host->pm_qos_prev_cpu = cpu;
	}
}

static void sdhci_msm_post_req(struct sdhci_host *host,
				struct mmc_request *mmc_req)
{
	struct sdhci_pltfm_host *pltfm_host = sdhci_priv(host);
	struct sdhci_msm_host *msm_host = pltfm_host->priv;

	sdhci_msm_pm_qos_irq_unvote(host, false);

	if (sdhci_msm_pm_qos_cpu_unvote(host, msm_host->pm_qos_prev_cpu, false))
			msm_host->pm_qos_prev_cpu = -1;
}

static void sdhci_msm_init(struct sdhci_host *host)
{
	struct sdhci_pltfm_host *pltfm_host = sdhci_priv(host);
	struct sdhci_msm_host *msm_host = pltfm_host->priv;

	sdhci_msm_pm_qos_irq_init(host);

	if (msm_host->pdata->pm_qos_data.legacy_valid)
		sdhci_msm_pm_qos_cpu_init(host,
				msm_host->pdata->pm_qos_data.latency);
}

static unsigned int sdhci_msm_get_current_limit(struct sdhci_host *host)
{
	struct sdhci_pltfm_host *pltfm_host = sdhci_priv(host);
	struct sdhci_msm_host *msm_host = pltfm_host->priv;
	struct sdhci_msm_slot_reg_data *curr_slot = msm_host->pdata->vreg_data;
	u32 max_curr = 0;

	if (curr_slot && curr_slot->vdd_data)
		max_curr = curr_slot->vdd_data->hpm_uA;

	return max_curr;
}

static int sdhci_msm_notify_load(struct sdhci_host *host, enum mmc_load state)
{
	struct sdhci_pltfm_host *pltfm_host = sdhci_priv(host);
	struct sdhci_msm_host *msm_host = pltfm_host->priv;
	int ret = 0;
	u32 clk_rate = 0;

	if (!IS_ERR(msm_host->ice_clk)) {
		clk_rate = (state == MMC_LOAD_LOW) ?
			msm_host->pdata->ice_clk_min :
			msm_host->pdata->ice_clk_max;
		if (msm_host->ice_clk_rate == clk_rate)
			return 0;
		pr_debug("%s: changing ICE clk rate to %u\n",
				mmc_hostname(host->mmc), clk_rate);
		ret = clk_set_rate(msm_host->ice_clk, clk_rate);
		if (ret) {
			pr_err("%s: ICE_CLK rate set failed (%d) for %u\n",
				mmc_hostname(host->mmc), ret, clk_rate);
			return ret;
		}
		msm_host->ice_clk_rate = clk_rate;
	}
	return 0;
}

static struct sdhci_ops sdhci_msm_ops = {
	.crypto_engine_cfg = sdhci_msm_ice_cfg,
	.crypto_engine_cmdq_cfg = sdhci_msm_ice_cmdq_cfg,
	.crypto_engine_cfg_end = sdhci_msm_ice_cfg_end,
	.crypto_cfg_reset = sdhci_msm_ice_cfg_reset,
	.crypto_engine_reset = sdhci_msm_ice_reset,
	.set_uhs_signaling = sdhci_msm_set_uhs_signaling,
	.check_power_status = sdhci_msm_check_power_status,
	.platform_execute_tuning = sdhci_msm_execute_tuning,
	.enhanced_strobe = sdhci_msm_enhanced_strobe,
	.toggle_cdr = sdhci_msm_toggle_cdr,
	.get_max_segments = sdhci_msm_max_segs,
	.set_clock = sdhci_msm_set_clock,
	.get_min_clock = sdhci_msm_get_min_clock,
	.get_max_clock = sdhci_msm_get_max_clock,
	.dump_vendor_regs = sdhci_msm_dump_vendor_regs,
	.config_auto_tuning_cmd = sdhci_msm_config_auto_tuning_cmd,
	.enable_controller_clock = sdhci_msm_enable_controller_clock,
	.set_bus_width = sdhci_set_bus_width,
	.reset = sdhci_msm_reset,
	.clear_set_dumpregs = sdhci_msm_clear_set_dumpregs,
	.enhanced_strobe_mask = sdhci_msm_enhanced_strobe_mask,
	.reset_workaround = sdhci_msm_reset_workaround,
	.init = sdhci_msm_init,
	.pre_req = sdhci_msm_pre_req,
	.post_req = sdhci_msm_post_req,
	.get_current_limit = sdhci_msm_get_current_limit,
	.notify_load = sdhci_msm_notify_load,
};

static void sdhci_set_default_hw_caps(struct sdhci_msm_host *msm_host,
		struct sdhci_host *host)
{
	u32 version, caps = 0;
	u16 minor;
	u8 major;
	u32 val;
	const struct sdhci_msm_offset *msm_host_offset =
					msm_host->offset;

	version = sdhci_msm_readl_relaxed(host,
		msm_host_offset->CORE_MCI_VERSION);
	major = (version & CORE_VERSION_MAJOR_MASK) >>
			CORE_VERSION_MAJOR_SHIFT;
	minor = version & CORE_VERSION_TARGET_MASK;

	caps = readl_relaxed(host->ioaddr + SDHCI_CAPABILITIES);

	/*
	 * Starting with SDCC 5 controller (core major version = 1)
	 * controller won't advertise 3.0v, 1.8v and 8-bit features
	 * except for some targets.
	 */
	if (major >= 1 && minor != 0x11 && minor != 0x12) {
		struct sdhci_msm_reg_data *vdd_io_reg;
		/*
		 * Enable 1.8V support capability on controllers that
		 * support dual voltage
		 */
		vdd_io_reg = msm_host->pdata->vreg_data->vdd_io_data;
		if (vdd_io_reg && (vdd_io_reg->high_vol_level > 2700000))
			caps |= CORE_3_0V_SUPPORT;
		if (vdd_io_reg && (vdd_io_reg->low_vol_level < 1950000))
			caps |= CORE_1_8V_SUPPORT;
		if (msm_host->pdata->mmc_bus_width == MMC_CAP_8_BIT_DATA)
			caps |= CORE_8_BIT_SUPPORT;
	}

	/*
	 * Enable one MID mode for SDCC5 (major 1) on 8916/8939 (minor 0x2e) and
	 * on 8992 (minor 0x3e) as a workaround to reset for data stuck issue.
	 */
	if (major == 1 && (minor == 0x2e || minor == 0x3e)) {
		host->quirks2 |= SDHCI_QUIRK2_USE_RESET_WORKAROUND;
		val = readl_relaxed(host->ioaddr +
			msm_host_offset->CORE_VENDOR_SPEC_FUNC2);
		writel_relaxed((val | CORE_ONE_MID_EN),
			host->ioaddr + msm_host_offset->CORE_VENDOR_SPEC_FUNC2);
	}
	/*
	 * SDCC 5 controller with major version 1, minor version 0x34 and later
	 * with HS 400 mode support will use CM DLL instead of CDC LP 533 DLL.
	 */
	if ((major == 1) && (minor < 0x34))
		msm_host->use_cdclp533 = true;

	/*
	 * SDCC 5 controller with major version 1, minor version 0x42 and later
	 * will require additional steps when resetting DLL.
	 * It also supports HS400 enhanced strobe mode.
	 */
	if ((major == 1) && (minor >= 0x42)) {
		msm_host->use_updated_dll_reset = true;
		msm_host->enhanced_strobe = true;
	}

	/*
	 * SDCC 5 controller with major version 1 and minor version 0x42,
	 * 0x46 and 0x49 currently uses 14lpp tech DLL whose internal
	 * gating cannot guarantee MCLK timing requirement i.e.
	 * when MCLK is gated OFF, it is not gated for less than 0.5us
	 * and MCLK must be switched on for at-least 1us before DATA
	 * starts coming.
	 */
	if ((major == 1) && ((minor == 0x42) || (minor == 0x46) ||
				(minor == 0x49) || (minor >= 0x6b)))
		msm_host->use_14lpp_dll = true;

	/* Fake 3.0V support for SDIO devices which requires such voltage */
	if (msm_host->core_3_0v_support) {
		caps |= CORE_3_0V_SUPPORT;
			writel_relaxed((readl_relaxed(host->ioaddr +
			SDHCI_CAPABILITIES) | caps), host->ioaddr +
			msm_host_offset->CORE_VENDOR_SPEC_CAPABILITIES0);
	}

	if ((major == 1) && (minor >= 0x49))
		msm_host->rclk_delay_fix = true;
	/*
	 * Mask 64-bit support for controller with 32-bit address bus so that
	 * smaller descriptor size will be used and improve memory consumption.
	 */
	if (!msm_host->pdata->largeaddressbus)
		caps &= ~CORE_SYS_BUS_SUPPORT_64_BIT;

	writel_relaxed(caps, host->ioaddr +
		msm_host_offset->CORE_VENDOR_SPEC_CAPABILITIES0);
	/* keep track of the value in SDHCI_CAPABILITIES */
	msm_host->caps_0 = caps;

	if ((major == 1) && (minor >= 0x6b)) {
		msm_host->ice_hci_support = true;
		host->cdr_support = true;
	}
}

#ifdef CONFIG_MMC_CQ_HCI
static void sdhci_msm_cmdq_init(struct sdhci_host *host,
				struct platform_device *pdev)
{
	struct sdhci_pltfm_host *pltfm_host = sdhci_priv(host);
	struct sdhci_msm_host *msm_host = pltfm_host->priv;

	if (nocmdq) {
		dev_dbg(&pdev->dev, "CMDQ disabled via cmdline\n");
		return;
	}

	host->cq_host = cmdq_pltfm_init(pdev);
	if (IS_ERR(host->cq_host)) {
		dev_dbg(&pdev->dev, "cmdq-pltfm init: failed: %ld\n",
			PTR_ERR(host->cq_host));
		host->cq_host = NULL;
	} else {
		msm_host->mmc->caps2 |= MMC_CAP2_CMD_QUEUE;
	}
}
#else
static void sdhci_msm_cmdq_init(struct sdhci_host *host,
				struct platform_device *pdev)
{

}
#endif

static bool sdhci_msm_is_bootdevice(struct device *dev)
{
	if (strnstr(saved_command_line, "androidboot.bootdevice=",
		    strlen(saved_command_line))) {
		char search_string[50];

		snprintf(search_string, ARRAY_SIZE(search_string),
			"androidboot.bootdevice=%s", dev_name(dev));
		if (strnstr(saved_command_line, search_string,
		    strlen(saved_command_line)))
			return true;
		else
			return false;
	}

	/*
	 * "androidboot.bootdevice=" argument is not present then
	 * return true as we don't know the boot device anyways.
	 */
	return true;
}

static int sdhci_msm_probe(struct platform_device *pdev)
{
	const struct sdhci_msm_offset *msm_host_offset;
	struct sdhci_host *host;
	struct sdhci_pltfm_host *pltfm_host;
	struct sdhci_msm_host *msm_host;
	struct resource *core_memres = NULL;
	int ret = 0, dead = 0;
	u16 host_version;
	u32 irq_status, irq_ctl;
	struct resource *tlmm_memres = NULL;
	void __iomem *tlmm_mem;
	unsigned long flags;
	bool force_probe;

	pr_debug("%s: Enter %s\n", dev_name(&pdev->dev), __func__);
	msm_host = devm_kzalloc(&pdev->dev, sizeof(struct sdhci_msm_host),
				GFP_KERNEL);
	if (!msm_host) {
		ret = -ENOMEM;
		goto out;
	}

	if (of_find_compatible_node(NULL, NULL, "qcom,sdhci-msm-v5")) {
		msm_host->mci_removed = true;
		msm_host->offset = &sdhci_msm_offset_mci_removed;
	} else {
		msm_host->mci_removed = false;
		msm_host->offset = &sdhci_msm_offset_mci_present;
	}
	msm_host_offset = msm_host->offset;
	msm_host->sdhci_msm_pdata.ops = &sdhci_msm_ops;
	host = sdhci_pltfm_init(pdev, &msm_host->sdhci_msm_pdata, 0);
	if (IS_ERR(host)) {
		ret = PTR_ERR(host);
		goto out_host_free;
	}

	pltfm_host = sdhci_priv(host);
	pltfm_host->priv = msm_host;
	msm_host->mmc = host->mmc;
	msm_host->pdev = pdev;

	/* get the ice device vops if present */
	ret = sdhci_msm_ice_get_dev(host);
	if (ret == -EPROBE_DEFER) {
		/*
		 * SDHCI driver might be probed before ICE driver does.
		 * In that case we would like to return EPROBE_DEFER code
		 * in order to delay its probing.
		 */
		dev_err(&pdev->dev, "%s: required ICE device not probed yet err = %d\n",
			__func__, ret);
		goto pltfm_free;

	} else if (ret == -ENODEV) {
		/*
		 * ICE device is not enabled in DTS file. No need for further
		 * initialization of ICE driver.
		 */
		dev_warn(&pdev->dev, "%s: ICE device is not enabled",
			__func__);
	} else if (ret) {
		dev_err(&pdev->dev, "%s: sdhci_msm_ice_get_dev failed %d\n",
			__func__, ret);
		goto pltfm_free;
	}

	/* Extract platform data */
	if (pdev->dev.of_node) {
		ret = of_alias_get_id(pdev->dev.of_node, "sdhc");
		if (ret <= 0) {
			dev_err(&pdev->dev, "Failed to get slot index %d\n",
				ret);
			goto pltfm_free;
		}

		/* Read property to determine if the probe is forced */
		force_probe = of_find_property(pdev->dev.of_node,
			"qcom,force-sdhc1-probe", NULL);

		/* skip the probe if eMMC isn't a boot device */
		if ((ret == 1) && !sdhci_msm_is_bootdevice(&pdev->dev)
		    && !force_probe) {
			ret = -ENODEV;
			goto pltfm_free;
		}

		if (disable_slots & (1 << (ret - 1))) {
			dev_info(&pdev->dev, "%s: Slot %d disabled\n", __func__,
				ret);
			ret = -ENODEV;
			goto pltfm_free;
		}

		if (ret <= 2)
			sdhci_slot[ret-1] = msm_host;

		msm_host->pdata = sdhci_msm_populate_pdata(&pdev->dev,
							   msm_host);
		if (!msm_host->pdata) {
			dev_err(&pdev->dev, "DT parsing error\n");
			goto pltfm_free;
		}
	} else {
		dev_err(&pdev->dev, "No device tree node\n");
		goto pltfm_free;
	}

	/* Setup Clocks */

	/* Setup SDCC bus voter clock. */
	msm_host->bus_clk = devm_clk_get(&pdev->dev, "bus_clk");
	if (!IS_ERR_OR_NULL(msm_host->bus_clk)) {
		/* Vote for max. clk rate for max. performance */
		ret = clk_set_rate(msm_host->bus_clk, INT_MAX);
		if (ret)
			goto pltfm_free;
		ret = clk_prepare_enable(msm_host->bus_clk);
		if (ret)
			goto pltfm_free;
	}

	/* Setup main peripheral bus clock */
	msm_host->pclk = devm_clk_get(&pdev->dev, "iface_clk");
	if (!IS_ERR(msm_host->pclk)) {
		ret = clk_prepare_enable(msm_host->pclk);
		if (ret)
			goto bus_clk_disable;
	}
	atomic_set(&msm_host->controller_clock, 1);

	/* Setup SDC ufs bus aggr clock */
	msm_host->bus_aggr_clk = devm_clk_get(&pdev->dev, "bus_aggr_clk");
	if (!IS_ERR(msm_host->bus_aggr_clk)) {
		ret = clk_prepare_enable(msm_host->bus_aggr_clk);
		if (ret) {
			dev_err(&pdev->dev, "Bus aggregate clk not enabled\n");
			goto pclk_disable;
		}
	}

	if (msm_host->ice.pdev) {
		/* Setup SDC ICE clock */
		msm_host->ice_clk = devm_clk_get(&pdev->dev, "ice_core_clk");
		if (!IS_ERR(msm_host->ice_clk)) {
			/* ICE core has only one clock frequency for now */
			ret = clk_set_rate(msm_host->ice_clk,
					msm_host->pdata->ice_clk_max);
			if (ret) {
				dev_err(&pdev->dev, "ICE_CLK rate set failed (%d) for %u\n",
					ret,
					msm_host->pdata->ice_clk_max);
				goto bus_aggr_clk_disable;
			}
			ret = clk_prepare_enable(msm_host->ice_clk);
			if (ret)
				goto bus_aggr_clk_disable;

			msm_host->ice_clk_rate =
				msm_host->pdata->ice_clk_max;
		}
	}

	/* Setup SDC MMC clock */
	msm_host->clk = devm_clk_get(&pdev->dev, "core_clk");
	if (IS_ERR(msm_host->clk)) {
		ret = PTR_ERR(msm_host->clk);
		goto bus_aggr_clk_disable;
	}

	/* Set to the minimum supported clock frequency */
	ret = clk_set_rate(msm_host->clk, sdhci_msm_get_min_clock(host));
	if (ret) {
		dev_err(&pdev->dev, "MClk rate set failed (%d)\n", ret);
		goto bus_aggr_clk_disable;
	}
	ret = clk_prepare_enable(msm_host->clk);
	if (ret)
		goto bus_aggr_clk_disable;

	msm_host->clk_rate = sdhci_msm_get_min_clock(host);
	atomic_set(&msm_host->clks_on, 1);

	/* Setup CDC calibration fixed feedback clock */
	msm_host->ff_clk = devm_clk_get(&pdev->dev, "cal_clk");
	if (!IS_ERR(msm_host->ff_clk)) {
		ret = clk_prepare_enable(msm_host->ff_clk);
		if (ret)
			goto clk_disable;
	}

	/* Setup CDC calibration sleep clock */
	msm_host->sleep_clk = devm_clk_get(&pdev->dev, "sleep_clk");
	if (!IS_ERR(msm_host->sleep_clk)) {
		ret = clk_prepare_enable(msm_host->sleep_clk);
		if (ret)
			goto ff_clk_disable;
	}

	msm_host->saved_tuning_phase = INVALID_TUNING_PHASE;

	ret = sdhci_msm_bus_register(msm_host, pdev);
	if (ret)
		goto sleep_clk_disable;

	if (msm_host->msm_bus_vote.client_handle)
		INIT_DELAYED_WORK(&msm_host->msm_bus_vote.vote_work,
				  sdhci_msm_bus_work);
	sdhci_msm_bus_voting(host, 1);

	/* Setup regulators */
	ret = sdhci_msm_vreg_init(&pdev->dev, msm_host->pdata, true);
	if (ret) {
		dev_err(&pdev->dev, "Regulator setup failed (%d)\n", ret);
		goto bus_unregister;
	}

	/* Reset the core and Enable SDHC mode */
	core_memres = platform_get_resource_byname(pdev,
				IORESOURCE_MEM, "core_mem");
	if (!msm_host->mci_removed) {
		if (!core_memres) {
			dev_err(&pdev->dev, "Failed to get iomem resource\n");
			goto vreg_deinit;
		}
		msm_host->core_mem = devm_ioremap(&pdev->dev,
			core_memres->start, resource_size(core_memres));

		if (!msm_host->core_mem) {
			dev_err(&pdev->dev, "Failed to remap registers\n");
			ret = -ENOMEM;
			goto vreg_deinit;
		}
	}

	tlmm_memres = platform_get_resource_byname(pdev,
				IORESOURCE_MEM, "tlmm_mem");
	if (tlmm_memres) {
		tlmm_mem = devm_ioremap(&pdev->dev, tlmm_memres->start,
						resource_size(tlmm_memres));

		if (!tlmm_mem) {
			dev_err(&pdev->dev, "Failed to remap tlmm registers\n");
			ret = -ENOMEM;
			goto vreg_deinit;
		}
		writel_relaxed(readl_relaxed(tlmm_mem) | 0x2, tlmm_mem);
		dev_dbg(&pdev->dev, "tlmm reg %pa value 0x%08x\n",
				&tlmm_memres->start, readl_relaxed(tlmm_mem));
	}

	/*
	 * Reset the vendor spec register to power on reset state.
	 */
	writel_relaxed(CORE_VENDOR_SPEC_POR_VAL,
	host->ioaddr + msm_host_offset->CORE_VENDOR_SPEC);

	/*
	 * Ensure SDHCI FIFO is enabled by disabling alternative FIFO
	 */
	writel_relaxed((readl_relaxed(host->ioaddr +
			msm_host_offset->CORE_VENDOR_SPEC3) &
			~CORE_FIFO_ALT_EN), host->ioaddr +
			msm_host_offset->CORE_VENDOR_SPEC3);

	if (!msm_host->mci_removed) {
		/* Set HC_MODE_EN bit in HC_MODE register */
		writel_relaxed(HC_MODE_EN, (msm_host->core_mem + CORE_HC_MODE));

		/* Set FF_CLK_SW_RST_DIS bit in HC_MODE register */
		writel_relaxed(readl_relaxed(msm_host->core_mem +
				CORE_HC_MODE) | FF_CLK_SW_RST_DIS,
				msm_host->core_mem + CORE_HC_MODE);
	}
	sdhci_set_default_hw_caps(msm_host, host);

	/*
	 * Set the PAD_PWR_SWTICH_EN bit so that the PAD_PWR_SWITCH bit can
	 * be used as required later on.
	 */
	writel_relaxed((readl_relaxed(host->ioaddr +
			msm_host_offset->CORE_VENDOR_SPEC) |
			CORE_IO_PAD_PWR_SWITCH_EN), host->ioaddr +
			msm_host_offset->CORE_VENDOR_SPEC);
	/*
	 * CORE_SW_RST above may trigger power irq if previous status of PWRCTL
	 * was either BUS_ON or IO_HIGH_V. So before we enable the power irq
	 * interrupt in GIC (by registering the interrupt handler), we need to
	 * ensure that any pending power irq interrupt status is acknowledged
	 * otherwise power irq interrupt handler would be fired prematurely.
	 */
	irq_status = sdhci_msm_readl_relaxed(host,
		msm_host_offset->CORE_PWRCTL_STATUS);
	sdhci_msm_writel_relaxed(irq_status, host,
		msm_host_offset->CORE_PWRCTL_CLEAR);
	irq_ctl = sdhci_msm_readl_relaxed(host,
		msm_host_offset->CORE_PWRCTL_CTL);

	if (irq_status & (CORE_PWRCTL_BUS_ON | CORE_PWRCTL_BUS_OFF))
		irq_ctl |= CORE_PWRCTL_BUS_SUCCESS;
	if (irq_status & (CORE_PWRCTL_IO_HIGH | CORE_PWRCTL_IO_LOW))
		irq_ctl |= CORE_PWRCTL_IO_SUCCESS;
	sdhci_msm_writel_relaxed(irq_ctl, host,
		msm_host_offset->CORE_PWRCTL_CTL);

	/*
	 * Ensure that above writes are propogated before interrupt enablement
	 * in GIC.
	 */
	mb();

	/*
	 * Following are the deviations from SDHC spec v3.0 -
	 * 1. Card detection is handled using separate GPIO.
	 * 2. Bus power control is handled by interacting with PMIC.
	 */
	host->quirks |= SDHCI_QUIRK_BROKEN_CARD_DETECTION;
	host->quirks |= SDHCI_QUIRK_SINGLE_POWER_WRITE;
	host->quirks |= SDHCI_QUIRK_CAP_CLOCK_BASE_BROKEN;
	host->quirks |= SDHCI_QUIRK_NO_ENDATTR_IN_NOPDESC;
	host->quirks2 |= SDHCI_QUIRK2_ALWAYS_USE_BASE_CLOCK;
	host->quirks2 |= SDHCI_QUIRK2_IGNORE_DATATOUT_FOR_R1BCMD;
	host->quirks2 |= SDHCI_QUIRK2_BROKEN_PRESET_VALUE;
	host->quirks2 |= SDHCI_QUIRK2_USE_RESERVED_MAX_TIMEOUT;
	host->quirks2 |= SDHCI_QUIRK2_NON_STANDARD_TUNING;
	host->quirks2 |= SDHCI_QUIRK2_USE_PIO_FOR_EMMC_TUNING;

	if (host->quirks2 & SDHCI_QUIRK2_ALWAYS_USE_BASE_CLOCK)
		host->quirks2 |= SDHCI_QUIRK2_DIVIDE_TOUT_BY_4;

	host_version = readw_relaxed((host->ioaddr + SDHCI_HOST_VERSION));
	dev_dbg(&pdev->dev, "Host Version: 0x%x Vendor Version 0x%x\n",
		host_version, ((host_version & SDHCI_VENDOR_VER_MASK) >>
		  SDHCI_VENDOR_VER_SHIFT));
	if (((host_version & SDHCI_VENDOR_VER_MASK) >>
		SDHCI_VENDOR_VER_SHIFT) == SDHCI_VER_100) {
		/*
		 * Add 40us delay in interrupt handler when
		 * operating at initialization frequency(400KHz).
		 */
		host->quirks2 |= SDHCI_QUIRK2_SLOW_INT_CLR;
		/*
		 * Set Software Reset for DAT line in Software
		 * Reset Register (Bit 2).
		 */
		host->quirks2 |= SDHCI_QUIRK2_RDWR_TX_ACTIVE_EOT;
	}

	host->quirks2 |= SDHCI_QUIRK2_IGN_DATA_END_BIT_ERROR;

	/* Setup PWRCTL irq */
	msm_host->pwr_irq = platform_get_irq_byname(pdev, "pwr_irq");
	if (msm_host->pwr_irq < 0) {
		dev_err(&pdev->dev, "Failed to get pwr_irq by name (%d)\n",
				msm_host->pwr_irq);
		goto vreg_deinit;
	}
	ret = devm_request_threaded_irq(&pdev->dev, msm_host->pwr_irq, NULL,
					sdhci_msm_pwr_irq, IRQF_ONESHOT,
					dev_name(&pdev->dev), host);
	if (ret) {
		dev_err(&pdev->dev, "Request threaded irq(%d) failed (%d)\n",
				msm_host->pwr_irq, ret);
		goto vreg_deinit;
	}

	/* Enable pwr irq interrupts */
	sdhci_msm_writel_relaxed(INT_MASK, host,
		msm_host_offset->CORE_PWRCTL_MASK);

#ifdef CONFIG_MMC_CLKGATE
	/* Set clock gating delay to be used when CONFIG_MMC_CLKGATE is set */
	msm_host->mmc->clkgate_delay = SDHCI_MSM_MMC_CLK_GATE_DELAY;
#endif

	/* Set host capabilities */
	msm_host->mmc->caps |= msm_host->pdata->mmc_bus_width;
	msm_host->mmc->caps |= msm_host->pdata->caps;
	msm_host->mmc->caps |= MMC_CAP_AGGRESSIVE_PM;
	msm_host->mmc->caps |= MMC_CAP_WAIT_WHILE_BUSY;
	msm_host->mmc->caps2 |= msm_host->pdata->caps2;
	msm_host->mmc->caps2 |= MMC_CAP2_BOOTPART_NOACC;
	msm_host->mmc->caps2 |= MMC_CAP2_HS400_POST_TUNING;
	msm_host->mmc->caps2 |= MMC_CAP2_CLK_SCALE;
	msm_host->mmc->caps2 |= MMC_CAP2_SANITIZE;
	msm_host->mmc->caps2 |= MMC_CAP2_MAX_DISCARD_SIZE;
	msm_host->mmc->caps2 |= MMC_CAP2_SLEEP_AWAKE;
	msm_host->mmc->pm_caps |= MMC_PM_KEEP_POWER | MMC_PM_WAKE_SDIO_IRQ;

	if (msm_host->pdata->nonremovable)
		msm_host->mmc->caps |= MMC_CAP_NONREMOVABLE;

	if (msm_host->pdata->nonhotplug)
		msm_host->mmc->caps2 |= MMC_CAP2_NONHOTPLUG;

	msm_host->mmc->sdr104_wa = msm_host->pdata->sdr104_wa;

	/* Initialize ICE if present */
	if (msm_host->ice.pdev) {
		ret = sdhci_msm_ice_init(host);
		if (ret) {
			dev_err(&pdev->dev, "%s: SDHCi ICE init failed (%d)\n",
					mmc_hostname(host->mmc), ret);
			ret = -EINVAL;
			goto vreg_deinit;
		}
		host->is_crypto_en = true;
		/* Packed commands cannot be encrypted/decrypted using ICE */
		msm_host->mmc->caps2 &= ~(MMC_CAP2_PACKED_WR |
				MMC_CAP2_PACKED_WR_CONTROL);
	}

	init_completion(&msm_host->pwr_irq_completion);

	if (gpio_is_valid(msm_host->pdata->status_gpio)) {
		/*
		 * Set up the card detect GPIO in active configuration before
		 * configuring it as an IRQ. Otherwise, it can be in some
		 * weird/inconsistent state resulting in flood of interrupts.
		 */
		sdhci_msm_setup_pins(msm_host->pdata, true);

		/*
		 * This delay is needed for stabilizing the card detect GPIO
		 * line after changing the pull configs.
		 */
		usleep_range(10000, 10500);
		ret = mmc_gpio_request_cd(msm_host->mmc,
				msm_host->pdata->status_gpio, 0);
		if (ret) {
			dev_err(&pdev->dev, "%s: Failed to request card detection IRQ %d\n",
					__func__, ret);
			goto vreg_deinit;
		}
	}

	if ((sdhci_readl(host, SDHCI_CAPABILITIES) & SDHCI_CAN_64BIT) &&
		(dma_supported(mmc_dev(host->mmc), DMA_BIT_MASK(64)))) {
		host->dma_mask = DMA_BIT_MASK(64);
		mmc_dev(host->mmc)->dma_mask = &host->dma_mask;
		mmc_dev(host->mmc)->coherent_dma_mask  = host->dma_mask;
	} else if (dma_supported(mmc_dev(host->mmc), DMA_BIT_MASK(32))) {
		host->dma_mask = DMA_BIT_MASK(32);
		mmc_dev(host->mmc)->dma_mask = &host->dma_mask;
		mmc_dev(host->mmc)->coherent_dma_mask  = host->dma_mask;
	} else {
		dev_err(&pdev->dev, "%s: Failed to set dma mask\n", __func__);
	}

	msm_host->pdata->sdiowakeup_irq = platform_get_irq_byname(pdev,
							  "sdiowakeup_irq");
	if (sdhci_is_valid_gpio_wakeup_int(msm_host)) {
		dev_info(&pdev->dev, "%s: sdiowakeup_irq = %d\n", __func__,
				msm_host->pdata->sdiowakeup_irq);
		msm_host->is_sdiowakeup_enabled = true;
		ret = request_irq(msm_host->pdata->sdiowakeup_irq,
				  sdhci_msm_sdiowakeup_irq,
				  IRQF_SHARED | IRQF_TRIGGER_HIGH,
				  "sdhci-msm sdiowakeup", host);
		if (ret) {
			dev_err(&pdev->dev, "%s: request sdiowakeup IRQ %d: failed: %d\n",
				__func__, msm_host->pdata->sdiowakeup_irq, ret);
			msm_host->pdata->sdiowakeup_irq = -1;
			msm_host->is_sdiowakeup_enabled = false;
			goto vreg_deinit;
		} else {
			spin_lock_irqsave(&host->lock, flags);
			sdhci_msm_cfg_sdiowakeup_gpio_irq(host, false);
			msm_host->sdio_pending_processing = false;
			spin_unlock_irqrestore(&host->lock, flags);
		}
	}

	sdhci_msm_cmdq_init(host, pdev);
	ret = sdhci_add_host(host);
	if (ret) {
		dev_err(&pdev->dev, "Add host failed (%d)\n", ret);
		goto vreg_deinit;
	}

	msm_host->pltfm_init_done = true;

	pm_runtime_set_active(&pdev->dev);
	pm_runtime_enable(&pdev->dev);
	pm_runtime_set_autosuspend_delay(&pdev->dev, MSM_AUTOSUSPEND_DELAY_MS);
	pm_runtime_use_autosuspend(&pdev->dev);

	msm_host->msm_bus_vote.max_bus_bw.show = show_sdhci_max_bus_bw;
	msm_host->msm_bus_vote.max_bus_bw.store = store_sdhci_max_bus_bw;
	sysfs_attr_init(&msm_host->msm_bus_vote.max_bus_bw.attr);
	msm_host->msm_bus_vote.max_bus_bw.attr.name = "max_bus_bw";
	msm_host->msm_bus_vote.max_bus_bw.attr.mode = S_IRUGO | S_IWUSR;
	ret = device_create_file(&pdev->dev,
			&msm_host->msm_bus_vote.max_bus_bw);
	if (ret)
		goto remove_host;

	if (!gpio_is_valid(msm_host->pdata->status_gpio)) {
		msm_host->polling.show = show_polling;
		msm_host->polling.store = store_polling;
		sysfs_attr_init(&msm_host->polling.attr);
		msm_host->polling.attr.name = "polling";
		msm_host->polling.attr.mode = S_IRUGO | S_IWUSR;
		ret = device_create_file(&pdev->dev, &msm_host->polling);
		if (ret)
			goto remove_max_bus_bw_file;
	}

	msm_host->auto_cmd21_attr.show = show_auto_cmd21;
	msm_host->auto_cmd21_attr.store = store_auto_cmd21;
	sysfs_attr_init(&msm_host->auto_cmd21_attr.attr);
	msm_host->auto_cmd21_attr.attr.name = "enable_auto_cmd21";
	msm_host->auto_cmd21_attr.attr.mode = S_IRUGO | S_IWUSR;
	ret = device_create_file(&pdev->dev, &msm_host->auto_cmd21_attr);
	if (ret) {
		pr_err("%s: %s: failed creating auto-cmd21 attr: %d\n",
		       mmc_hostname(host->mmc), __func__, ret);
		device_remove_file(&pdev->dev, &msm_host->auto_cmd21_attr);
	}
	if (sdhci_msm_is_bootdevice(&pdev->dev))
		mmc_flush_detect_work(host->mmc);

	/* Successful initialization */
	goto out;

remove_max_bus_bw_file:
	device_remove_file(&pdev->dev, &msm_host->msm_bus_vote.max_bus_bw);
remove_host:
	dead = (readl_relaxed(host->ioaddr + SDHCI_INT_STATUS) == 0xffffffff);
	pm_runtime_disable(&pdev->dev);
	sdhci_remove_host(host, dead);
vreg_deinit:
	sdhci_msm_vreg_init(&pdev->dev, msm_host->pdata, false);
bus_unregister:
	if (msm_host->msm_bus_vote.client_handle)
		sdhci_msm_bus_cancel_work_and_set_vote(host, 0);
	sdhci_msm_bus_unregister(msm_host);
sleep_clk_disable:
	if (!IS_ERR(msm_host->sleep_clk))
		clk_disable_unprepare(msm_host->sleep_clk);
ff_clk_disable:
	if (!IS_ERR(msm_host->ff_clk))
		clk_disable_unprepare(msm_host->ff_clk);
clk_disable:
	if (!IS_ERR(msm_host->clk))
		clk_disable_unprepare(msm_host->clk);
bus_aggr_clk_disable:
	if (!IS_ERR(msm_host->bus_aggr_clk))
		clk_disable_unprepare(msm_host->bus_aggr_clk);
pclk_disable:
	if (!IS_ERR(msm_host->pclk))
		clk_disable_unprepare(msm_host->pclk);
bus_clk_disable:
	if (!IS_ERR_OR_NULL(msm_host->bus_clk))
		clk_disable_unprepare(msm_host->bus_clk);
pltfm_free:
	sdhci_pltfm_free(pdev);
out_host_free:
	devm_kfree(&pdev->dev, msm_host);
out:
	pr_debug("%s: Exit %s\n", dev_name(&pdev->dev), __func__);
	return ret;
}

static int sdhci_msm_remove(struct platform_device *pdev)
{
	struct sdhci_host *host = platform_get_drvdata(pdev);
	struct sdhci_pltfm_host *pltfm_host = sdhci_priv(host);
	struct sdhci_msm_host *msm_host = pltfm_host->priv;
	struct sdhci_msm_pltfm_data *pdata = msm_host->pdata;
	int dead = (readl_relaxed(host->ioaddr + SDHCI_INT_STATUS) ==
			0xffffffff);

	pr_debug("%s: %s\n", dev_name(&pdev->dev), __func__);
	if (!gpio_is_valid(msm_host->pdata->status_gpio))
		device_remove_file(&pdev->dev, &msm_host->polling);
	device_remove_file(&pdev->dev, &msm_host->msm_bus_vote.max_bus_bw);
	pm_runtime_disable(&pdev->dev);
	sdhci_remove_host(host, dead);
	sdhci_pltfm_free(pdev);

	sdhci_msm_vreg_init(&pdev->dev, msm_host->pdata, false);

	sdhci_msm_setup_pins(pdata, true);
	sdhci_msm_setup_pins(pdata, false);

	if (msm_host->msm_bus_vote.client_handle) {
		sdhci_msm_bus_cancel_work_and_set_vote(host, 0);
		sdhci_msm_bus_unregister(msm_host);
	}
	return 0;
}

#ifdef CONFIG_PM
static int sdhci_msm_cfg_sdio_wakeup(struct sdhci_host *host, bool enable)
{
	struct sdhci_pltfm_host *pltfm_host = sdhci_priv(host);
	struct sdhci_msm_host *msm_host = pltfm_host->priv;
	unsigned long flags;
	int ret = 0;

	if (!(host->mmc->card && mmc_card_sdio(host->mmc->card) &&
	      sdhci_is_valid_gpio_wakeup_int(msm_host) &&
	      mmc_card_wake_sdio_irq(host->mmc))) {
		msm_host->sdio_pending_processing = false;
		return 1;
	}

	spin_lock_irqsave(&host->lock, flags);
	if (enable) {
		/* configure DAT1 gpio if applicable */
		if (sdhci_is_valid_gpio_wakeup_int(msm_host)) {
			msm_host->sdio_pending_processing = false;
			ret = enable_irq_wake(msm_host->pdata->sdiowakeup_irq);
			if (!ret)
				sdhci_msm_cfg_sdiowakeup_gpio_irq(host, true);
			goto out;
		} else {
			pr_err("%s: sdiowakeup_irq(%d) invalid\n",
					mmc_hostname(host->mmc), enable);
		}
	} else {
		if (sdhci_is_valid_gpio_wakeup_int(msm_host)) {
			ret = disable_irq_wake(msm_host->pdata->sdiowakeup_irq);
			sdhci_msm_cfg_sdiowakeup_gpio_irq(host, false);
			msm_host->sdio_pending_processing = false;
		} else {
			pr_err("%s: sdiowakeup_irq(%d)invalid\n",
					mmc_hostname(host->mmc), enable);

		}
	}
out:
	if (ret)
		pr_err("%s: %s: %sable wakeup: failed: %d gpio: %d\n",
		       mmc_hostname(host->mmc), __func__, enable ? "en" : "dis",
		       ret, msm_host->pdata->sdiowakeup_irq);
	spin_unlock_irqrestore(&host->lock, flags);
	return ret;
}


static int sdhci_msm_runtime_suspend(struct device *dev)
{
	struct sdhci_host *host = dev_get_drvdata(dev);
	struct sdhci_pltfm_host *pltfm_host = sdhci_priv(host);
	struct sdhci_msm_host *msm_host = pltfm_host->priv;
	ktime_t start = ktime_get();
	int ret;

	if (host->mmc->card && mmc_card_sdio(host->mmc->card))
		goto defer_disable_host_irq;

	sdhci_cfg_irq(host, false, true);

defer_disable_host_irq:
	disable_irq(msm_host->pwr_irq);

	/*
	 * Remove the vote immediately only if clocks are off in which
	 * case we might have queued work to remove vote but it may not
	 * be completed before runtime suspend or system suspend.
	 */
	if (!atomic_read(&msm_host->clks_on)) {
		if (msm_host->msm_bus_vote.client_handle)
			sdhci_msm_bus_cancel_work_and_set_vote(host, 0);
	}

	if (host->is_crypto_en) {
		ret = sdhci_msm_ice_suspend(host);
		if (ret < 0)
			pr_err("%s: failed to suspend crypto engine %d\n",
					mmc_hostname(host->mmc), ret);
	}
	trace_sdhci_msm_runtime_suspend(mmc_hostname(host->mmc), 0,
			ktime_to_us(ktime_sub(ktime_get(), start)));
	return 0;
}

static int sdhci_msm_runtime_resume(struct device *dev)
{
	struct sdhci_host *host = dev_get_drvdata(dev);
	struct sdhci_pltfm_host *pltfm_host = sdhci_priv(host);
	struct sdhci_msm_host *msm_host = pltfm_host->priv;
	ktime_t start = ktime_get();
	int ret;

	if (host->is_crypto_en) {
		ret = sdhci_msm_enable_controller_clock(host);
		if (ret) {
			pr_err("%s: Failed to enable reqd clocks\n",
					mmc_hostname(host->mmc));
			goto skip_ice_resume;
		}
		ret = sdhci_msm_ice_resume(host);
		if (ret)
			pr_err("%s: failed to resume crypto engine %d\n",
					mmc_hostname(host->mmc), ret);
	}
skip_ice_resume:

	if (host->mmc->card && mmc_card_sdio(host->mmc->card))
		goto defer_enable_host_irq;

	sdhci_cfg_irq(host, true, true);

defer_enable_host_irq:
	enable_irq(msm_host->pwr_irq);

	trace_sdhci_msm_runtime_resume(mmc_hostname(host->mmc), 0,
			ktime_to_us(ktime_sub(ktime_get(), start)));
	return 0;
}

static int sdhci_msm_suspend(struct device *dev)
{
	struct sdhci_host *host = dev_get_drvdata(dev);
	struct sdhci_pltfm_host *pltfm_host = sdhci_priv(host);
	struct sdhci_msm_host *msm_host = pltfm_host->priv;
	int ret = 0;
	int sdio_cfg = 0;
	ktime_t start = ktime_get();

	if (gpio_is_valid(msm_host->pdata->status_gpio) &&
		(msm_host->mmc->slot.cd_irq >= 0))
			disable_irq(msm_host->mmc->slot.cd_irq);

	if (pm_runtime_suspended(dev)) {
		pr_debug("%s: %s: already runtime suspended\n",
		mmc_hostname(host->mmc), __func__);
		goto out;
	}
	ret = sdhci_msm_runtime_suspend(dev);
out:
	sdhci_msm_disable_controller_clock(host);
	if (host->mmc->card && mmc_card_sdio(host->mmc->card)) {
		sdio_cfg = sdhci_msm_cfg_sdio_wakeup(host, true);
		if (sdio_cfg)
			sdhci_cfg_irq(host, false, true);
	}

	trace_sdhci_msm_suspend(mmc_hostname(host->mmc), ret,
			ktime_to_us(ktime_sub(ktime_get(), start)));
	return ret;
}

static int sdhci_msm_resume(struct device *dev)
{
	struct sdhci_host *host = dev_get_drvdata(dev);
	struct sdhci_pltfm_host *pltfm_host = sdhci_priv(host);
	struct sdhci_msm_host *msm_host = pltfm_host->priv;
	int ret = 0;
	int sdio_cfg = 0;
	ktime_t start = ktime_get();

	if (gpio_is_valid(msm_host->pdata->status_gpio) &&
		(msm_host->mmc->slot.cd_irq >= 0))
			enable_irq(msm_host->mmc->slot.cd_irq);

	if (pm_runtime_suspended(dev)) {
		pr_debug("%s: %s: runtime suspended, defer system resume\n",
		mmc_hostname(host->mmc), __func__);
		goto out;
	}

	ret = sdhci_msm_runtime_resume(dev);
out:
	if (host->mmc->card && mmc_card_sdio(host->mmc->card)) {
		sdio_cfg = sdhci_msm_cfg_sdio_wakeup(host, false);
		if (sdio_cfg)
			sdhci_cfg_irq(host, true, true);
	}

	trace_sdhci_msm_resume(mmc_hostname(host->mmc), ret,
			ktime_to_us(ktime_sub(ktime_get(), start)));
	return ret;
}

static int sdhci_msm_suspend_noirq(struct device *dev)
{
	struct sdhci_host *host = dev_get_drvdata(dev);
	struct sdhci_pltfm_host *pltfm_host = sdhci_priv(host);
	struct sdhci_msm_host *msm_host = pltfm_host->priv;
	int ret = 0;

	/*
	 * ksdioirqd may be running, hence retry
	 * suspend in case the clocks are ON
	 */
	if (atomic_read(&msm_host->clks_on)) {
		pr_warn("%s: %s: clock ON after suspend, aborting suspend\n",
			mmc_hostname(host->mmc), __func__);
		ret = -EAGAIN;
	}

	if (host->mmc->card && mmc_card_sdio(host->mmc->card))
		if (msm_host->sdio_pending_processing)
			ret = -EBUSY;

	return ret;
}

static const struct dev_pm_ops sdhci_msm_pmops = {
	SET_LATE_SYSTEM_SLEEP_PM_OPS(sdhci_msm_suspend, sdhci_msm_resume)
	SET_RUNTIME_PM_OPS(sdhci_msm_runtime_suspend, sdhci_msm_runtime_resume,
			   NULL)
	.suspend_noirq = sdhci_msm_suspend_noirq,
};

#define SDHCI_MSM_PMOPS (&sdhci_msm_pmops)

#else
#define SDHCI_MSM_PMOPS NULL
#endif
static const struct of_device_id sdhci_msm_dt_match[] = {
	{.compatible = "qcom,sdhci-msm"},
	{.compatible = "qcom,sdhci-msm-v5"},
	{},
};
MODULE_DEVICE_TABLE(of, sdhci_msm_dt_match);

static struct platform_driver sdhci_msm_driver = {
	.probe		= sdhci_msm_probe,
	.remove		= sdhci_msm_remove,
	.driver		= {
		.name	= "sdhci_msm",
		.owner	= THIS_MODULE,
		.probe_type = PROBE_PREFER_ASYNCHRONOUS,
		.of_match_table = sdhci_msm_dt_match,
		.pm	= SDHCI_MSM_PMOPS,
	},
};

module_platform_driver(sdhci_msm_driver);

MODULE_DESCRIPTION("Qualcomm Technologies, Inc. Secure Digital Host Controller Interface driver");
MODULE_LICENSE("GPL v2");<|MERGE_RESOLUTION|>--- conflicted
+++ resolved
@@ -1617,44 +1617,28 @@
 			pctrl_data->pctrl, "ds_400KHz");
 	if (IS_ERR(pctrl_data->pins_drv_type_400KHz)) {
 		dev_dbg(dev, "Could not get 400K pinstates, err:%d\n", ret);
-<<<<<<< HEAD
-		pctrl_data->pins_drv_type_400KHz = 0;
-=======
 		pctrl_data->pins_drv_type_400KHz = NULL;
->>>>>>> fc9ce0e0
 	}
 
 	pctrl_data->pins_drv_type_50MHz = pinctrl_lookup_state(
 			pctrl_data->pctrl, "ds_50MHz");
 	if (IS_ERR(pctrl_data->pins_drv_type_50MHz)) {
 		dev_dbg(dev, "Could not get 50M pinstates, err:%d\n", ret);
-<<<<<<< HEAD
-		pctrl_data->pins_drv_type_50MHz = 0;
-=======
 		pctrl_data->pins_drv_type_50MHz = NULL;
->>>>>>> fc9ce0e0
 	}
 
 	pctrl_data->pins_drv_type_100MHz = pinctrl_lookup_state(
 			pctrl_data->pctrl, "ds_100MHz");
 	if (IS_ERR(pctrl_data->pins_drv_type_100MHz)) {
 		dev_dbg(dev, "Could not get 100M pinstates, err:%d\n", ret);
-<<<<<<< HEAD
-		pctrl_data->pins_drv_type_100MHz = 0;
-=======
 		pctrl_data->pins_drv_type_100MHz = NULL;
->>>>>>> fc9ce0e0
 	}
 
 	pctrl_data->pins_drv_type_200MHz = pinctrl_lookup_state(
 			pctrl_data->pctrl, "ds_200MHz");
 	if (IS_ERR(pctrl_data->pins_drv_type_200MHz)) {
 		dev_dbg(dev, "Could not get 200M pinstates, err:%d\n", ret);
-<<<<<<< HEAD
-		pctrl_data->pins_drv_type_200MHz = 0;
-=======
 		pctrl_data->pins_drv_type_200MHz = NULL;
->>>>>>> fc9ce0e0
 	}
 
 	pdata->pctrl_data = pctrl_data;
