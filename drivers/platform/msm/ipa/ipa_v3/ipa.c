/* Copyright (c) 2012-2017, The Linux Foundation. All rights reserved.
 *
 * This program is free software; you can redistribute it and/or modify
 * it under the terms of the GNU General Public License version 2 and
 * only version 2 as published by the Free Software Foundation.
 *
 * This program is distributed in the hope that it will be useful,
 * but WITHOUT ANY WARRANTY; without even the implied warranty of
 * MERCHANTABILITY or FITNESS FOR A PARTICULAR PURPOSE.  See the
 * GNU General Public License for more details.
 */

#include <linux/clk.h>
#include <linux/compat.h>
#include <linux/device.h>
#include <linux/dmapool.h>
#include <linux/fs.h>
#include <linux/genalloc.h>
#include <linux/init.h>
#include <linux/kernel.h>
#include <linux/mm.h>
#include <linux/module.h>
#include <linux/of.h>
#include <linux/of_platform.h>
#include <linux/platform_device.h>
#include <linux/rbtree.h>
#include <linux/of_gpio.h>
#include <linux/uaccess.h>
#include <linux/interrupt.h>
#include <linux/msm-bus.h>
#include <linux/msm-bus-board.h>
#include <linux/netdevice.h>
#include <linux/delay.h>
#include <linux/msm_gsi.h>
#include <linux/time.h>
#include <linux/hashtable.h>
#include <linux/jhash.h>
#include <soc/qcom/subsystem_restart.h>
#include <soc/qcom/smem.h>
#include <soc/qcom/scm.h>
#include <asm/cacheflush.h>

#ifdef CONFIG_ARM64

/* Outer caches unsupported on ARM64 platforms */
#define outer_flush_range(x, y)
#define __cpuc_flush_dcache_area __flush_dcache_area

#endif

#define IPA_SUBSYSTEM_NAME "ipa_fws"
#include "ipa_i.h"
#include "../ipa_rm_i.h"
#include "ipahal/ipahal.h"
#include "ipahal/ipahal_fltrt.h"

#define CREATE_TRACE_POINTS
#include "ipa_trace.h"

#define IPA_GPIO_IN_QUERY_CLK_IDX 0
#define IPA_GPIO_OUT_CLK_RSP_CMPLT_IDX 0
#define IPA_GPIO_OUT_CLK_VOTE_IDX 1

#define IPA_SUMMING_THRESHOLD (0x10)
#define IPA_PIPE_MEM_START_OFST (0x0)
#define IPA_PIPE_MEM_SIZE (0x0)
#define IPA_MOBILE_AP_MODE(x) (x == IPA_MODE_MOBILE_AP_ETH || \
			       x == IPA_MODE_MOBILE_AP_WAN || \
			       x == IPA_MODE_MOBILE_AP_WLAN)
#define IPA_CNOC_CLK_RATE (75 * 1000 * 1000UL)
#define IPA_A5_MUX_HEADER_LENGTH (8)

#define IPA_AGGR_MAX_STR_LENGTH (10)

#define CLEANUP_TAG_PROCESS_TIMEOUT 500

#define IPA_AGGR_STR_IN_BYTES(str) \
	(strnlen((str), IPA_AGGR_MAX_STR_LENGTH - 1) + 1)

#define IPA_TRANSPORT_PROD_TIMEOUT_MSEC 100

#define IPA3_ACTIVE_CLIENTS_TABLE_BUF_SIZE 2048

#define IPA3_ACTIVE_CLIENT_LOG_TYPE_EP 0
#define IPA3_ACTIVE_CLIENT_LOG_TYPE_SIMPLE 1
#define IPA3_ACTIVE_CLIENT_LOG_TYPE_RESOURCE 2
#define IPA3_ACTIVE_CLIENT_LOG_TYPE_SPECIAL 3

#define IPA_MHI_GSI_EVENT_RING_ID_START 10
#define IPA_MHI_GSI_EVENT_RING_ID_END 12

#define IPA_SMEM_SIZE (8 * 1024)

#define IPA_GSI_CHANNEL_HALT_MIN_SLEEP 5000
#define IPA_GSI_CHANNEL_HALT_MAX_SLEEP 10000
#define IPA_GSI_CHANNEL_HALT_MAX_TRY 10

/* round addresses for closes page per SMMU requirements */
#define IPA_SMMU_ROUND_TO_PAGE(iova, pa, size, iova_p, pa_p, size_p) \
	do { \
		(iova_p) = rounddown((iova), PAGE_SIZE); \
		(pa_p) = rounddown((pa), PAGE_SIZE); \
		(size_p) = roundup((size) + (pa) - (pa_p), PAGE_SIZE); \
	} while (0)


/* The relative location in /lib/firmware where the FWs will reside */
#define IPA_FWS_PATH "ipa/ipa_fws.elf"

#ifdef CONFIG_COMPAT
#define IPA_IOC_ADD_HDR32 _IOWR(IPA_IOC_MAGIC, \
					IPA_IOCTL_ADD_HDR, \
					compat_uptr_t)
#define IPA_IOC_DEL_HDR32 _IOWR(IPA_IOC_MAGIC, \
					IPA_IOCTL_DEL_HDR, \
					compat_uptr_t)
#define IPA_IOC_ADD_RT_RULE32 _IOWR(IPA_IOC_MAGIC, \
					IPA_IOCTL_ADD_RT_RULE, \
					compat_uptr_t)
#define IPA_IOC_DEL_RT_RULE32 _IOWR(IPA_IOC_MAGIC, \
					IPA_IOCTL_DEL_RT_RULE, \
					compat_uptr_t)
#define IPA_IOC_ADD_FLT_RULE32 _IOWR(IPA_IOC_MAGIC, \
					IPA_IOCTL_ADD_FLT_RULE, \
					compat_uptr_t)
#define IPA_IOC_DEL_FLT_RULE32 _IOWR(IPA_IOC_MAGIC, \
					IPA_IOCTL_DEL_FLT_RULE, \
					compat_uptr_t)
#define IPA_IOC_GET_RT_TBL32 _IOWR(IPA_IOC_MAGIC, \
				IPA_IOCTL_GET_RT_TBL, \
				compat_uptr_t)
#define IPA_IOC_COPY_HDR32 _IOWR(IPA_IOC_MAGIC, \
				IPA_IOCTL_COPY_HDR, \
				compat_uptr_t)
#define IPA_IOC_QUERY_INTF32 _IOWR(IPA_IOC_MAGIC, \
				IPA_IOCTL_QUERY_INTF, \
				compat_uptr_t)
#define IPA_IOC_QUERY_INTF_TX_PROPS32 _IOWR(IPA_IOC_MAGIC, \
				IPA_IOCTL_QUERY_INTF_TX_PROPS, \
				compat_uptr_t)
#define IPA_IOC_QUERY_INTF_RX_PROPS32 _IOWR(IPA_IOC_MAGIC, \
					IPA_IOCTL_QUERY_INTF_RX_PROPS, \
					compat_uptr_t)
#define IPA_IOC_QUERY_INTF_EXT_PROPS32 _IOWR(IPA_IOC_MAGIC, \
					IPA_IOCTL_QUERY_INTF_EXT_PROPS, \
					compat_uptr_t)
#define IPA_IOC_GET_HDR32 _IOWR(IPA_IOC_MAGIC, \
				IPA_IOCTL_GET_HDR, \
				compat_uptr_t)
#define IPA_IOC_ALLOC_NAT_MEM32 _IOWR(IPA_IOC_MAGIC, \
				IPA_IOCTL_ALLOC_NAT_MEM, \
				compat_uptr_t)
#define IPA_IOC_ALLOC_NAT_TABLE32 _IOWR(IPA_IOC_MAGIC, \
				IPA_IOCTL_ALLOC_NAT_TABLE, \
				compat_uptr_t)
#define IPA_IOC_ALLOC_IPV6CT_TABLE32 _IOWR(IPA_IOC_MAGIC, \
				IPA_IOCTL_ALLOC_IPV6CT_TABLE, \
				compat_uptr_t)
#define IPA_IOC_V4_INIT_NAT32 _IOWR(IPA_IOC_MAGIC, \
				IPA_IOCTL_V4_INIT_NAT, \
				compat_uptr_t)
#define IPA_IOC_INIT_IPV6CT_TABLE32 _IOWR(IPA_IOC_MAGIC, \
				IPA_IOCTL_INIT_IPV6CT_TABLE, \
				compat_uptr_t)
#define IPA_IOC_TABLE_DMA_CMD32 _IOWR(IPA_IOC_MAGIC, \
				IPA_IOCTL_TABLE_DMA_CMD, \
				compat_uptr_t)
#define IPA_IOC_V4_DEL_NAT32 _IOWR(IPA_IOC_MAGIC, \
				IPA_IOCTL_V4_DEL_NAT, \
				compat_uptr_t)
#define IPA_IOC_DEL_NAT_TABLE32 _IOWR(IPA_IOC_MAGIC, \
				IPA_IOCTL_DEL_NAT_TABLE, \
				compat_uptr_t)
#define IPA_IOC_DEL_IPV6CT_TABLE32 _IOWR(IPA_IOC_MAGIC, \
				IPA_IOCTL_DEL_IPV6CT_TABLE, \
				compat_uptr_t)
#define IPA_IOC_NAT_MODIFY_PDN32 _IOWR(IPA_IOC_MAGIC, \
				IPA_IOCTL_NAT_MODIFY_PDN, \
				compat_uptr_t)
#define IPA_IOC_GET_NAT_OFFSET32 _IOWR(IPA_IOC_MAGIC, \
				IPA_IOCTL_GET_NAT_OFFSET, \
				compat_uptr_t)
#define IPA_IOC_PULL_MSG32 _IOWR(IPA_IOC_MAGIC, \
				IPA_IOCTL_PULL_MSG, \
				compat_uptr_t)
#define IPA_IOC_RM_ADD_DEPENDENCY32 _IOWR(IPA_IOC_MAGIC, \
				IPA_IOCTL_RM_ADD_DEPENDENCY, \
				compat_uptr_t)
#define IPA_IOC_RM_DEL_DEPENDENCY32 _IOWR(IPA_IOC_MAGIC, \
				IPA_IOCTL_RM_DEL_DEPENDENCY, \
				compat_uptr_t)
#define IPA_IOC_GENERATE_FLT_EQ32 _IOWR(IPA_IOC_MAGIC, \
				IPA_IOCTL_GENERATE_FLT_EQ, \
				compat_uptr_t)
#define IPA_IOC_QUERY_RT_TBL_INDEX32 _IOWR(IPA_IOC_MAGIC, \
				IPA_IOCTL_QUERY_RT_TBL_INDEX, \
				compat_uptr_t)
#define IPA_IOC_WRITE_QMAPID32  _IOWR(IPA_IOC_MAGIC, \
				IPA_IOCTL_WRITE_QMAPID, \
				compat_uptr_t)
#define IPA_IOC_MDFY_FLT_RULE32 _IOWR(IPA_IOC_MAGIC, \
				IPA_IOCTL_MDFY_FLT_RULE, \
				compat_uptr_t)
#define IPA_IOC_NOTIFY_WAN_UPSTREAM_ROUTE_ADD32 _IOWR(IPA_IOC_MAGIC, \
				IPA_IOCTL_NOTIFY_WAN_UPSTREAM_ROUTE_ADD, \
				compat_uptr_t)
#define IPA_IOC_NOTIFY_WAN_UPSTREAM_ROUTE_DEL32 _IOWR(IPA_IOC_MAGIC, \
				IPA_IOCTL_NOTIFY_WAN_UPSTREAM_ROUTE_DEL, \
				compat_uptr_t)
#define IPA_IOC_NOTIFY_WAN_EMBMS_CONNECTED32 _IOWR(IPA_IOC_MAGIC, \
					IPA_IOCTL_NOTIFY_WAN_EMBMS_CONNECTED, \
					compat_uptr_t)
#define IPA_IOC_ADD_HDR_PROC_CTX32 _IOWR(IPA_IOC_MAGIC, \
				IPA_IOCTL_ADD_HDR_PROC_CTX, \
				compat_uptr_t)
#define IPA_IOC_DEL_HDR_PROC_CTX32 _IOWR(IPA_IOC_MAGIC, \
				IPA_IOCTL_DEL_HDR_PROC_CTX, \
				compat_uptr_t)
#define IPA_IOC_MDFY_RT_RULE32 _IOWR(IPA_IOC_MAGIC, \
				IPA_IOCTL_MDFY_RT_RULE, \
				compat_uptr_t)

/**
 * struct ipa3_ioc_nat_alloc_mem32 - nat table memory allocation
 * properties
 * @dev_name: input parameter, the name of table
 * @size: input parameter, size of table in bytes
 * @offset: output parameter, offset into page in case of system memory
 */
struct ipa3_ioc_nat_alloc_mem32 {
	char dev_name[IPA_RESOURCE_NAME_MAX];
	compat_size_t size;
	compat_off_t offset;
};

/**
 * struct ipa_ioc_nat_ipv6ct_table_alloc32 - table memory allocation
 * properties
 * @size: input parameter, size of table in bytes
 * @offset: output parameter, offset into page in case of system memory
 */
struct ipa_ioc_nat_ipv6ct_table_alloc32 {
	compat_size_t size;
	compat_off_t offset;
};

#endif

#define IPA_TZ_UNLOCK_ATTRIBUTE 0x0C0311
#define TZ_MEM_PROTECT_REGION_ID 0x10

struct tz_smmu_ipa_protect_region_iovec_s {
	u64 input_addr;
	u64 output_addr;
	u64 size;
	u32 attr;
} __packed;

struct tz_smmu_ipa_protect_region_s {
	phys_addr_t iovec_buf;
	u32 size_bytes;
} __packed;

static void ipa3_start_tag_process(struct work_struct *work);
static DECLARE_WORK(ipa3_tag_work, ipa3_start_tag_process);

static void ipa3_transport_release_resource(struct work_struct *work);
static DECLARE_DELAYED_WORK(ipa3_transport_release_resource_work,
	ipa3_transport_release_resource);
static void ipa_gsi_notify_cb(struct gsi_per_notify *notify);

static void ipa3_load_ipa_fw(struct work_struct *work);
static DECLARE_WORK(ipa3_fw_loading_work, ipa3_load_ipa_fw);

static void ipa_dec_clients_disable_clks_on_wq(struct work_struct *work);
static DECLARE_WORK(ipa_dec_clients_disable_clks_on_wq_work,
	ipa_dec_clients_disable_clks_on_wq);

static struct ipa3_plat_drv_res ipa3_res = {0, };
struct msm_bus_scale_pdata *ipa3_bus_scale_table;

static struct clk *ipa3_clk;

struct ipa3_context *ipa3_ctx;
static struct device *master_dev;
struct platform_device *ipa3_pdev;
static struct {
	bool present;
	bool arm_smmu;
	bool fast_map;
	bool s1_bypass_arr[IPA_SMMU_CB_MAX];
	bool use_64_bit_dma_mask;
	u32 ipa_base;
	u32 ipa_size;
} smmu_info;

static char *active_clients_table_buf;

int ipa3_active_clients_log_print_buffer(char *buf, int size)
{
	int i;
	int nbytes;
	int cnt = 0;
	int start_idx;
	int end_idx;
	unsigned long flags;

	spin_lock_irqsave(&ipa3_ctx->ipa3_active_clients_logging.lock, flags);
	start_idx = (ipa3_ctx->ipa3_active_clients_logging.log_tail + 1) %
			IPA3_ACTIVE_CLIENTS_LOG_BUFFER_SIZE_LINES;
	end_idx = ipa3_ctx->ipa3_active_clients_logging.log_head;
	for (i = start_idx; i != end_idx;
		i = (i + 1) % IPA3_ACTIVE_CLIENTS_LOG_BUFFER_SIZE_LINES) {
		nbytes = scnprintf(buf + cnt, size - cnt, "%s\n",
				ipa3_ctx->ipa3_active_clients_logging
				.log_buffer[i]);
		cnt += nbytes;
	}
	spin_unlock_irqrestore(&ipa3_ctx->ipa3_active_clients_logging.lock,
		flags);

	return cnt;
}

int ipa3_active_clients_log_print_table(char *buf, int size)
{
	int i;
	struct ipa3_active_client_htable_entry *iterator;
	int cnt = 0;
	unsigned long flags;

	spin_lock_irqsave(&ipa3_ctx->ipa3_active_clients_logging.lock, flags);
	cnt = scnprintf(buf, size, "\n---- Active Clients Table ----\n");
	hash_for_each(ipa3_ctx->ipa3_active_clients_logging.htable, i,
			iterator, list) {
		switch (iterator->type) {
		case IPA3_ACTIVE_CLIENT_LOG_TYPE_EP:
			cnt += scnprintf(buf + cnt, size - cnt,
					"%-40s %-3d ENDPOINT\n",
					iterator->id_string, iterator->count);
			break;
		case IPA3_ACTIVE_CLIENT_LOG_TYPE_SIMPLE:
			cnt += scnprintf(buf + cnt, size - cnt,
					"%-40s %-3d SIMPLE\n",
					iterator->id_string, iterator->count);
			break;
		case IPA3_ACTIVE_CLIENT_LOG_TYPE_RESOURCE:
			cnt += scnprintf(buf + cnt, size - cnt,
					"%-40s %-3d RESOURCE\n",
					iterator->id_string, iterator->count);
			break;
		case IPA3_ACTIVE_CLIENT_LOG_TYPE_SPECIAL:
			cnt += scnprintf(buf + cnt, size - cnt,
					"%-40s %-3d SPECIAL\n",
					iterator->id_string, iterator->count);
			break;
		default:
			IPAERR("Trying to print illegal active_clients type");
			break;
		}
	}
	cnt += scnprintf(buf + cnt, size - cnt,
			"\nTotal active clients count: %d\n",
			atomic_read(&ipa3_ctx->ipa3_active_clients.cnt));
	spin_unlock_irqrestore(&ipa3_ctx->ipa3_active_clients_logging.lock,
		flags);

	return cnt;
}

static int ipa3_active_clients_panic_notifier(struct notifier_block *this,
		unsigned long event, void *ptr)
{
	mutex_lock(&ipa3_ctx->ipa3_active_clients.mutex);
	ipa3_active_clients_log_print_table(active_clients_table_buf,
			IPA3_ACTIVE_CLIENTS_TABLE_BUF_SIZE);
	IPAERR("%s", active_clients_table_buf);
	mutex_unlock(&ipa3_ctx->ipa3_active_clients.mutex);

	return NOTIFY_DONE;
}

static struct notifier_block ipa3_active_clients_panic_blk = {
	.notifier_call  = ipa3_active_clients_panic_notifier,
};

static int ipa3_active_clients_log_insert(const char *string)
{
	int head;
	int tail;

	if (!ipa3_ctx->ipa3_active_clients_logging.log_rdy)
		return -EPERM;

	head = ipa3_ctx->ipa3_active_clients_logging.log_head;
	tail = ipa3_ctx->ipa3_active_clients_logging.log_tail;

	memset(ipa3_ctx->ipa3_active_clients_logging.log_buffer[head], '_',
			IPA3_ACTIVE_CLIENTS_LOG_LINE_LEN);
	strlcpy(ipa3_ctx->ipa3_active_clients_logging.log_buffer[head], string,
			(size_t)IPA3_ACTIVE_CLIENTS_LOG_LINE_LEN);
	head = (head + 1) % IPA3_ACTIVE_CLIENTS_LOG_BUFFER_SIZE_LINES;
	if (tail == head)
		tail = (tail + 1) % IPA3_ACTIVE_CLIENTS_LOG_BUFFER_SIZE_LINES;

	ipa3_ctx->ipa3_active_clients_logging.log_tail = tail;
	ipa3_ctx->ipa3_active_clients_logging.log_head = head;

	return 0;
}

static int ipa3_active_clients_log_init(void)
{
	int i;

	spin_lock_init(&ipa3_ctx->ipa3_active_clients_logging.lock);
	ipa3_ctx->ipa3_active_clients_logging.log_buffer[0] = kzalloc(
			IPA3_ACTIVE_CLIENTS_LOG_BUFFER_SIZE_LINES *
			sizeof(char[IPA3_ACTIVE_CLIENTS_LOG_LINE_LEN]),
			GFP_KERNEL);
	active_clients_table_buf = kzalloc(sizeof(
			char[IPA3_ACTIVE_CLIENTS_TABLE_BUF_SIZE]), GFP_KERNEL);
	if (ipa3_ctx->ipa3_active_clients_logging.log_buffer == NULL) {
		pr_err("Active Clients Logging memory allocation failed");
		goto bail;
	}
	for (i = 0; i < IPA3_ACTIVE_CLIENTS_LOG_BUFFER_SIZE_LINES; i++) {
		ipa3_ctx->ipa3_active_clients_logging.log_buffer[i] =
			ipa3_ctx->ipa3_active_clients_logging.log_buffer[0] +
			(IPA3_ACTIVE_CLIENTS_LOG_LINE_LEN * i);
	}
	ipa3_ctx->ipa3_active_clients_logging.log_head = 0;
	ipa3_ctx->ipa3_active_clients_logging.log_tail =
			IPA3_ACTIVE_CLIENTS_LOG_BUFFER_SIZE_LINES - 1;
	hash_init(ipa3_ctx->ipa3_active_clients_logging.htable);
	atomic_notifier_chain_register(&panic_notifier_list,
			&ipa3_active_clients_panic_blk);
	ipa3_ctx->ipa3_active_clients_logging.log_rdy = 1;

	return 0;

bail:
	return -ENOMEM;
}

void ipa3_active_clients_log_clear(void)
{
	unsigned long flags;

	spin_lock_irqsave(&ipa3_ctx->ipa3_active_clients_logging.lock, flags);
	ipa3_ctx->ipa3_active_clients_logging.log_head = 0;
	ipa3_ctx->ipa3_active_clients_logging.log_tail =
			IPA3_ACTIVE_CLIENTS_LOG_BUFFER_SIZE_LINES - 1;
	spin_unlock_irqrestore(&ipa3_ctx->ipa3_active_clients_logging.lock,
		flags);
}

static void ipa3_active_clients_log_destroy(void)
{
	unsigned long flags;

	spin_lock_irqsave(&ipa3_ctx->ipa3_active_clients_logging.lock, flags);
	ipa3_ctx->ipa3_active_clients_logging.log_rdy = 0;
	kfree(ipa3_ctx->ipa3_active_clients_logging.log_buffer[0]);
	ipa3_ctx->ipa3_active_clients_logging.log_head = 0;
	ipa3_ctx->ipa3_active_clients_logging.log_tail =
			IPA3_ACTIVE_CLIENTS_LOG_BUFFER_SIZE_LINES - 1;
	spin_unlock_irqrestore(&ipa3_ctx->ipa3_active_clients_logging.lock,
		flags);
}

static struct ipa_smmu_cb_ctx smmu_cb[IPA_SMMU_CB_MAX];

struct iommu_domain *ipa3_get_smmu_domain(void)
{
	if (smmu_cb[IPA_SMMU_CB_AP].valid)
		return smmu_cb[IPA_SMMU_CB_AP].mapping->domain;

	IPAERR("CB not valid\n");

	return NULL;
}

struct iommu_domain *ipa3_get_uc_smmu_domain(void)
{
	if (smmu_cb[IPA_SMMU_CB_UC].valid)
		return smmu_cb[IPA_SMMU_CB_UC].mapping->domain;

	IPAERR("CB not valid\n");

	return NULL;
}

struct iommu_domain *ipa3_get_wlan_smmu_domain(void)
{
	if (smmu_cb[IPA_SMMU_CB_WLAN].valid)
		return smmu_cb[IPA_SMMU_CB_WLAN].iommu;

	IPAERR("CB not valid\n");

	return NULL;
}


struct device *ipa3_get_dma_dev(void)
{
	return ipa3_ctx->pdev;
}

/**
 * ipa3_get_smmu_ctx()- Return the wlan smmu context
 *
 * Return value: pointer to smmu context address
 */
struct ipa_smmu_cb_ctx *ipa3_get_smmu_ctx(void)
{
	return &smmu_cb[IPA_SMMU_CB_AP];
}

/**
 * ipa3_get_wlan_smmu_ctx()- Return the wlan smmu context
 *
 * Return value: pointer to smmu context address
 */
struct ipa_smmu_cb_ctx *ipa3_get_wlan_smmu_ctx(void)
{
	return &smmu_cb[IPA_SMMU_CB_WLAN];
}

/**
 * ipa3_get_uc_smmu_ctx()- Return the uc smmu context
 *
 * Return value: pointer to smmu context address
 */
struct ipa_smmu_cb_ctx *ipa3_get_uc_smmu_ctx(void)
{
	return &smmu_cb[IPA_SMMU_CB_UC];
}

static int ipa3_open(struct inode *inode, struct file *filp)
{
	struct ipa3_context *ctx = NULL;

	IPADBG_LOW("ENTER\n");
	ctx = container_of(inode->i_cdev, struct ipa3_context, cdev);
	filp->private_data = ctx;

	return 0;
}

static void ipa3_wan_msg_free_cb(void *buff, u32 len, u32 type)
{
	if (!buff) {
		IPAERR("Null buffer\n");
		return;
	}

	if (type != WAN_UPSTREAM_ROUTE_ADD &&
	    type != WAN_UPSTREAM_ROUTE_DEL &&
	    type != WAN_EMBMS_CONNECT) {
		IPAERR("Wrong type given. buff %p type %d\n", buff, type);
		return;
	}

	kfree(buff);
}

static int ipa3_send_wan_msg(unsigned long usr_param, uint8_t msg_type, bool is_cache)
{
	int retval;
	struct ipa_wan_msg *wan_msg;
	struct ipa_msg_meta msg_meta;
	struct ipa_wan_msg cache_wan_msg;

	wan_msg = kzalloc(sizeof(struct ipa_wan_msg), GFP_KERNEL);
	if (!wan_msg) {
		IPAERR("no memory\n");
		return -ENOMEM;
	}

	if (copy_from_user(wan_msg, (const void __user *)usr_param,
		sizeof(struct ipa_wan_msg))) {
		kfree(wan_msg);
		return -EFAULT;
	}

	memcpy(&cache_wan_msg, wan_msg, sizeof(cache_wan_msg));

	memset(&msg_meta, 0, sizeof(struct ipa_msg_meta));
	msg_meta.msg_type = msg_type;
	msg_meta.msg_len = sizeof(struct ipa_wan_msg);
	retval = ipa3_send_msg(&msg_meta, wan_msg, ipa3_wan_msg_free_cb);
	if (retval) {
		IPAERR_RL("ipa3_send_msg failed: %d\n", retval);
		kfree(wan_msg);
		return retval;
	}

	if (is_cache) {
		mutex_lock(&ipa3_ctx->ipa_cne_evt_lock);

		/* cache the cne event */
		memcpy(&ipa3_ctx->ipa_cne_evt_req_cache[
			ipa3_ctx->num_ipa_cne_evt_req].wan_msg,
			&cache_wan_msg,
			sizeof(cache_wan_msg));

		memcpy(&ipa3_ctx->ipa_cne_evt_req_cache[
			ipa3_ctx->num_ipa_cne_evt_req].msg_meta,
			&msg_meta,
			sizeof(struct ipa_msg_meta));

		ipa3_ctx->num_ipa_cne_evt_req++;
		ipa3_ctx->num_ipa_cne_evt_req %= IPA_MAX_NUM_REQ_CACHE;
		mutex_unlock(&ipa3_ctx->ipa_cne_evt_lock);
	}

	return 0;
}

static void ipa3_vlan_l2tp_msg_free_cb(void *buff, u32 len, u32 type)
{
	if (!buff) {
		IPAERR("Null buffer\n");
		return;
	}

	if (type != ADD_VLAN_IFACE &&
	    type != DEL_VLAN_IFACE &&
	    type != ADD_L2TP_VLAN_MAPPING &&
		type != DEL_L2TP_VLAN_MAPPING) {
		IPAERR("Wrong type given. buff %pK type %d\n", buff, type);
		return;
	}

	kfree(buff);
}

static int ipa3_send_vlan_l2tp_msg(unsigned long usr_param, uint8_t msg_type)
{
	int retval;
	struct ipa_ioc_vlan_iface_info *vlan_info;
	struct ipa_ioc_l2tp_vlan_mapping_info *mapping_info;
	struct ipa_msg_meta msg_meta;

	if (msg_type == ADD_VLAN_IFACE ||
		msg_type == DEL_VLAN_IFACE) {
		vlan_info = kzalloc(sizeof(struct ipa_ioc_vlan_iface_info),
			GFP_KERNEL);
		if (!vlan_info) {
			IPAERR("no memory\n");
			return -ENOMEM;
		}

		if (copy_from_user((u8 *)vlan_info, (void __user *)usr_param,
			sizeof(struct ipa_ioc_vlan_iface_info))) {
			kfree(vlan_info);
			return -EFAULT;
		}

		memset(&msg_meta, 0, sizeof(msg_meta));
		msg_meta.msg_type = msg_type;
		msg_meta.msg_len = sizeof(struct ipa_ioc_vlan_iface_info);
		retval = ipa3_send_msg(&msg_meta, vlan_info,
			ipa3_vlan_l2tp_msg_free_cb);
		if (retval) {
			IPAERR("ipa3_send_msg failed: %d\n", retval);
			kfree(vlan_info);
			return retval;
		}
	} else if (msg_type == ADD_L2TP_VLAN_MAPPING ||
		msg_type == DEL_L2TP_VLAN_MAPPING) {
		mapping_info = kzalloc(sizeof(struct
			ipa_ioc_l2tp_vlan_mapping_info), GFP_KERNEL);
		if (!mapping_info) {
			IPAERR("no memory\n");
			return -ENOMEM;
		}

		if (copy_from_user((u8 *)mapping_info,
			(void __user *)usr_param,
			sizeof(struct ipa_ioc_l2tp_vlan_mapping_info))) {
			kfree(mapping_info);
			return -EFAULT;
		}

		memset(&msg_meta, 0, sizeof(msg_meta));
		msg_meta.msg_type = msg_type;
		msg_meta.msg_len = sizeof(struct
			ipa_ioc_l2tp_vlan_mapping_info);
		retval = ipa3_send_msg(&msg_meta, mapping_info,
			ipa3_vlan_l2tp_msg_free_cb);
		if (retval) {
			IPAERR("ipa3_send_msg failed: %d\n", retval);
			kfree(mapping_info);
			return retval;
		}
	} else {
		IPAERR("Unexpected event\n");
		return -EFAULT;
	}

	return 0;
}

static long ipa3_ioctl(struct file *filp, unsigned int cmd, unsigned long arg)
{
	int retval = 0;
	u32 pyld_sz;
	u8 header[128] = { 0 };
	u8 *param = NULL;
	struct ipa_ioc_nat_alloc_mem nat_mem;
	struct ipa_ioc_nat_ipv6ct_table_alloc table_alloc;
	struct ipa_ioc_v4_nat_init nat_init;
	struct ipa_ioc_ipv6ct_init ipv6ct_init;
	struct ipa_ioc_v4_nat_del nat_del;
	struct ipa_ioc_nat_ipv6ct_table_del table_del;
	struct ipa_ioc_nat_pdn_entry mdfy_pdn;
	struct ipa_ioc_rm_dependency rm_depend;
	struct ipa_ioc_nat_dma_cmd *table_dma_cmd;
	size_t sz;
	int pre_entry;

	IPADBG("cmd=%x nr=%d\n", cmd, _IOC_NR(cmd));

	if (_IOC_TYPE(cmd) != IPA_IOC_MAGIC)
		return -ENOTTY;

	if (!ipa3_is_ready()) {
		IPAERR("IPA not ready, waiting for init completion\n");
		wait_for_completion(&ipa3_ctx->init_completion_obj);
	}

	IPA_ACTIVE_CLIENTS_INC_SIMPLE();

	switch (cmd) {
	case IPA_IOC_ALLOC_NAT_MEM:
		if (copy_from_user(&nat_mem, (const void __user *)arg,
			sizeof(struct ipa_ioc_nat_alloc_mem))) {
			retval = -EFAULT;
			break;
		}
		/* null terminate the string */
		nat_mem.dev_name[IPA_RESOURCE_NAME_MAX - 1] = '\0';

		if (ipa3_allocate_nat_device(&nat_mem)) {
			retval = -EFAULT;
			break;
		}
		if (copy_to_user((void __user *)arg, &nat_mem,
			sizeof(struct ipa_ioc_nat_alloc_mem))) {
			retval = -EFAULT;
			break;
		}
		break;
	case IPA_IOC_ALLOC_NAT_TABLE:
		if (copy_from_user(&table_alloc, (const void __user *)arg,
			sizeof(struct ipa_ioc_nat_ipv6ct_table_alloc))) {
			retval = -EFAULT;
			break;
		}

		if (ipa3_allocate_nat_table(&table_alloc)) {
			retval = -EFAULT;
			break;
		}
		if (table_alloc.offset &&
			copy_to_user((void __user *)arg, &table_alloc, sizeof(
				struct ipa_ioc_nat_ipv6ct_table_alloc))) {
			retval = -EFAULT;
			break;
		}
		break;

	case IPA_IOC_ALLOC_IPV6CT_TABLE:
		if (copy_from_user(&table_alloc, (const void __user *)arg,
			sizeof(struct ipa_ioc_nat_ipv6ct_table_alloc))) {
			retval = -EFAULT;
			break;
		}

		if (ipa3_allocate_ipv6ct_table(&table_alloc)) {
			retval = -EFAULT;
			break;
		}
		if (table_alloc.offset &&
			copy_to_user((void __user *)arg, &table_alloc, sizeof(
				struct ipa_ioc_nat_ipv6ct_table_alloc))) {
			retval = -EFAULT;
			break;
		}
		break;

	case IPA_IOC_V4_INIT_NAT:
		if (copy_from_user(&nat_init, (const void __user *)arg,
			sizeof(struct ipa_ioc_v4_nat_init))) {
			retval = -EFAULT;
			break;
		}
		if (ipa3_nat_init_cmd(&nat_init)) {
			retval = -EFAULT;
			break;
		}
		break;

	case IPA_IOC_INIT_IPV6CT_TABLE:
		if (copy_from_user(&ipv6ct_init, (const void __user *)arg,
			sizeof(struct ipa_ioc_ipv6ct_init))) {
			retval = -EFAULT;
			break;
		}
		if (ipa3_ipv6ct_init_cmd(&ipv6ct_init)) {
			retval = -EFAULT;
			break;
		}
		break;

	case IPA_IOC_TABLE_DMA_CMD:
		table_dma_cmd = (struct ipa_ioc_nat_dma_cmd *)header;
		if (copy_from_user(header, (const void __user *)arg,
			sizeof(struct ipa_ioc_nat_dma_cmd))) {
			retval = -EFAULT;
			break;
		}
		pre_entry = table_dma_cmd->entries;
		pyld_sz = sizeof(struct ipa_ioc_nat_dma_cmd) +
			pre_entry * sizeof(struct ipa_ioc_nat_dma_one);
		param = kzalloc(pyld_sz, GFP_KERNEL);
		if (!param) {
			retval = -ENOMEM;
			break;
		}

		if (copy_from_user(param, (const void __user *)arg, pyld_sz)) {
			retval = -EFAULT;
			break;
		}
		table_dma_cmd = (struct ipa_ioc_nat_dma_cmd *)param;

		/* add check in case user-space module compromised */
		if (unlikely(table_dma_cmd->entries != pre_entry)) {
			IPAERR_RL("current %d pre %d\n",
				table_dma_cmd->entries, pre_entry);
			retval = -EFAULT;
			break;
		}
		if (ipa3_table_dma_cmd(table_dma_cmd)) {
			retval = -EFAULT;
			break;
		}
		break;

	case IPA_IOC_V4_DEL_NAT:
		if (copy_from_user(&nat_del, (const void __user *)arg,
			sizeof(struct ipa_ioc_v4_nat_del))) {
			retval = -EFAULT;
			break;
		}
		if (ipa3_nat_del_cmd(&nat_del)) {
			retval = -EFAULT;
			break;
		}
		break;

	case IPA_IOC_DEL_NAT_TABLE:
		if (copy_from_user(&table_del, (const void __user *)arg,
			sizeof(struct ipa_ioc_nat_ipv6ct_table_del))) {
			retval = -EFAULT;
			break;
		}
		if (ipa3_del_nat_table(&table_del)) {
			retval = -EFAULT;
			break;
		}
		break;

	case IPA_IOC_DEL_IPV6CT_TABLE:
		if (copy_from_user(&table_del, (const void __user *)arg,
			sizeof(struct ipa_ioc_nat_ipv6ct_table_del))) {
			retval = -EFAULT;
			break;
		}
		if (ipa3_del_ipv6ct_table(&table_del)) {
			retval = -EFAULT;
			break;
		}
		break;

	case IPA_IOC_NAT_MODIFY_PDN:
		if (copy_from_user(&mdfy_pdn, (const void __user *)arg,
			sizeof(struct ipa_ioc_nat_pdn_entry))) {
			retval = -EFAULT;
			break;
		}
		if (ipa3_nat_mdfy_pdn(&mdfy_pdn)) {
			retval = -EFAULT;
			break;
		}
		break;

	case IPA_IOC_ADD_HDR:
		if (copy_from_user(header, (const void __user *)arg,
			sizeof(struct ipa_ioc_add_hdr))) {
			retval = -EFAULT;
			break;
		}
		pre_entry =
			((struct ipa_ioc_add_hdr *)header)->num_hdrs;
		pyld_sz =
		   sizeof(struct ipa_ioc_add_hdr) +
		   pre_entry * sizeof(struct ipa_hdr_add);
		param = kzalloc(pyld_sz, GFP_KERNEL);
		if (!param) {
			retval = -ENOMEM;
			break;
		}
		if (copy_from_user(param, (const void __user *)arg, pyld_sz)) {
			retval = -EFAULT;
			break;
		}
		/* add check in case user-space module compromised */
		if (unlikely(((struct ipa_ioc_add_hdr *)param)->num_hdrs
			!= pre_entry)) {
			IPAERR_RL("current %d pre %d\n",
				((struct ipa_ioc_add_hdr *)param)->num_hdrs,
				pre_entry);
			retval = -EFAULT;
			break;
		}
		if (ipa3_add_hdr((struct ipa_ioc_add_hdr *)param)) {
			retval = -EFAULT;
			break;
		}
		if (copy_to_user((void __user *)arg, param, pyld_sz)) {
			retval = -EFAULT;
			break;
		}
		break;

	case IPA_IOC_DEL_HDR:
		if (copy_from_user(header, (const void __user *)arg,
			sizeof(struct ipa_ioc_del_hdr))) {
			retval = -EFAULT;
			break;
		}
		pre_entry =
			((struct ipa_ioc_del_hdr *)header)->num_hdls;
		pyld_sz =
		   sizeof(struct ipa_ioc_del_hdr) +
		   pre_entry * sizeof(struct ipa_hdr_del);
		param = kzalloc(pyld_sz, GFP_KERNEL);
		if (!param) {
			retval = -ENOMEM;
			break;
		}
		if (copy_from_user(param, (const void __user *)arg, pyld_sz)) {
			retval = -EFAULT;
			break;
		}
		/* add check in case user-space module compromised */
		if (unlikely(((struct ipa_ioc_del_hdr *)param)->num_hdls
			!= pre_entry)) {
			IPAERR_RL("current %d pre %d\n",
				((struct ipa_ioc_del_hdr *)param)->num_hdls,
				pre_entry);
			retval = -EFAULT;
			break;
		}
		if (ipa3_del_hdr_by_user((struct ipa_ioc_del_hdr *)param,
			true)) {
			retval = -EFAULT;
			break;
		}
		if (copy_to_user((void __user *)arg, param, pyld_sz)) {
			retval = -EFAULT;
			break;
		}
		break;

	case IPA_IOC_ADD_RT_RULE:
		if (copy_from_user(header, (const void __user *)arg,
			sizeof(struct ipa_ioc_add_rt_rule))) {
			retval = -EFAULT;
			break;
		}
		pre_entry =
			((struct ipa_ioc_add_rt_rule *)header)->num_rules;
		pyld_sz =
		   sizeof(struct ipa_ioc_add_rt_rule) +
		   pre_entry * sizeof(struct ipa_rt_rule_add);
		param = kzalloc(pyld_sz, GFP_KERNEL);
		if (!param) {
			retval = -ENOMEM;
			break;
		}
		if (copy_from_user(param, (const void __user *)arg, pyld_sz)) {
			retval = -EFAULT;
			break;
		}
		/* add check in case user-space module compromised */
		if (unlikely(((struct ipa_ioc_add_rt_rule *)param)->num_rules
			!= pre_entry)) {
			IPAERR_RL("current %d pre %d\n",
				((struct ipa_ioc_add_rt_rule *)param)->
				num_rules,
				pre_entry);
			retval = -EFAULT;
			break;
		}
		if (ipa3_add_rt_rule((struct ipa_ioc_add_rt_rule *)param)) {
			retval = -EFAULT;
			break;
		}
		if (copy_to_user((void __user *)arg, param, pyld_sz)) {
<<<<<<< HEAD
=======
			retval = -EFAULT;
			break;
		}
		break;

	case IPA_IOC_ADD_RT_RULE_EXT:
		if (copy_from_user(header,
				(const void __user *)arg,
				sizeof(struct ipa_ioc_add_rt_rule_ext))) {
			retval = -EFAULT;
			break;
		}
		pre_entry =
			((struct ipa_ioc_add_rt_rule_ext *)header)->num_rules;
		pyld_sz =
		   sizeof(struct ipa_ioc_add_rt_rule_ext) +
		   pre_entry * sizeof(struct ipa_rt_rule_add_ext);
		param = kzalloc(pyld_sz, GFP_KERNEL);
		if (!param) {
			retval = -ENOMEM;
			break;
		}
		if (copy_from_user(param, (const void __user *)arg, pyld_sz)) {
			retval = -EFAULT;
			break;
		}
		/* add check in case user-space module compromised */
		if (unlikely(
			((struct ipa_ioc_add_rt_rule_ext *)param)->num_rules
			!= pre_entry)) {
			IPAERR(" prevent memory corruption(%d not match %d)\n",
				((struct ipa_ioc_add_rt_rule_ext *)param)->
				num_rules,
				pre_entry);
			retval = -EINVAL;
			break;
		}
		if (ipa3_add_rt_rule_ext(
			(struct ipa_ioc_add_rt_rule_ext *)param)) {
			retval = -EFAULT;
			break;
		}
		if (copy_to_user((void __user *)arg, param, pyld_sz)) {
>>>>>>> 6bf4cf1b
			retval = -EFAULT;
			break;
		}
		break;
	case IPA_IOC_ADD_RT_RULE_AFTER:
		if (copy_from_user(header, (const void __user *)arg,
			sizeof(struct ipa_ioc_add_rt_rule_after))) {

			retval = -EFAULT;
			break;
		}
		pre_entry =
			((struct ipa_ioc_add_rt_rule_after *)header)->num_rules;
		pyld_sz =
		   sizeof(struct ipa_ioc_add_rt_rule_after) +
		   pre_entry * sizeof(struct ipa_rt_rule_add);
		param = kzalloc(pyld_sz, GFP_KERNEL);
		if (!param) {
			retval = -ENOMEM;
			break;
		}
		if (copy_from_user(param, (const void __user *)arg, pyld_sz)) {
			retval = -EFAULT;
			break;
		}
		/* add check in case user-space module compromised */
		if (unlikely(((struct ipa_ioc_add_rt_rule_after *)param)->
			num_rules != pre_entry)) {
			IPAERR_RL("current %d pre %d\n",
				((struct ipa_ioc_add_rt_rule_after *)param)->
				num_rules,
				pre_entry);
			retval = -EFAULT;
			break;
		}
		if (ipa3_add_rt_rule_after(
			(struct ipa_ioc_add_rt_rule_after *)param)) {

			retval = -EFAULT;
			break;
		}
		if (copy_to_user((void __user *)arg, param, pyld_sz)) {
			retval = -EFAULT;
			break;
		}
		break;

	case IPA_IOC_MDFY_RT_RULE:
		if (copy_from_user(header, (const void __user *)arg,
			sizeof(struct ipa_ioc_mdfy_rt_rule))) {
			retval = -EFAULT;
			break;
		}
		pre_entry =
			((struct ipa_ioc_mdfy_rt_rule *)header)->num_rules;
		pyld_sz =
		   sizeof(struct ipa_ioc_mdfy_rt_rule) +
		   pre_entry * sizeof(struct ipa_rt_rule_mdfy);
		param = kzalloc(pyld_sz, GFP_KERNEL);
		if (!param) {
			retval = -ENOMEM;
			break;
		}
		if (copy_from_user(param, (const void __user *)arg, pyld_sz)) {
			retval = -EFAULT;
			break;
		}
		/* add check in case user-space module compromised */
		if (unlikely(((struct ipa_ioc_mdfy_rt_rule *)param)->num_rules
			!= pre_entry)) {
			IPAERR_RL("current %d pre %d\n",
				((struct ipa_ioc_mdfy_rt_rule *)param)->
				num_rules,
				pre_entry);
			retval = -EFAULT;
			break;
		}
		if (ipa3_mdfy_rt_rule((struct ipa_ioc_mdfy_rt_rule *)param)) {
			retval = -EFAULT;
			break;
		}
		if (copy_to_user((void __user *)arg, param, pyld_sz)) {
			retval = -EFAULT;
			break;
		}
		break;

	case IPA_IOC_DEL_RT_RULE:
		if (copy_from_user(header, (const void __user *)arg,
			sizeof(struct ipa_ioc_del_rt_rule))) {
			retval = -EFAULT;
			break;
		}
		pre_entry =
			((struct ipa_ioc_del_rt_rule *)header)->num_hdls;
		pyld_sz =
		   sizeof(struct ipa_ioc_del_rt_rule) +
		   pre_entry * sizeof(struct ipa_rt_rule_del);
		param = kzalloc(pyld_sz, GFP_KERNEL);
		if (!param) {
			retval = -ENOMEM;
			break;
		}
		if (copy_from_user(param, (const void __user *)arg, pyld_sz)) {
			retval = -EFAULT;
			break;
		}
		/* add check in case user-space module compromised */
		if (unlikely(((struct ipa_ioc_del_rt_rule *)param)->num_hdls
			!= pre_entry)) {
			IPAERR_RL("current %d pre %d\n",
				((struct ipa_ioc_del_rt_rule *)param)->num_hdls,
				pre_entry);
			retval = -EFAULT;
			break;
		}
		if (ipa3_del_rt_rule((struct ipa_ioc_del_rt_rule *)param)) {
			retval = -EFAULT;
			break;
		}
		if (copy_to_user((void __user *)arg, param, pyld_sz)) {
			retval = -EFAULT;
			break;
		}
		break;

	case IPA_IOC_ADD_FLT_RULE:
		if (copy_from_user(header, (const void __user *)arg,
			sizeof(struct ipa_ioc_add_flt_rule))) {
			retval = -EFAULT;
			break;
		}
		pre_entry =
			((struct ipa_ioc_add_flt_rule *)header)->num_rules;
		pyld_sz =
		   sizeof(struct ipa_ioc_add_flt_rule) +
		   pre_entry * sizeof(struct ipa_flt_rule_add);
		param = kzalloc(pyld_sz, GFP_KERNEL);
		if (!param) {
			retval = -ENOMEM;
			break;
		}
		if (copy_from_user(param, (const void __user *)arg, pyld_sz)) {
			retval = -EFAULT;
			break;
		}
		/* add check in case user-space module compromised */
		if (unlikely(((struct ipa_ioc_add_flt_rule *)param)->num_rules
			!= pre_entry)) {
			IPAERR_RL("current %d pre %d\n",
				((struct ipa_ioc_add_flt_rule *)param)->
				num_rules,
				pre_entry);
			retval = -EFAULT;
			break;
		}
		if (ipa3_add_flt_rule((struct ipa_ioc_add_flt_rule *)param)) {
			retval = -EFAULT;
			break;
		}
		if (copy_to_user((void __user *)arg, param, pyld_sz)) {
			retval = -EFAULT;
			break;
		}
		break;

	case IPA_IOC_ADD_FLT_RULE_AFTER:
		if (copy_from_user(header, (const void __user *)arg,
			sizeof(struct ipa_ioc_add_flt_rule_after))) {

			retval = -EFAULT;
			break;
		}
		pre_entry =
			((struct ipa_ioc_add_flt_rule_after *)header)->
			num_rules;
		pyld_sz =
		   sizeof(struct ipa_ioc_add_flt_rule_after) +
		   pre_entry * sizeof(struct ipa_flt_rule_add);
		param = kzalloc(pyld_sz, GFP_KERNEL);
		if (!param) {
			retval = -ENOMEM;
			break;
		}
		if (copy_from_user(param, (const void __user *)arg, pyld_sz)) {
			retval = -EFAULT;
			break;
		}
		/* add check in case user-space module compromised */
		if (unlikely(((struct ipa_ioc_add_flt_rule_after *)param)->
			num_rules != pre_entry)) {
			IPAERR_RL("current %d pre %d\n",
				((struct ipa_ioc_add_flt_rule_after *)param)->
				num_rules,
				pre_entry);
			retval = -EFAULT;
			break;
		}
		if (ipa3_add_flt_rule_after(
				(struct ipa_ioc_add_flt_rule_after *)param)) {
			retval = -EFAULT;
			break;
		}
		if (copy_to_user((void __user *)arg, param, pyld_sz)) {
			retval = -EFAULT;
			break;
		}
		break;

	case IPA_IOC_DEL_FLT_RULE:
		if (copy_from_user(header, (const void __user *)arg,
			sizeof(struct ipa_ioc_del_flt_rule))) {
			retval = -EFAULT;
			break;
		}
		pre_entry =
			((struct ipa_ioc_del_flt_rule *)header)->num_hdls;
		pyld_sz =
		   sizeof(struct ipa_ioc_del_flt_rule) +
		   pre_entry * sizeof(struct ipa_flt_rule_del);
		param = kzalloc(pyld_sz, GFP_KERNEL);
		if (!param) {
			retval = -ENOMEM;
			break;
		}
		if (copy_from_user(param, (const void __user *)arg, pyld_sz)) {
			retval = -EFAULT;
			break;
		}
		/* add check in case user-space module compromised */
		if (unlikely(((struct ipa_ioc_del_flt_rule *)param)->num_hdls
			!= pre_entry)) {
			IPAERR_RL("current %d pre %d\n",
				((struct ipa_ioc_del_flt_rule *)param)->
				num_hdls,
				pre_entry);
			retval = -EFAULT;
			break;
		}
		if (ipa3_del_flt_rule((struct ipa_ioc_del_flt_rule *)param)) {
			retval = -EFAULT;
			break;
		}
		if (copy_to_user((void __user *)arg, param, pyld_sz)) {
			retval = -EFAULT;
			break;
		}
		break;

	case IPA_IOC_MDFY_FLT_RULE:
		if (copy_from_user(header, (const void __user *)arg,
			sizeof(struct ipa_ioc_mdfy_flt_rule))) {
			retval = -EFAULT;
			break;
		}
		pre_entry =
			((struct ipa_ioc_mdfy_flt_rule *)header)->num_rules;
		pyld_sz =
		   sizeof(struct ipa_ioc_mdfy_flt_rule) +
		   pre_entry * sizeof(struct ipa_flt_rule_mdfy);
		param = kzalloc(pyld_sz, GFP_KERNEL);
		if (!param) {
			retval = -ENOMEM;
			break;
		}
		if (copy_from_user(param, (const void __user *)arg, pyld_sz)) {
			retval = -EFAULT;
			break;
		}
		/* add check in case user-space module compromised */
		if (unlikely(((struct ipa_ioc_mdfy_flt_rule *)param)->num_rules
			!= pre_entry)) {
			IPAERR_RL("current %d pre %d\n",
				((struct ipa_ioc_mdfy_flt_rule *)param)->
				num_rules,
				pre_entry);
			retval = -EFAULT;
			break;
		}
		if (ipa3_mdfy_flt_rule((struct ipa_ioc_mdfy_flt_rule *)param)) {
			retval = -EFAULT;
			break;
		}
		if (copy_to_user((void __user *)arg, param, pyld_sz)) {
			retval = -EFAULT;
			break;
		}
		break;

	case IPA_IOC_COMMIT_HDR:
		retval = ipa3_commit_hdr();
		break;
	case IPA_IOC_RESET_HDR:
		retval = ipa3_reset_hdr();
		break;
	case IPA_IOC_COMMIT_RT:
		retval = ipa3_commit_rt(arg);
		break;
	case IPA_IOC_RESET_RT:
		retval = ipa3_reset_rt(arg);
		break;
	case IPA_IOC_COMMIT_FLT:
		retval = ipa3_commit_flt(arg);
		break;
	case IPA_IOC_RESET_FLT:
		retval = ipa3_reset_flt(arg);
		break;
	case IPA_IOC_GET_RT_TBL:
		if (copy_from_user(header, (const void __user *)arg,
			sizeof(struct ipa_ioc_get_rt_tbl))) {
			retval = -EFAULT;
			break;
		}
		if (ipa3_get_rt_tbl((struct ipa_ioc_get_rt_tbl *)header)) {
			retval = -EFAULT;
			break;
		}
		if (copy_to_user((void __user *)arg, header,
					sizeof(struct ipa_ioc_get_rt_tbl))) {
			retval = -EFAULT;
			break;
		}
		break;
	case IPA_IOC_PUT_RT_TBL:
		retval = ipa3_put_rt_tbl(arg);
		break;
	case IPA_IOC_GET_HDR:
		if (copy_from_user(header, (const void __user *)arg,
			sizeof(struct ipa_ioc_get_hdr))) {
			retval = -EFAULT;
			break;
		}
		if (ipa3_get_hdr((struct ipa_ioc_get_hdr *)header)) {
			retval = -EFAULT;
			break;
		}
		if (copy_to_user((void __user *)arg, header,
			sizeof(struct ipa_ioc_get_hdr))) {
			retval = -EFAULT;
			break;
		}
		break;
	case IPA_IOC_PUT_HDR:
		retval = ipa3_put_hdr(arg);
		break;
	case IPA_IOC_SET_FLT:
		retval = ipa3_cfg_filter(arg);
		break;
	case IPA_IOC_COPY_HDR:
		if (copy_from_user(header, (const void __user *)arg,
			sizeof(struct ipa_ioc_copy_hdr))) {
			retval = -EFAULT;
			break;
		}
		if (ipa3_copy_hdr((struct ipa_ioc_copy_hdr *)header)) {
			retval = -EFAULT;
			break;
		}
		if (copy_to_user((void __user *)arg, header,
			sizeof(struct ipa_ioc_copy_hdr))) {
			retval = -EFAULT;
			break;
		}
		break;
	case IPA_IOC_QUERY_INTF:
		if (copy_from_user(header, (const void __user *)arg,
			sizeof(struct ipa_ioc_query_intf))) {
			retval = -EFAULT;
			break;
		}
		if (ipa3_query_intf((struct ipa_ioc_query_intf *)header)) {
			retval = -1;
			break;
		}
		if (copy_to_user((void __user *)arg, header,
			sizeof(struct ipa_ioc_query_intf))) {
			retval = -EFAULT;
			break;
		}
		break;
	case IPA_IOC_QUERY_INTF_TX_PROPS:
		sz = sizeof(struct ipa_ioc_query_intf_tx_props);
		if (copy_from_user(header, (const void __user *)arg, sz)) {
			retval = -EFAULT;
			break;
		}

		if (((struct ipa_ioc_query_intf_tx_props *)header)->num_tx_props
			> IPA_NUM_PROPS_MAX) {
			retval = -EFAULT;
			break;
		}
		pre_entry =
			((struct ipa_ioc_query_intf_tx_props *)
			header)->num_tx_props;
		pyld_sz = sz + pre_entry *
			sizeof(struct ipa_ioc_tx_intf_prop);
		param = kzalloc(pyld_sz, GFP_KERNEL);
		if (!param) {
			retval = -ENOMEM;
			break;
		}
		if (copy_from_user(param, (const void __user *)arg, pyld_sz)) {
			retval = -EFAULT;
			break;
		}
		/* add check in case user-space module compromised */
		if (unlikely(((struct ipa_ioc_query_intf_tx_props *)
			param)->num_tx_props
			!= pre_entry)) {
			IPAERR_RL("current %d pre %d\n",
				((struct ipa_ioc_query_intf_tx_props *)
				param)->num_tx_props, pre_entry);
			retval = -EFAULT;
			break;
		}
		if (ipa3_query_intf_tx_props(
			(struct ipa_ioc_query_intf_tx_props *)param)) {
			retval = -1;
			break;
		}
		if (copy_to_user((void __user *)arg, param, pyld_sz)) {
			retval = -EFAULT;
			break;
		}
		break;
	case IPA_IOC_QUERY_INTF_RX_PROPS:
		sz = sizeof(struct ipa_ioc_query_intf_rx_props);
		if (copy_from_user(header, (const void __user *)arg, sz)) {
			retval = -EFAULT;
			break;
		}

		if (((struct ipa_ioc_query_intf_rx_props *)header)->num_rx_props
			> IPA_NUM_PROPS_MAX) {
			retval = -EFAULT;
			break;
		}
		pre_entry =
			((struct ipa_ioc_query_intf_rx_props *)
			header)->num_rx_props;
		pyld_sz = sz + pre_entry *
			sizeof(struct ipa_ioc_rx_intf_prop);
		param = kzalloc(pyld_sz, GFP_KERNEL);
		if (!param) {
			retval = -ENOMEM;
			break;
		}
		if (copy_from_user(param, (const void __user *)arg, pyld_sz)) {
			retval = -EFAULT;
			break;
		}
		/* add check in case user-space module compromised */
		if (unlikely(((struct ipa_ioc_query_intf_rx_props *)
			param)->num_rx_props != pre_entry)) {
			IPAERR_RL("current %d pre %d\n",
				((struct ipa_ioc_query_intf_rx_props *)
				param)->num_rx_props, pre_entry);
			retval = -EFAULT;
			break;
		}
		if (ipa3_query_intf_rx_props(
			(struct ipa_ioc_query_intf_rx_props *)param)) {
			retval = -1;
			break;
		}
		if (copy_to_user((void __user *)arg, param, pyld_sz)) {
			retval = -EFAULT;
			break;
		}
		break;
	case IPA_IOC_QUERY_INTF_EXT_PROPS:
		sz = sizeof(struct ipa_ioc_query_intf_ext_props);
		if (copy_from_user(header, (const void __user *)arg, sz)) {
			retval = -EFAULT;
			break;
		}

		if (((struct ipa_ioc_query_intf_ext_props *)
			header)->num_ext_props > IPA_NUM_PROPS_MAX) {
			retval = -EFAULT;
			break;
		}
		pre_entry =
			((struct ipa_ioc_query_intf_ext_props *)
			header)->num_ext_props;
		pyld_sz = sz + pre_entry *
			sizeof(struct ipa_ioc_ext_intf_prop);
		param = kzalloc(pyld_sz, GFP_KERNEL);
		if (!param) {
			retval = -ENOMEM;
			break;
		}
		if (copy_from_user(param, (const void __user *)arg, pyld_sz)) {
			retval = -EFAULT;
			break;
		}
		/* add check in case user-space module compromised */
		if (unlikely(((struct ipa_ioc_query_intf_ext_props *)
			param)->num_ext_props != pre_entry)) {
			IPAERR_RL("current %d pre %d\n",
				((struct ipa_ioc_query_intf_ext_props *)
				param)->num_ext_props, pre_entry);
			retval = -EFAULT;
			break;
		}
		if (ipa3_query_intf_ext_props(
			(struct ipa_ioc_query_intf_ext_props *)param)) {
			retval = -1;
			break;
		}
		if (copy_to_user((void __user *)arg, param, pyld_sz)) {
			retval = -EFAULT;
			break;
		}
		break;
	case IPA_IOC_PULL_MSG:
		if (copy_from_user(header, (const void __user *)arg,
			sizeof(struct ipa_msg_meta))) {
			retval = -EFAULT;
			break;
		}
		pre_entry =
		   ((struct ipa_msg_meta *)header)->msg_len;
		pyld_sz = sizeof(struct ipa_msg_meta) +
		   pre_entry;
		param = kzalloc(pyld_sz, GFP_KERNEL);
		if (!param) {
			retval = -ENOMEM;
			break;
		}
		if (copy_from_user(param, (const void __user *)arg, pyld_sz)) {
			retval = -EFAULT;
			break;
		}
		/* add check in case user-space module compromised */
		if (unlikely(((struct ipa_msg_meta *)param)->msg_len
			!= pre_entry)) {
			IPAERR_RL("current %d pre %d\n",
				((struct ipa_msg_meta *)param)->msg_len,
				pre_entry);
			retval = -EFAULT;
			break;
		}
		if (ipa3_pull_msg((struct ipa_msg_meta *)param,
			(char *)param + sizeof(struct ipa_msg_meta),
			((struct ipa_msg_meta *)param)->msg_len) !=
			((struct ipa_msg_meta *)param)->msg_len) {
			retval = -1;
			break;
		}
		if (copy_to_user((void __user *)arg, param, pyld_sz)) {
			retval = -EFAULT;
			break;
		}
		break;
	case IPA_IOC_RM_ADD_DEPENDENCY:
		/* deprecate if IPA PM is used */
		if (ipa3_ctx->use_ipa_pm)
			return 0;

		if (copy_from_user(&rm_depend, (const void __user *)arg,
			sizeof(struct ipa_ioc_rm_dependency))) {
			retval = -EFAULT;
			break;
		}
		retval = ipa_rm_add_dependency_from_ioctl(
			rm_depend.resource_name, rm_depend.depends_on_name);
		break;
	case IPA_IOC_RM_DEL_DEPENDENCY:
		/* deprecate if IPA PM is used */
		if (ipa3_ctx->use_ipa_pm)
			return 0;

		if (copy_from_user(&rm_depend, (const void __user *)arg,
			sizeof(struct ipa_ioc_rm_dependency))) {
			retval = -EFAULT;
			break;
		}
		retval = ipa_rm_delete_dependency_from_ioctl(
			rm_depend.resource_name, rm_depend.depends_on_name);
		break;
	case IPA_IOC_GENERATE_FLT_EQ:
		{
			struct ipa_ioc_generate_flt_eq flt_eq;

			if (copy_from_user(&flt_eq, (const void __user *)arg,
				sizeof(struct ipa_ioc_generate_flt_eq))) {
				retval = -EFAULT;
				break;
			}
			if (ipahal_flt_generate_equation(flt_eq.ip,
				&flt_eq.attrib, &flt_eq.eq_attrib)) {
				retval = -EFAULT;
				break;
			}
			if (copy_to_user((void __user *)arg, &flt_eq,
				sizeof(struct ipa_ioc_generate_flt_eq))) {
				retval = -EFAULT;
				break;
			}
			break;
		}
	case IPA_IOC_QUERY_EP_MAPPING:
		{
			retval = ipa3_get_ep_mapping(arg);
			break;
		}
	case IPA_IOC_QUERY_RT_TBL_INDEX:
		if (copy_from_user(header, (const void __user *)arg,
			sizeof(struct ipa_ioc_get_rt_tbl_indx))) {
			retval = -EFAULT;
			break;
		}
		if (ipa3_query_rt_index(
			(struct ipa_ioc_get_rt_tbl_indx *)header)) {
			retval = -EFAULT;
			break;
		}
		if (copy_to_user((void __user *)arg, header,
			sizeof(struct ipa_ioc_get_rt_tbl_indx))) {
			retval = -EFAULT;
			break;
		}
		break;
	case IPA_IOC_WRITE_QMAPID:
		if (copy_from_user(header, (const void __user *)arg,
			sizeof(struct ipa_ioc_write_qmapid))) {
			retval = -EFAULT;
			break;
		}
		if (ipa3_write_qmap_id((struct ipa_ioc_write_qmapid *)header)) {
			retval = -EFAULT;
			break;
		}
		if (copy_to_user((void __user *)arg, header,
			sizeof(struct ipa_ioc_write_qmapid))) {
			retval = -EFAULT;
			break;
		}
		break;
	case IPA_IOC_NOTIFY_WAN_UPSTREAM_ROUTE_ADD:
		retval = ipa3_send_wan_msg(arg, WAN_UPSTREAM_ROUTE_ADD, true);
		if (retval) {
			IPAERR("ipa3_send_wan_msg failed: %d\n", retval);
			break;
		}
		break;
	case IPA_IOC_NOTIFY_WAN_UPSTREAM_ROUTE_DEL:
		retval = ipa3_send_wan_msg(arg, WAN_UPSTREAM_ROUTE_DEL, true);
		if (retval) {
			IPAERR("ipa3_send_wan_msg failed: %d\n", retval);
			break;
		}
		break;
	case IPA_IOC_NOTIFY_WAN_EMBMS_CONNECTED:
		retval = ipa3_send_wan_msg(arg, WAN_EMBMS_CONNECT, false);
		if (retval) {
			IPAERR("ipa3_send_wan_msg failed: %d\n", retval);
			break;
		}
		break;
	case IPA_IOC_ADD_HDR_PROC_CTX:
		if (copy_from_user(header, (const void __user *)arg,
			sizeof(struct ipa_ioc_add_hdr_proc_ctx))) {
			retval = -EFAULT;
			break;
		}
		pre_entry =
			((struct ipa_ioc_add_hdr_proc_ctx *)
			header)->num_proc_ctxs;
		pyld_sz =
		   sizeof(struct ipa_ioc_add_hdr_proc_ctx) +
		   pre_entry * sizeof(struct ipa_hdr_proc_ctx_add);
		param = kzalloc(pyld_sz, GFP_KERNEL);
		if (!param) {
			retval = -ENOMEM;
			break;
		}
		if (copy_from_user(param, (const void __user *)arg, pyld_sz)) {
			retval = -EFAULT;
			break;
		}
		/* add check in case user-space module compromised */
		if (unlikely(((struct ipa_ioc_add_hdr_proc_ctx *)
			param)->num_proc_ctxs != pre_entry)) {
			IPAERR_RL("current %d pre %d\n",
				((struct ipa_ioc_add_hdr_proc_ctx *)
				param)->num_proc_ctxs, pre_entry);
			retval = -EFAULT;
			break;
		}
		if (ipa3_add_hdr_proc_ctx(
			(struct ipa_ioc_add_hdr_proc_ctx *)param)) {
			retval = -EFAULT;
			break;
		}
		if (copy_to_user((void __user *)arg, param, pyld_sz)) {
			retval = -EFAULT;
			break;
		}
		break;
	case IPA_IOC_DEL_HDR_PROC_CTX:
		if (copy_from_user(header, (const void __user *)arg,
			sizeof(struct ipa_ioc_del_hdr_proc_ctx))) {
			retval = -EFAULT;
			break;
		}
		pre_entry =
			((struct ipa_ioc_del_hdr_proc_ctx *)header)->num_hdls;
		pyld_sz =
		   sizeof(struct ipa_ioc_del_hdr_proc_ctx) +
		   pre_entry * sizeof(struct ipa_hdr_proc_ctx_del);
		param = kzalloc(pyld_sz, GFP_KERNEL);
		if (!param) {
			retval = -ENOMEM;
			break;
		}
		if (copy_from_user(param, (const void __user *)arg, pyld_sz)) {
			retval = -EFAULT;
			break;
		}
		/* add check in case user-space module compromised */
		if (unlikely(((struct ipa_ioc_del_hdr_proc_ctx *)
			param)->num_hdls != pre_entry)) {
			IPAERR_RL("current %d pre %d\n",
				((struct ipa_ioc_del_hdr_proc_ctx *)param)->
				num_hdls,
				pre_entry);
			retval = -EFAULT;
			break;
		}
		if (ipa3_del_hdr_proc_ctx_by_user(
			(struct ipa_ioc_del_hdr_proc_ctx *)param, true)) {
			retval = -EFAULT;
			break;
		}
		if (copy_to_user((void __user *)arg, param, pyld_sz)) {
			retval = -EFAULT;
			break;
		}
		break;

	case IPA_IOC_GET_HW_VERSION:
		pyld_sz = sizeof(enum ipa_hw_type);
		param = kzalloc(pyld_sz, GFP_KERNEL);
		if (!param) {
			retval = -ENOMEM;
			break;
		}
		memcpy(param, &ipa3_ctx->ipa_hw_type, pyld_sz);
		if (copy_to_user((void __user *)arg, param, pyld_sz)) {
			retval = -EFAULT;
			break;
		}
		break;

	case IPA_IOC_ADD_VLAN_IFACE:
		if (ipa3_send_vlan_l2tp_msg(arg, ADD_VLAN_IFACE)) {
			retval = -EFAULT;
			break;
		}
		break;

	case IPA_IOC_DEL_VLAN_IFACE:
		if (ipa3_send_vlan_l2tp_msg(arg, DEL_VLAN_IFACE)) {
			retval = -EFAULT;
			break;
		}
		break;

	case IPA_IOC_ADD_L2TP_VLAN_MAPPING:
		if (ipa3_send_vlan_l2tp_msg(arg, ADD_L2TP_VLAN_MAPPING)) {
			retval = -EFAULT;
			break;
		}
		break;

	case IPA_IOC_DEL_L2TP_VLAN_MAPPING:
		if (ipa3_send_vlan_l2tp_msg(arg, DEL_L2TP_VLAN_MAPPING)) {
			retval = -EFAULT;
			break;
		}
		break;

	default:
		IPA_ACTIVE_CLIENTS_DEC_SIMPLE();
		return -ENOTTY;
	}
	kfree(param);
	IPA_ACTIVE_CLIENTS_DEC_SIMPLE();

	return retval;
}

/**
* ipa3_setup_dflt_rt_tables() - Setup default routing tables
*
* Return codes:
* 0: success
* -ENOMEM: failed to allocate memory
* -EPERM: failed to add the tables
*/
int ipa3_setup_dflt_rt_tables(void)
{
	struct ipa_ioc_add_rt_rule *rt_rule;
	struct ipa_rt_rule_add *rt_rule_entry;

	rt_rule =
		kzalloc(sizeof(struct ipa_ioc_add_rt_rule) + 1 *
			sizeof(struct ipa_rt_rule_add), GFP_KERNEL);
	if (!rt_rule) {
		IPAERR("fail to alloc mem\n");
		return -ENOMEM;
	}
	/* setup a default v4 route to point to Apps */
	rt_rule->num_rules = 1;
	rt_rule->commit = 1;
	rt_rule->ip = IPA_IP_v4;
	strlcpy(rt_rule->rt_tbl_name, IPA_DFLT_RT_TBL_NAME,
		IPA_RESOURCE_NAME_MAX);

	rt_rule_entry = &rt_rule->rules[0];
	rt_rule_entry->at_rear = 1;
	rt_rule_entry->rule.dst = IPA_CLIENT_APPS_LAN_CONS;
	rt_rule_entry->rule.hdr_hdl = ipa3_ctx->excp_hdr_hdl;
	rt_rule_entry->rule.retain_hdr = 1;

	if (ipa3_add_rt_rule(rt_rule)) {
		IPAERR("fail to add dflt v4 rule\n");
		kfree(rt_rule);
		return -EPERM;
	}
	IPADBG("dflt v4 rt rule hdl=%x\n", rt_rule_entry->rt_rule_hdl);
	ipa3_ctx->dflt_v4_rt_rule_hdl = rt_rule_entry->rt_rule_hdl;

	/* setup a default v6 route to point to A5 */
	rt_rule->ip = IPA_IP_v6;
	if (ipa3_add_rt_rule(rt_rule)) {
		IPAERR("fail to add dflt v6 rule\n");
		kfree(rt_rule);
		return -EPERM;
	}
	IPADBG("dflt v6 rt rule hdl=%x\n", rt_rule_entry->rt_rule_hdl);
	ipa3_ctx->dflt_v6_rt_rule_hdl = rt_rule_entry->rt_rule_hdl;

	/*
	 * because these tables are the very first to be added, they will both
	 * have the same index (0) which is essential for programming the
	 * "route" end-point config
	 */

	kfree(rt_rule);

	return 0;
}

static int ipa3_setup_exception_path(void)
{
	struct ipa_ioc_add_hdr *hdr;
	struct ipa_hdr_add *hdr_entry;
	struct ipahal_reg_route route = { 0 };
	int ret;

	/* install the basic exception header */
	hdr = kzalloc(sizeof(struct ipa_ioc_add_hdr) + 1 *
		      sizeof(struct ipa_hdr_add), GFP_KERNEL);
	if (!hdr) {
		IPAERR("fail to alloc exception hdr\n");
		return -ENOMEM;
	}
	hdr->num_hdrs = 1;
	hdr->commit = 1;
	hdr_entry = &hdr->hdr[0];

	strlcpy(hdr_entry->name, IPA_LAN_RX_HDR_NAME, IPA_RESOURCE_NAME_MAX);
	hdr_entry->hdr_len = IPA_LAN_RX_HEADER_LENGTH;

	if (ipa3_add_hdr(hdr)) {
		IPAERR("fail to add exception hdr\n");
		ret = -EPERM;
		goto bail;
	}

	if (hdr_entry->status) {
		IPAERR("fail to add exception hdr\n");
		ret = -EPERM;
		goto bail;
	}

	ipa3_ctx->excp_hdr_hdl = hdr_entry->hdr_hdl;

	/* set the route register to pass exception packets to Apps */
	route.route_def_pipe = ipa3_get_ep_mapping(IPA_CLIENT_APPS_LAN_CONS);
	route.route_frag_def_pipe = ipa3_get_ep_mapping(
		IPA_CLIENT_APPS_LAN_CONS);
	route.route_def_hdr_table = !ipa3_ctx->hdr_tbl_lcl;
	route.route_def_retain_hdr = 1;

	if (ipa3_cfg_route(&route)) {
		IPAERR("fail to add exception hdr\n");
		ret = -EPERM;
		goto bail;
	}

	ret = 0;
bail:
	kfree(hdr);
	return ret;
}

static int ipa3_init_smem_region(int memory_region_size,
				int memory_region_offset)
{
	struct ipahal_imm_cmd_dma_shared_mem cmd;
	struct ipahal_imm_cmd_pyld *cmd_pyld;
	struct ipa3_desc desc;
	struct ipa_mem_buffer mem;
	int rc;

	if (memory_region_size == 0)
		return 0;

	memset(&desc, 0, sizeof(desc));
	memset(&cmd, 0, sizeof(cmd));
	memset(&mem, 0, sizeof(mem));

	mem.size = memory_region_size;
	mem.base = dma_alloc_coherent(ipa3_ctx->pdev, mem.size,
		&mem.phys_base, GFP_KERNEL);
	if (!mem.base) {
		IPAERR("failed to alloc DMA buff of size %d\n", mem.size);
		return -ENOMEM;
	}

	memset(mem.base, 0, mem.size);
	cmd.is_read = false;
	cmd.skip_pipeline_clear = false;
	cmd.pipeline_clear_options = IPAHAL_HPS_CLEAR;
	cmd.size = mem.size;
	cmd.system_addr = mem.phys_base;
	cmd.local_addr = ipa3_ctx->smem_restricted_bytes +
		memory_region_offset;
	cmd_pyld = ipahal_construct_imm_cmd(
		IPA_IMM_CMD_DMA_SHARED_MEM, &cmd, false);
	if (!cmd_pyld) {
		IPAERR("failed to construct dma_shared_mem imm cmd\n");
		return -ENOMEM;
	}
	ipa3_init_imm_cmd_desc(&desc, cmd_pyld);

	rc = ipa3_send_cmd(1, &desc);
	if (rc) {
		IPAERR("failed to send immediate command (error %d)\n", rc);
		rc = -EFAULT;
	}

	ipahal_destroy_imm_cmd(cmd_pyld);
	dma_free_coherent(ipa3_ctx->pdev, mem.size, mem.base,
		mem.phys_base);

	return rc;
}

/**
* ipa3_init_q6_smem() - Initialize Q6 general memory and
*                      header memory regions in IPA.
*
* Return codes:
* 0: success
* -ENOMEM: failed to allocate dma memory
* -EFAULT: failed to send IPA command to initialize the memory
*/
int ipa3_init_q6_smem(void)
{
	int rc;

	IPA_ACTIVE_CLIENTS_INC_SIMPLE();

	rc = ipa3_init_smem_region(IPA_MEM_PART(modem_size),
		IPA_MEM_PART(modem_ofst));
	if (rc) {
		IPAERR("failed to initialize Modem RAM memory\n");
		IPA_ACTIVE_CLIENTS_DEC_SIMPLE();
		return rc;
	}

	rc = ipa3_init_smem_region(IPA_MEM_PART(modem_hdr_size),
		IPA_MEM_PART(modem_hdr_ofst));
	if (rc) {
		IPAERR("failed to initialize Modem HDRs RAM memory\n");
		IPA_ACTIVE_CLIENTS_DEC_SIMPLE();
		return rc;
	}

	rc = ipa3_init_smem_region(IPA_MEM_PART(modem_hdr_proc_ctx_size),
		IPA_MEM_PART(modem_hdr_proc_ctx_ofst));
	if (rc) {
		IPAERR("failed to initialize Modem proc ctx RAM memory\n");
		IPA_ACTIVE_CLIENTS_DEC_SIMPLE();
		return rc;
	}

	rc = ipa3_init_smem_region(IPA_MEM_PART(modem_comp_decomp_size),
		IPA_MEM_PART(modem_comp_decomp_ofst));
	if (rc) {
		IPAERR("failed to initialize Modem Comp/Decomp RAM memory\n");
		IPA_ACTIVE_CLIENTS_DEC_SIMPLE();
		return rc;
	}
	IPA_ACTIVE_CLIENTS_DEC_SIMPLE();

	return rc;
}

static void ipa3_destroy_imm(void *user1, int user2)
{
	ipahal_destroy_imm_cmd(user1);
}

static void ipa3_q6_pipe_delay(bool delay)
{
	int client_idx;
	int ep_idx;
	struct ipa_ep_cfg_ctrl ep_ctrl;

	memset(&ep_ctrl, 0, sizeof(struct ipa_ep_cfg_ctrl));
	ep_ctrl.ipa_ep_delay = delay;

	for (client_idx = 0; client_idx < IPA_CLIENT_MAX; client_idx++) {
		if (IPA_CLIENT_IS_Q6_PROD(client_idx)) {
			ep_idx = ipa3_get_ep_mapping(client_idx);
			if (ep_idx == -1)
				continue;

			ipahal_write_reg_n_fields(IPA_ENDP_INIT_CTRL_n,
				ep_idx, &ep_ctrl);
		}
	}
}

static void ipa3_q6_avoid_holb(void)
{
	int ep_idx;
	int client_idx;
	struct ipa_ep_cfg_ctrl ep_suspend;
	struct ipa_ep_cfg_holb ep_holb;

	memset(&ep_suspend, 0, sizeof(ep_suspend));
	memset(&ep_holb, 0, sizeof(ep_holb));

	ep_suspend.ipa_ep_suspend = true;
	ep_holb.tmr_val = 0;
	ep_holb.en = 1;

	for (client_idx = 0; client_idx < IPA_CLIENT_MAX; client_idx++) {
		if (IPA_CLIENT_IS_Q6_CONS(client_idx)) {
			ep_idx = ipa3_get_ep_mapping(client_idx);
			if (ep_idx == -1)
				continue;

			/*
			 * ipa3_cfg_ep_holb is not used here because we are
			 * setting HOLB on Q6 pipes, and from APPS perspective
			 * they are not valid, therefore, the above function
			 * will fail.
			 */
			ipahal_write_reg_n_fields(
				IPA_ENDP_INIT_HOL_BLOCK_TIMER_n,
				ep_idx, &ep_holb);
			ipahal_write_reg_n_fields(
				IPA_ENDP_INIT_HOL_BLOCK_EN_n,
				ep_idx, &ep_holb);

			/* from IPA 4.0 pipe suspend is not supported */
			if (ipa3_ctx->ipa_hw_type < IPA_HW_v4_0)
				ipahal_write_reg_n_fields(
					IPA_ENDP_INIT_CTRL_n,
					ep_idx, &ep_suspend);
		}
	}
}

static void ipa3_halt_q6_cons_gsi_channels(void)
{
	int ep_idx;
	int client_idx;
	const struct ipa_gsi_ep_config *gsi_ep_cfg;
	int i;
	int ret;
	int code = 0;

	for (client_idx = 0; client_idx < IPA_CLIENT_MAX; client_idx++) {
		if (IPA_CLIENT_IS_Q6_CONS(client_idx)) {
			ep_idx = ipa3_get_ep_mapping(client_idx);
			if (ep_idx == -1)
				continue;

			gsi_ep_cfg = ipa3_get_gsi_ep_info(client_idx);
			if (!gsi_ep_cfg) {
				IPAERR("failed to get GSI config\n");
				ipa_assert();
				return;
			}

			ret = gsi_halt_channel_ee(
				gsi_ep_cfg->ipa_gsi_chan_num, gsi_ep_cfg->ee,
				&code);
			for (i = 0; i < IPA_GSI_CHANNEL_STOP_MAX_RETRY &&
				ret == -GSI_STATUS_AGAIN; i++) {
				IPADBG(
				"ch %d ee %d with code %d\n is busy try again",
					gsi_ep_cfg->ipa_gsi_chan_num,
					gsi_ep_cfg->ee,
					code);
				usleep_range(IPA_GSI_CHANNEL_HALT_MIN_SLEEP,
					IPA_GSI_CHANNEL_HALT_MAX_SLEEP);
				ret = gsi_halt_channel_ee(
					gsi_ep_cfg->ipa_gsi_chan_num,
					gsi_ep_cfg->ee, &code);
			}
			if (ret == GSI_STATUS_SUCCESS)
				IPADBG("halted gsi ch %d ee %d with code %d\n",
				gsi_ep_cfg->ipa_gsi_chan_num,
				gsi_ep_cfg->ee,
				code);
			else
				IPAERR("failed to halt ch %d ee %d code %d\n",
				gsi_ep_cfg->ipa_gsi_chan_num,
				gsi_ep_cfg->ee,
				code);
		}
	}
}


static int ipa3_q6_clean_q6_flt_tbls(enum ipa_ip_type ip,
	enum ipa_rule_type rlt)
{
	struct ipa3_desc *desc;
	struct ipahal_imm_cmd_dma_shared_mem cmd = {0};
	struct ipahal_imm_cmd_pyld **cmd_pyld;
	int retval = 0;
	int pipe_idx;
	int flt_idx = 0;
	int num_cmds = 0;
	int index;
	u32 lcl_addr_mem_part;
	u32 lcl_hdr_sz;
	struct ipa_mem_buffer mem;

	IPADBG("Entry\n");

	if ((ip >= IPA_IP_MAX) || (rlt >= IPA_RULE_TYPE_MAX)) {
		IPAERR("Input Err: ip=%d ; rlt=%d\n", ip, rlt);
		return -EINVAL;
	}

	/* Up to filtering pipes we have filtering tables */
	desc = kcalloc(ipa3_ctx->ep_flt_num, sizeof(struct ipa3_desc),
		GFP_KERNEL);
	if (!desc) {
		IPAERR("failed to allocate memory\n");
		return -ENOMEM;
	}

	cmd_pyld = kcalloc(ipa3_ctx->ep_flt_num,
		sizeof(struct ipahal_imm_cmd_pyld *), GFP_KERNEL);
	if (!cmd_pyld) {
		IPAERR("failed to allocate memory\n");
		retval = -ENOMEM;
		goto free_desc;
	}

	if (ip == IPA_IP_v4) {
		if (rlt == IPA_RULE_HASHABLE) {
			lcl_addr_mem_part = IPA_MEM_PART(v4_flt_hash_ofst);
			lcl_hdr_sz = IPA_MEM_PART(v4_flt_hash_size);
		} else {
			lcl_addr_mem_part = IPA_MEM_PART(v4_flt_nhash_ofst);
			lcl_hdr_sz = IPA_MEM_PART(v4_flt_nhash_size);
		}
	} else {
		if (rlt == IPA_RULE_HASHABLE) {
			lcl_addr_mem_part = IPA_MEM_PART(v6_flt_hash_ofst);
			lcl_hdr_sz = IPA_MEM_PART(v6_flt_hash_size);
		} else {
			lcl_addr_mem_part = IPA_MEM_PART(v6_flt_nhash_ofst);
			lcl_hdr_sz = IPA_MEM_PART(v6_flt_nhash_size);
		}
	}

	retval = ipahal_flt_generate_empty_img(1, lcl_hdr_sz, lcl_hdr_sz,
		0, &mem, true);
	if (retval) {
		IPAERR("failed to generate flt single tbl empty img\n");
		goto free_cmd_pyld;
	}

	for (pipe_idx = 0; pipe_idx < ipa3_ctx->ipa_num_pipes; pipe_idx++) {
		if (!ipa_is_ep_support_flt(pipe_idx))
			continue;

		/*
		 * Iterating over all the filtering pipes which are either
		 * invalid but connected or connected but not configured by AP.
		 */
		if (!ipa3_ctx->ep[pipe_idx].valid ||
		    ipa3_ctx->ep[pipe_idx].skip_ep_cfg) {

			if (num_cmds >= ipa3_ctx->ep_flt_num) {
				IPAERR("number of commands is out of range\n");
				retval = -ENOBUFS;
				goto free_empty_img;
			}

			cmd.is_read = false;
			cmd.skip_pipeline_clear = false;
			cmd.pipeline_clear_options = IPAHAL_HPS_CLEAR;
			cmd.size = mem.size;
			cmd.system_addr = mem.phys_base;
			cmd.local_addr =
				ipa3_ctx->smem_restricted_bytes +
				lcl_addr_mem_part +
				ipahal_get_hw_tbl_hdr_width() +
				flt_idx * ipahal_get_hw_tbl_hdr_width();
			cmd_pyld[num_cmds] = ipahal_construct_imm_cmd(
				IPA_IMM_CMD_DMA_SHARED_MEM, &cmd, false);
			if (!cmd_pyld[num_cmds]) {
				IPAERR("fail construct dma_shared_mem cmd\n");
				retval = -ENOMEM;
				goto free_empty_img;
			}
			ipa3_init_imm_cmd_desc(&desc[num_cmds],
				cmd_pyld[num_cmds]);
			++num_cmds;
		}

		++flt_idx;
	}

	IPADBG("Sending %d descriptors for flt tbl clearing\n", num_cmds);
	retval = ipa3_send_cmd(num_cmds, desc);
	if (retval) {
		IPAERR("failed to send immediate command (err %d)\n", retval);
		retval = -EFAULT;
	}

free_empty_img:
	ipahal_free_dma_mem(&mem);
free_cmd_pyld:
	for (index = 0; index < num_cmds; index++)
		ipahal_destroy_imm_cmd(cmd_pyld[index]);
	kfree(cmd_pyld);
free_desc:
	kfree(desc);
	return retval;
}

static int ipa3_q6_clean_q6_rt_tbls(enum ipa_ip_type ip,
	enum ipa_rule_type rlt)
{
	struct ipa3_desc *desc;
	struct ipahal_imm_cmd_dma_shared_mem cmd = {0};
	struct ipahal_imm_cmd_pyld *cmd_pyld = NULL;
	int retval = 0;
	u32 modem_rt_index_lo;
	u32 modem_rt_index_hi;
	u32 lcl_addr_mem_part;
	u32 lcl_hdr_sz;
	struct ipa_mem_buffer mem;

	IPADBG("Entry\n");

	if ((ip >= IPA_IP_MAX) || (rlt >= IPA_RULE_TYPE_MAX)) {
		IPAERR("Input Err: ip=%d ; rlt=%d\n", ip, rlt);
		return -EINVAL;
	}

	if (ip == IPA_IP_v4) {
		modem_rt_index_lo = IPA_MEM_PART(v4_modem_rt_index_lo);
		modem_rt_index_hi = IPA_MEM_PART(v4_modem_rt_index_hi);
		if (rlt == IPA_RULE_HASHABLE) {
			lcl_addr_mem_part = IPA_MEM_PART(v4_rt_hash_ofst);
			lcl_hdr_sz =  IPA_MEM_PART(v4_flt_hash_size);
		} else {
			lcl_addr_mem_part = IPA_MEM_PART(v4_rt_nhash_ofst);
			lcl_hdr_sz = IPA_MEM_PART(v4_flt_nhash_size);
		}
	} else {
		modem_rt_index_lo = IPA_MEM_PART(v6_modem_rt_index_lo);
		modem_rt_index_hi = IPA_MEM_PART(v6_modem_rt_index_hi);
		if (rlt == IPA_RULE_HASHABLE) {
			lcl_addr_mem_part = IPA_MEM_PART(v6_rt_hash_ofst);
			lcl_hdr_sz =  IPA_MEM_PART(v6_flt_hash_size);
		} else {
			lcl_addr_mem_part = IPA_MEM_PART(v6_rt_nhash_ofst);
			lcl_hdr_sz = IPA_MEM_PART(v6_flt_nhash_size);
		}
	}

	retval = ipahal_rt_generate_empty_img(
		modem_rt_index_hi - modem_rt_index_lo + 1,
		lcl_hdr_sz, lcl_hdr_sz, &mem, true);
	if (retval) {
		IPAERR("fail generate empty rt img\n");
		return -ENOMEM;
	}

	desc = kzalloc(sizeof(struct ipa3_desc), GFP_KERNEL);
	if (!desc) {
		IPAERR("failed to allocate memory\n");
		goto free_empty_img;
	}

	cmd.is_read = false;
	cmd.skip_pipeline_clear = false;
	cmd.pipeline_clear_options = IPAHAL_HPS_CLEAR;
	cmd.size = mem.size;
	cmd.system_addr =  mem.phys_base;
	cmd.local_addr = ipa3_ctx->smem_restricted_bytes +
		lcl_addr_mem_part +
		modem_rt_index_lo * ipahal_get_hw_tbl_hdr_width();
	cmd_pyld = ipahal_construct_imm_cmd(
			IPA_IMM_CMD_DMA_SHARED_MEM, &cmd, false);
	if (!cmd_pyld) {
		IPAERR("failed to construct dma_shared_mem imm cmd\n");
		retval = -ENOMEM;
		goto free_desc;
	}
	ipa3_init_imm_cmd_desc(desc, cmd_pyld);

	IPADBG("Sending 1 descriptor for rt tbl clearing\n");
	retval = ipa3_send_cmd(1, desc);
	if (retval) {
		IPAERR("failed to send immediate command (err %d)\n", retval);
		retval = -EFAULT;
	}

	ipahal_destroy_imm_cmd(cmd_pyld);
free_desc:
	kfree(desc);
free_empty_img:
	ipahal_free_dma_mem(&mem);
	return retval;
}

static int ipa3_q6_clean_q6_tables(void)
{
	struct ipa3_desc *desc;
	struct ipahal_imm_cmd_pyld *cmd_pyld = NULL;
	struct ipahal_imm_cmd_register_write reg_write_cmd = {0};
	int retval;
	struct ipahal_reg_fltrt_hash_flush flush;
	struct ipahal_reg_valmask valmask;

	IPADBG("Entry\n");


	if (ipa3_q6_clean_q6_flt_tbls(IPA_IP_v4, IPA_RULE_HASHABLE)) {
		IPAERR("failed to clean q6 flt tbls (v4/hashable)\n");
		return -EFAULT;
	}
	if (ipa3_q6_clean_q6_flt_tbls(IPA_IP_v6, IPA_RULE_HASHABLE)) {
		IPAERR("failed to clean q6 flt tbls (v6/hashable)\n");
		return -EFAULT;
	}
	if (ipa3_q6_clean_q6_flt_tbls(IPA_IP_v4, IPA_RULE_NON_HASHABLE)) {
		IPAERR("failed to clean q6 flt tbls (v4/non-hashable)\n");
		return -EFAULT;
	}
	if (ipa3_q6_clean_q6_flt_tbls(IPA_IP_v6, IPA_RULE_NON_HASHABLE)) {
		IPAERR("failed to clean q6 flt tbls (v6/non-hashable)\n");
		return -EFAULT;
	}

	if (ipa3_q6_clean_q6_rt_tbls(IPA_IP_v4, IPA_RULE_HASHABLE)) {
		IPAERR("failed to clean q6 rt tbls (v4/hashable)\n");
		return -EFAULT;
	}
	if (ipa3_q6_clean_q6_rt_tbls(IPA_IP_v6, IPA_RULE_HASHABLE)) {
		IPAERR("failed to clean q6 rt tbls (v6/hashable)\n");
		return -EFAULT;
	}
	if (ipa3_q6_clean_q6_rt_tbls(IPA_IP_v4, IPA_RULE_NON_HASHABLE)) {
		IPAERR("failed to clean q6 rt tbls (v4/non-hashable)\n");
		return -EFAULT;
	}
	if (ipa3_q6_clean_q6_rt_tbls(IPA_IP_v6, IPA_RULE_NON_HASHABLE)) {
		IPAERR("failed to clean q6 rt tbls (v6/non-hashable)\n");
		return -EFAULT;
	}

	/* Flush rules cache */
	desc = kzalloc(sizeof(struct ipa3_desc), GFP_KERNEL);
	if (!desc) {
		IPAERR("failed to allocate memory\n");
		return -ENOMEM;
	}

	flush.v4_flt = true;
	flush.v4_rt = true;
	flush.v6_flt = true;
	flush.v6_rt = true;
	ipahal_get_fltrt_hash_flush_valmask(&flush, &valmask);
	reg_write_cmd.skip_pipeline_clear = false;
	reg_write_cmd.pipeline_clear_options = IPAHAL_HPS_CLEAR;
	reg_write_cmd.offset = ipahal_get_reg_ofst(IPA_FILT_ROUT_HASH_FLUSH);
	reg_write_cmd.value = valmask.val;
	reg_write_cmd.value_mask = valmask.mask;
	cmd_pyld = ipahal_construct_imm_cmd(IPA_IMM_CMD_REGISTER_WRITE,
		&reg_write_cmd, false);
	if (!cmd_pyld) {
		IPAERR("fail construct register_write imm cmd\n");
		retval = -EFAULT;
		goto bail_desc;
	}
	ipa3_init_imm_cmd_desc(desc, cmd_pyld);

	IPADBG("Sending 1 descriptor for tbls flush\n");
	retval = ipa3_send_cmd(1, desc);
	if (retval) {
		IPAERR("failed to send immediate command (err %d)\n", retval);
		retval = -EFAULT;
	}

	ipahal_destroy_imm_cmd(cmd_pyld);

bail_desc:
	kfree(desc);
	IPADBG("Done - retval = %d\n", retval);
	return retval;
}

static int ipa3_q6_set_ex_path_to_apps(void)
{
	int ep_idx;
	int client_idx;
	struct ipa3_desc *desc;
	int num_descs = 0;
	int index;
	struct ipahal_imm_cmd_register_write reg_write;
	struct ipahal_imm_cmd_pyld *cmd_pyld;
	int retval;

	desc = kcalloc(ipa3_ctx->ipa_num_pipes, sizeof(struct ipa3_desc),
			GFP_KERNEL);
	if (!desc) {
		IPAERR("failed to allocate memory\n");
		return -ENOMEM;
	}

	/* Set the exception path to AP */
	for (client_idx = 0; client_idx < IPA_CLIENT_MAX; client_idx++) {
		ep_idx = ipa3_get_ep_mapping(client_idx);
		if (ep_idx == -1)
			continue;

		/* disable statuses for all modem controlled prod pipes */
		if (IPA_CLIENT_IS_Q6_PROD(client_idx) ||
			(ipa3_ctx->ep[ep_idx].valid &&
			ipa3_ctx->ep[ep_idx].skip_ep_cfg)) {
			ipa_assert_on(num_descs >= ipa3_ctx->ipa_num_pipes);

			reg_write.skip_pipeline_clear = false;
			reg_write.pipeline_clear_options =
				IPAHAL_HPS_CLEAR;
			reg_write.offset =
				ipahal_get_reg_n_ofst(IPA_ENDP_STATUS_n,
					ep_idx);
			reg_write.value = 0;
			reg_write.value_mask = ~0;
			cmd_pyld = ipahal_construct_imm_cmd(
				IPA_IMM_CMD_REGISTER_WRITE, &reg_write, false);
			if (!cmd_pyld) {
				IPAERR("fail construct register_write cmd\n");
				ipa_assert();
				return -EFAULT;
			}

			ipa3_init_imm_cmd_desc(&desc[num_descs], cmd_pyld);
			desc[num_descs].callback = ipa3_destroy_imm;
			desc[num_descs].user1 = cmd_pyld;
			++num_descs;
		}
	}

	/* Will wait 500msecs for IPA tag process completion */
	retval = ipa3_tag_process(desc, num_descs,
		msecs_to_jiffies(CLEANUP_TAG_PROCESS_TIMEOUT));
	if (retval) {
		IPAERR("TAG process failed! (error %d)\n", retval);
		/* For timeout error ipa3_destroy_imm cb will destroy user1 */
		if (retval != -ETIME) {
			for (index = 0; index < num_descs; index++)
				if (desc[index].callback)
					desc[index].callback(desc[index].user1,
						desc[index].user2);
			retval = -EINVAL;
		}
	}

	kfree(desc);

	return retval;
}

/**
* ipa3_q6_pre_shutdown_cleanup() - A cleanup for all Q6 related configuration
*                    in IPA HW. This is performed in case of SSR.
*
* This is a mandatory procedure, in case one of the steps fails, the
* AP needs to restart.
*/
void ipa3_q6_pre_shutdown_cleanup(void)
{
	IPADBG_LOW("ENTER\n");

	IPA_ACTIVE_CLIENTS_INC_SIMPLE();

	ipa3_q6_pipe_delay(true);
	ipa3_q6_avoid_holb();
	if (ipa3_q6_clean_q6_tables()) {
		IPAERR("Failed to clean Q6 tables\n");
		BUG();
	}
	if (ipa3_q6_set_ex_path_to_apps()) {
		IPAERR("Failed to redirect exceptions to APPS\n");
		BUG();
	}
	/* Remove delay from Q6 PRODs to avoid pending descriptors
	  * on pipe reset procedure
	  */
	ipa3_q6_pipe_delay(false);

	IPA_ACTIVE_CLIENTS_DEC_SIMPLE();
	IPADBG_LOW("Exit with success\n");
}

/*
 * ipa3_q6_post_shutdown_cleanup() - As part of this cleanup
 * check if GSI channel related to Q6 producer client is empty.
 *
 * Q6 GSI channel emptiness is needed to garantee no descriptors with invalid
 *  info are injected into IPA RX from IPA_IF, while modem is restarting.
 */
void ipa3_q6_post_shutdown_cleanup(void)
{
	int client_idx;
	int ep_idx;

	IPADBG_LOW("ENTER\n");

	if (!ipa3_ctx->uc_ctx.uc_loaded) {
		IPAERR("uC is not loaded. Skipping\n");
		return;
	}

	IPA_ACTIVE_CLIENTS_INC_SIMPLE();

	/* Handle the issue where SUSPEND was removed for some reason */
	ipa3_q6_avoid_holb();
	ipa3_halt_q6_cons_gsi_channels();

	for (client_idx = 0; client_idx < IPA_CLIENT_MAX; client_idx++)
		if (IPA_CLIENT_IS_Q6_PROD(client_idx)) {
			ep_idx = ipa3_get_ep_mapping(client_idx);
			if (ep_idx == -1)
				continue;

			if (ipa3_uc_is_gsi_channel_empty(client_idx)) {
				IPAERR("fail to validate Q6 ch emptiness %d\n",
					client_idx);
				BUG();
				return;
			}
		}

	IPA_ACTIVE_CLIENTS_DEC_SIMPLE();
	IPADBG_LOW("Exit with success\n");
}

static inline void ipa3_sram_set_canary(u32 *sram_mmio, int offset)
{
	/* Set 4 bytes of CANARY before the offset */
	sram_mmio[(offset - 4) / 4] = IPA_MEM_CANARY_VAL;
}

/**
 * _ipa_init_sram_v3() - Initialize IPA local SRAM.
 *
 * Return codes: 0 for success, negative value for failure
 */
int _ipa_init_sram_v3(void)
{
	u32 *ipa_sram_mmio;
	unsigned long phys_addr;

	phys_addr = ipa3_ctx->ipa_wrapper_base +
		ipa3_ctx->ctrl->ipa_reg_base_ofst +
		ipahal_get_reg_n_ofst(IPA_SRAM_DIRECT_ACCESS_n,
			ipa3_ctx->smem_restricted_bytes / 4);

	ipa_sram_mmio = ioremap(phys_addr, ipa3_ctx->smem_sz);
	if (!ipa_sram_mmio) {
		IPAERR("fail to ioremap IPA SRAM\n");
		return -ENOMEM;
	}

	/* Consult with ipa_i.h on the location of the CANARY values */
	ipa3_sram_set_canary(ipa_sram_mmio, IPA_MEM_PART(v4_flt_hash_ofst) - 4);
	ipa3_sram_set_canary(ipa_sram_mmio, IPA_MEM_PART(v4_flt_hash_ofst));
	ipa3_sram_set_canary(ipa_sram_mmio,
		IPA_MEM_PART(v4_flt_nhash_ofst) - 4);
	ipa3_sram_set_canary(ipa_sram_mmio, IPA_MEM_PART(v4_flt_nhash_ofst));
	ipa3_sram_set_canary(ipa_sram_mmio, IPA_MEM_PART(v6_flt_hash_ofst) - 4);
	ipa3_sram_set_canary(ipa_sram_mmio, IPA_MEM_PART(v6_flt_hash_ofst));
	ipa3_sram_set_canary(ipa_sram_mmio,
		IPA_MEM_PART(v6_flt_nhash_ofst) - 4);
	ipa3_sram_set_canary(ipa_sram_mmio, IPA_MEM_PART(v6_flt_nhash_ofst));
	ipa3_sram_set_canary(ipa_sram_mmio, IPA_MEM_PART(v4_rt_hash_ofst) - 4);
	ipa3_sram_set_canary(ipa_sram_mmio, IPA_MEM_PART(v4_rt_hash_ofst));
	ipa3_sram_set_canary(ipa_sram_mmio, IPA_MEM_PART(v4_rt_nhash_ofst) - 4);
	ipa3_sram_set_canary(ipa_sram_mmio, IPA_MEM_PART(v4_rt_nhash_ofst));
	ipa3_sram_set_canary(ipa_sram_mmio, IPA_MEM_PART(v6_rt_hash_ofst) - 4);
	ipa3_sram_set_canary(ipa_sram_mmio, IPA_MEM_PART(v6_rt_hash_ofst));
	ipa3_sram_set_canary(ipa_sram_mmio, IPA_MEM_PART(v6_rt_nhash_ofst) - 4);
	ipa3_sram_set_canary(ipa_sram_mmio, IPA_MEM_PART(v6_rt_nhash_ofst));
	ipa3_sram_set_canary(ipa_sram_mmio, IPA_MEM_PART(modem_hdr_ofst) - 4);
	ipa3_sram_set_canary(ipa_sram_mmio, IPA_MEM_PART(modem_hdr_ofst));
	ipa3_sram_set_canary(ipa_sram_mmio,
		IPA_MEM_PART(modem_hdr_proc_ctx_ofst) - 4);
	ipa3_sram_set_canary(ipa_sram_mmio,
		IPA_MEM_PART(modem_hdr_proc_ctx_ofst));
	ipa3_sram_set_canary(ipa_sram_mmio, IPA_MEM_PART(modem_ofst) - 4);
	ipa3_sram_set_canary(ipa_sram_mmio, IPA_MEM_PART(modem_ofst));
	ipa3_sram_set_canary(ipa_sram_mmio,
		(ipa_get_hw_type() >= IPA_HW_v3_5) ?
			IPA_MEM_PART(uc_event_ring_ofst) :
			IPA_MEM_PART(end_ofst));

	iounmap(ipa_sram_mmio);

	return 0;
}

/**
 * _ipa_init_hdr_v3_0() - Initialize IPA header block.
 *
 * Return codes: 0 for success, negative value for failure
 */
int _ipa_init_hdr_v3_0(void)
{
	struct ipa3_desc desc;
	struct ipa_mem_buffer mem;
	struct ipahal_imm_cmd_hdr_init_local cmd = {0};
	struct ipahal_imm_cmd_pyld *cmd_pyld;
	struct ipahal_imm_cmd_dma_shared_mem dma_cmd = { 0 };

	mem.size = IPA_MEM_PART(modem_hdr_size) + IPA_MEM_PART(apps_hdr_size);
	mem.base = dma_alloc_coherent(ipa3_ctx->pdev, mem.size, &mem.phys_base,
		GFP_KERNEL);
	if (!mem.base) {
		IPAERR("fail to alloc DMA buff of size %d\n", mem.size);
		return -ENOMEM;
	}
	memset(mem.base, 0, mem.size);

	cmd.hdr_table_addr = mem.phys_base;
	cmd.size_hdr_table = mem.size;
	cmd.hdr_addr = ipa3_ctx->smem_restricted_bytes +
		IPA_MEM_PART(modem_hdr_ofst);
	cmd_pyld = ipahal_construct_imm_cmd(
		IPA_IMM_CMD_HDR_INIT_LOCAL, &cmd, false);
	if (!cmd_pyld) {
		IPAERR("fail to construct hdr_init_local imm cmd\n");
		dma_free_coherent(ipa3_ctx->pdev,
			mem.size, mem.base,
			mem.phys_base);
		return -EFAULT;
	}
	ipa3_init_imm_cmd_desc(&desc, cmd_pyld);
	IPA_DUMP_BUFF(mem.base, mem.phys_base, mem.size);

	if (ipa3_send_cmd(1, &desc)) {
		IPAERR("fail to send immediate command\n");
		ipahal_destroy_imm_cmd(cmd_pyld);
		dma_free_coherent(ipa3_ctx->pdev,
			mem.size, mem.base,
			mem.phys_base);
		return -EFAULT;
	}

	ipahal_destroy_imm_cmd(cmd_pyld);
	dma_free_coherent(ipa3_ctx->pdev, mem.size, mem.base, mem.phys_base);

	mem.size = IPA_MEM_PART(modem_hdr_proc_ctx_size) +
		IPA_MEM_PART(apps_hdr_proc_ctx_size);
	mem.base = dma_alloc_coherent(ipa3_ctx->pdev, mem.size, &mem.phys_base,
		GFP_KERNEL);
	if (!mem.base) {
		IPAERR("fail to alloc DMA buff of size %d\n", mem.size);
		return -ENOMEM;
	}
	memset(mem.base, 0, mem.size);

	dma_cmd.is_read = false;
	dma_cmd.skip_pipeline_clear = false;
	dma_cmd.pipeline_clear_options = IPAHAL_HPS_CLEAR;
	dma_cmd.system_addr = mem.phys_base;
	dma_cmd.local_addr = ipa3_ctx->smem_restricted_bytes +
		IPA_MEM_PART(modem_hdr_proc_ctx_ofst);
	dma_cmd.size = mem.size;
	cmd_pyld = ipahal_construct_imm_cmd(
		IPA_IMM_CMD_DMA_SHARED_MEM, &dma_cmd, false);
	if (!cmd_pyld) {
		IPAERR("fail to construct dma_shared_mem imm\n");
		dma_free_coherent(ipa3_ctx->pdev,
			mem.size, mem.base,
			mem.phys_base);
		return -EFAULT;
	}
	ipa3_init_imm_cmd_desc(&desc, cmd_pyld);
	IPA_DUMP_BUFF(mem.base, mem.phys_base, mem.size);

	if (ipa3_send_cmd(1, &desc)) {
		IPAERR("fail to send immediate command\n");
		ipahal_destroy_imm_cmd(cmd_pyld);
		dma_free_coherent(ipa3_ctx->pdev,
			mem.size,
			mem.base,
			mem.phys_base);
		return -EFAULT;
	}
	ipahal_destroy_imm_cmd(cmd_pyld);

	ipahal_write_reg(IPA_LOCAL_PKT_PROC_CNTXT_BASE, dma_cmd.local_addr);

	dma_free_coherent(ipa3_ctx->pdev, mem.size, mem.base, mem.phys_base);

	return 0;
}

/**
 * _ipa_init_rt4_v3() - Initialize IPA routing block for IPv4.
 *
 * Return codes: 0 for success, negative value for failure
 */
int _ipa_init_rt4_v3(void)
{
	struct ipa3_desc desc;
	struct ipa_mem_buffer mem;
	struct ipahal_imm_cmd_ip_v4_routing_init v4_cmd;
	struct ipahal_imm_cmd_pyld *cmd_pyld;
	int i;
	int rc = 0;

	for (i = IPA_MEM_PART(v4_modem_rt_index_lo);
		i <= IPA_MEM_PART(v4_modem_rt_index_hi);
		i++)
		ipa3_ctx->rt_idx_bitmap[IPA_IP_v4] |= (1 << i);
	IPADBG("v4 rt bitmap 0x%lx\n", ipa3_ctx->rt_idx_bitmap[IPA_IP_v4]);

	rc = ipahal_rt_generate_empty_img(IPA_MEM_PART(v4_rt_num_index),
		IPA_MEM_PART(v4_rt_hash_size), IPA_MEM_PART(v4_rt_nhash_size),
		&mem, false);
	if (rc) {
		IPAERR("fail generate empty v4 rt img\n");
		return rc;
	}

	v4_cmd.hash_rules_addr = mem.phys_base;
	v4_cmd.hash_rules_size = mem.size;
	v4_cmd.hash_local_addr = ipa3_ctx->smem_restricted_bytes +
		IPA_MEM_PART(v4_rt_hash_ofst);
	v4_cmd.nhash_rules_addr = mem.phys_base;
	v4_cmd.nhash_rules_size = mem.size;
	v4_cmd.nhash_local_addr = ipa3_ctx->smem_restricted_bytes +
		IPA_MEM_PART(v4_rt_nhash_ofst);
	IPADBG("putting hashable routing IPv4 rules to phys 0x%x\n",
				v4_cmd.hash_local_addr);
	IPADBG("putting non-hashable routing IPv4 rules to phys 0x%x\n",
				v4_cmd.nhash_local_addr);
	cmd_pyld = ipahal_construct_imm_cmd(
		IPA_IMM_CMD_IP_V4_ROUTING_INIT, &v4_cmd, false);
	if (!cmd_pyld) {
		IPAERR("fail construct ip_v4_rt_init imm cmd\n");
		rc = -EPERM;
		goto free_mem;
	}

	ipa3_init_imm_cmd_desc(&desc, cmd_pyld);
	IPA_DUMP_BUFF(mem.base, mem.phys_base, mem.size);

	if (ipa3_send_cmd(1, &desc)) {
		IPAERR("fail to send immediate command\n");
		rc = -EFAULT;
	}

	ipahal_destroy_imm_cmd(cmd_pyld);

free_mem:
	ipahal_free_dma_mem(&mem);
	return rc;
}

/**
 * _ipa_init_rt6_v3() - Initialize IPA routing block for IPv6.
 *
 * Return codes: 0 for success, negative value for failure
 */
int _ipa_init_rt6_v3(void)
{
	struct ipa3_desc desc;
	struct ipa_mem_buffer mem;
	struct ipahal_imm_cmd_ip_v6_routing_init v6_cmd;
	struct ipahal_imm_cmd_pyld *cmd_pyld;
	int i;
	int rc = 0;

	for (i = IPA_MEM_PART(v6_modem_rt_index_lo);
		i <= IPA_MEM_PART(v6_modem_rt_index_hi);
		i++)
		ipa3_ctx->rt_idx_bitmap[IPA_IP_v6] |= (1 << i);
	IPADBG("v6 rt bitmap 0x%lx\n", ipa3_ctx->rt_idx_bitmap[IPA_IP_v6]);

	rc = ipahal_rt_generate_empty_img(IPA_MEM_PART(v6_rt_num_index),
		IPA_MEM_PART(v6_rt_hash_size), IPA_MEM_PART(v6_rt_nhash_size),
		&mem, false);
	if (rc) {
		IPAERR("fail generate empty v6 rt img\n");
		return rc;
	}

	v6_cmd.hash_rules_addr = mem.phys_base;
	v6_cmd.hash_rules_size = mem.size;
	v6_cmd.hash_local_addr = ipa3_ctx->smem_restricted_bytes +
		IPA_MEM_PART(v6_rt_hash_ofst);
	v6_cmd.nhash_rules_addr = mem.phys_base;
	v6_cmd.nhash_rules_size = mem.size;
	v6_cmd.nhash_local_addr = ipa3_ctx->smem_restricted_bytes +
		IPA_MEM_PART(v6_rt_nhash_ofst);
	IPADBG("putting hashable routing IPv6 rules to phys 0x%x\n",
				v6_cmd.hash_local_addr);
	IPADBG("putting non-hashable routing IPv6 rules to phys 0x%x\n",
				v6_cmd.nhash_local_addr);
	cmd_pyld = ipahal_construct_imm_cmd(
		IPA_IMM_CMD_IP_V6_ROUTING_INIT, &v6_cmd, false);
	if (!cmd_pyld) {
		IPAERR("fail construct ip_v6_rt_init imm cmd\n");
		rc = -EPERM;
		goto free_mem;
	}

	ipa3_init_imm_cmd_desc(&desc, cmd_pyld);
	IPA_DUMP_BUFF(mem.base, mem.phys_base, mem.size);

	if (ipa3_send_cmd(1, &desc)) {
		IPAERR("fail to send immediate command\n");
		rc = -EFAULT;
	}

	ipahal_destroy_imm_cmd(cmd_pyld);

free_mem:
	ipahal_free_dma_mem(&mem);
	return rc;
}

/**
 * _ipa_init_flt4_v3() - Initialize IPA filtering block for IPv4.
 *
 * Return codes: 0 for success, negative value for failure
 */
int _ipa_init_flt4_v3(void)
{
	struct ipa3_desc desc;
	struct ipa_mem_buffer mem;
	struct ipahal_imm_cmd_ip_v4_filter_init v4_cmd;
	struct ipahal_imm_cmd_pyld *cmd_pyld;
	int rc;

	rc = ipahal_flt_generate_empty_img(ipa3_ctx->ep_flt_num,
		IPA_MEM_PART(v4_flt_hash_size),
		IPA_MEM_PART(v4_flt_nhash_size), ipa3_ctx->ep_flt_bitmap,
		&mem, false);
	if (rc) {
		IPAERR("fail generate empty v4 flt img\n");
		return rc;
	}

	v4_cmd.hash_rules_addr = mem.phys_base;
	v4_cmd.hash_rules_size = mem.size;
	v4_cmd.hash_local_addr = ipa3_ctx->smem_restricted_bytes +
		IPA_MEM_PART(v4_flt_hash_ofst);
	v4_cmd.nhash_rules_addr = mem.phys_base;
	v4_cmd.nhash_rules_size = mem.size;
	v4_cmd.nhash_local_addr = ipa3_ctx->smem_restricted_bytes +
		IPA_MEM_PART(v4_flt_nhash_ofst);
	IPADBG("putting hashable filtering IPv4 rules to phys 0x%x\n",
				v4_cmd.hash_local_addr);
	IPADBG("putting non-hashable filtering IPv4 rules to phys 0x%x\n",
				v4_cmd.nhash_local_addr);
	cmd_pyld = ipahal_construct_imm_cmd(
		IPA_IMM_CMD_IP_V4_FILTER_INIT, &v4_cmd, false);
	if (!cmd_pyld) {
		IPAERR("fail construct ip_v4_flt_init imm cmd\n");
		rc = -EPERM;
		goto free_mem;
	}

	ipa3_init_imm_cmd_desc(&desc, cmd_pyld);
	IPA_DUMP_BUFF(mem.base, mem.phys_base, mem.size);

	if (ipa3_send_cmd(1, &desc)) {
		IPAERR("fail to send immediate command\n");
		rc = -EFAULT;
	}

	ipahal_destroy_imm_cmd(cmd_pyld);

free_mem:
	ipahal_free_dma_mem(&mem);
	return rc;
}

/**
 * _ipa_init_flt6_v3() - Initialize IPA filtering block for IPv6.
 *
 * Return codes: 0 for success, negative value for failure
 */
int _ipa_init_flt6_v3(void)
{
	struct ipa3_desc desc;
	struct ipa_mem_buffer mem;
	struct ipahal_imm_cmd_ip_v6_filter_init v6_cmd;
	struct ipahal_imm_cmd_pyld *cmd_pyld;
	int rc;

	rc = ipahal_flt_generate_empty_img(ipa3_ctx->ep_flt_num,
		IPA_MEM_PART(v6_flt_hash_size),
		IPA_MEM_PART(v6_flt_nhash_size), ipa3_ctx->ep_flt_bitmap,
		&mem, false);
	if (rc) {
		IPAERR("fail generate empty v6 flt img\n");
		return rc;
	}

	v6_cmd.hash_rules_addr = mem.phys_base;
	v6_cmd.hash_rules_size = mem.size;
	v6_cmd.hash_local_addr = ipa3_ctx->smem_restricted_bytes +
		IPA_MEM_PART(v6_flt_hash_ofst);
	v6_cmd.nhash_rules_addr = mem.phys_base;
	v6_cmd.nhash_rules_size = mem.size;
	v6_cmd.nhash_local_addr = ipa3_ctx->smem_restricted_bytes +
		IPA_MEM_PART(v6_flt_nhash_ofst);
	IPADBG("putting hashable filtering IPv6 rules to phys 0x%x\n",
				v6_cmd.hash_local_addr);
	IPADBG("putting non-hashable filtering IPv6 rules to phys 0x%x\n",
				v6_cmd.nhash_local_addr);

	cmd_pyld = ipahal_construct_imm_cmd(
		IPA_IMM_CMD_IP_V6_FILTER_INIT, &v6_cmd, false);
	if (!cmd_pyld) {
		IPAERR("fail construct ip_v6_flt_init imm cmd\n");
		rc = -EPERM;
		goto free_mem;
	}

	ipa3_init_imm_cmd_desc(&desc, cmd_pyld);
	IPA_DUMP_BUFF(mem.base, mem.phys_base, mem.size);

	if (ipa3_send_cmd(1, &desc)) {
		IPAERR("fail to send immediate command\n");
		rc = -EFAULT;
	}

	ipahal_destroy_imm_cmd(cmd_pyld);

free_mem:
	ipahal_free_dma_mem(&mem);
	return rc;
}

static int ipa3_setup_flt_hash_tuple(void)
{
	int pipe_idx;
	struct ipahal_reg_hash_tuple tuple;

	memset(&tuple, 0, sizeof(struct ipahal_reg_hash_tuple));

	for (pipe_idx = 0; pipe_idx < ipa3_ctx->ipa_num_pipes ; pipe_idx++) {
		if (!ipa_is_ep_support_flt(pipe_idx))
			continue;

		if (ipa_is_modem_pipe(pipe_idx))
			continue;

		if (ipa3_set_flt_tuple_mask(pipe_idx, &tuple)) {
			IPAERR("failed to setup pipe %d flt tuple\n", pipe_idx);
			return -EFAULT;
		}
	}

	return 0;
}

static int ipa3_setup_rt_hash_tuple(void)
{
	int tbl_idx;
	struct ipahal_reg_hash_tuple tuple;

	memset(&tuple, 0, sizeof(struct ipahal_reg_hash_tuple));

	for (tbl_idx = 0;
		tbl_idx < max(IPA_MEM_PART(v6_rt_num_index),
		IPA_MEM_PART(v4_rt_num_index));
		tbl_idx++) {

		if (tbl_idx >= IPA_MEM_PART(v4_modem_rt_index_lo) &&
			tbl_idx <= IPA_MEM_PART(v4_modem_rt_index_hi))
			continue;

		if (tbl_idx >= IPA_MEM_PART(v6_modem_rt_index_lo) &&
			tbl_idx <= IPA_MEM_PART(v6_modem_rt_index_hi))
			continue;

		if (ipa3_set_rt_tuple_mask(tbl_idx, &tuple)) {
			IPAERR("failed to setup tbl %d rt tuple\n", tbl_idx);
			return -EFAULT;
		}
	}

	return 0;
}

static int ipa3_setup_apps_pipes(void)
{
	struct ipa_sys_connect_params sys_in;
	int result = 0;

	if (ipa3_ctx->gsi_ch20_wa) {
		IPADBG("Allocating GSI physical channel 20\n");
		result = ipa_gsi_ch20_wa();
		if (result) {
			IPAERR("ipa_gsi_ch20_wa failed %d\n", result);
			goto fail_ch20_wa;
		}
	}

	/* allocate the common PROD event ring */
	if (ipa3_alloc_common_event_ring()) {
		IPAERR("ipa3_alloc_common_event_ring failed.\n");
		result = -EPERM;
		goto fail_ch20_wa;
	}

	/* CMD OUT (AP->IPA) */
	memset(&sys_in, 0, sizeof(struct ipa_sys_connect_params));
	sys_in.client = IPA_CLIENT_APPS_CMD_PROD;
	sys_in.desc_fifo_sz = IPA_SYS_DESC_FIFO_SZ;
	sys_in.ipa_ep_cfg.mode.mode = IPA_DMA;
	sys_in.ipa_ep_cfg.mode.dst = IPA_CLIENT_APPS_LAN_CONS;
	if (ipa3_setup_sys_pipe(&sys_in, &ipa3_ctx->clnt_hdl_cmd)) {
		IPAERR(":setup sys pipe (APPS_CMD_PROD) failed.\n");
		result = -EPERM;
		goto fail_ch20_wa;
	}
	IPADBG("Apps to IPA cmd pipe is connected\n");

	ipa3_ctx->ctrl->ipa_init_sram();
	IPADBG("SRAM initialized\n");

	ipa3_ctx->ctrl->ipa_init_hdr();
	IPADBG("HDR initialized\n");

	ipa3_ctx->ctrl->ipa_init_rt4();
	IPADBG("V4 RT initialized\n");

	ipa3_ctx->ctrl->ipa_init_rt6();
	IPADBG("V6 RT initialized\n");

	ipa3_ctx->ctrl->ipa_init_flt4();
	IPADBG("V4 FLT initialized\n");

	ipa3_ctx->ctrl->ipa_init_flt6();
	IPADBG("V6 FLT initialized\n");

	if (ipa3_setup_flt_hash_tuple()) {
		IPAERR(":fail to configure flt hash tuple\n");
		result = -EPERM;
		goto fail_flt_hash_tuple;
	}
	IPADBG("flt hash tuple is configured\n");

	if (ipa3_setup_rt_hash_tuple()) {
		IPAERR(":fail to configure rt hash tuple\n");
		result = -EPERM;
		goto fail_flt_hash_tuple;
	}
	IPADBG("rt hash tuple is configured\n");

	if (ipa3_setup_exception_path()) {
		IPAERR(":fail to setup excp path\n");
		result = -EPERM;
		goto fail_flt_hash_tuple;
	}
	IPADBG("Exception path was successfully set");

	if (ipa3_setup_dflt_rt_tables()) {
		IPAERR(":fail to setup dflt routes\n");
		result = -EPERM;
		goto fail_flt_hash_tuple;
	}
	IPADBG("default routing was set\n");

	/* LAN IN (IPA->AP) */
	memset(&sys_in, 0, sizeof(struct ipa_sys_connect_params));
	sys_in.client = IPA_CLIENT_APPS_LAN_CONS;
	sys_in.desc_fifo_sz = IPA_SYS_DESC_FIFO_SZ;
	sys_in.notify = ipa3_lan_rx_cb;
	sys_in.priv = NULL;
	sys_in.ipa_ep_cfg.hdr.hdr_len = IPA_LAN_RX_HEADER_LENGTH;
	sys_in.ipa_ep_cfg.hdr_ext.hdr_little_endian = false;
	sys_in.ipa_ep_cfg.hdr_ext.hdr_total_len_or_pad_valid = true;
	sys_in.ipa_ep_cfg.hdr_ext.hdr_total_len_or_pad = IPA_HDR_PAD;
	sys_in.ipa_ep_cfg.hdr_ext.hdr_payload_len_inc_padding = false;
	sys_in.ipa_ep_cfg.hdr_ext.hdr_total_len_or_pad_offset = 0;
	sys_in.ipa_ep_cfg.hdr_ext.hdr_pad_to_alignment = 2;
	sys_in.ipa_ep_cfg.cfg.cs_offload_en = IPA_ENABLE_CS_OFFLOAD_DL;

	/**
	 * ipa_lan_rx_cb() intended to notify the source EP about packet
	 * being received on the LAN_CONS via calling the source EP call-back.
	 * There could be a race condition with calling this call-back. Other
	 * thread may nullify it - e.g. on EP disconnect.
	 * This lock intended to protect the access to the source EP call-back
	 */
	spin_lock_init(&ipa3_ctx->disconnect_lock);
	if (ipa3_setup_sys_pipe(&sys_in, &ipa3_ctx->clnt_hdl_data_in)) {
		IPAERR(":setup sys pipe (LAN_CONS) failed.\n");
		result = -EPERM;
		goto fail_flt_hash_tuple;
	}

	/* LAN OUT (AP->IPA) */
	if (!ipa3_ctx->ipa_config_is_mhi) {
		memset(&sys_in, 0, sizeof(struct ipa_sys_connect_params));
		sys_in.client = IPA_CLIENT_APPS_LAN_PROD;
		sys_in.desc_fifo_sz = IPA_SYS_TX_DATA_DESC_FIFO_SZ;
		sys_in.ipa_ep_cfg.mode.mode = IPA_BASIC;
		if (ipa3_setup_sys_pipe(&sys_in,
			&ipa3_ctx->clnt_hdl_data_out)) {
			IPAERR(":setup sys pipe (LAN_PROD) failed.\n");
			result = -EPERM;
			goto fail_lan_data_out;
		}
	}

	return 0;

fail_lan_data_out:
	ipa3_teardown_sys_pipe(ipa3_ctx->clnt_hdl_data_in);
fail_flt_hash_tuple:
	if (ipa3_ctx->dflt_v6_rt_rule_hdl)
		__ipa3_del_rt_rule(ipa3_ctx->dflt_v6_rt_rule_hdl);
	if (ipa3_ctx->dflt_v4_rt_rule_hdl)
		__ipa3_del_rt_rule(ipa3_ctx->dflt_v4_rt_rule_hdl);
	if (ipa3_ctx->excp_hdr_hdl)
		__ipa3_del_hdr(ipa3_ctx->excp_hdr_hdl, false);
	ipa3_teardown_sys_pipe(ipa3_ctx->clnt_hdl_cmd);
fail_ch20_wa:
	return result;
}

static void ipa3_teardown_apps_pipes(void)
{
	if (!ipa3_ctx->ipa_config_is_mhi)
		ipa3_teardown_sys_pipe(ipa3_ctx->clnt_hdl_data_out);
	ipa3_teardown_sys_pipe(ipa3_ctx->clnt_hdl_data_in);
	__ipa3_del_rt_rule(ipa3_ctx->dflt_v6_rt_rule_hdl);
	__ipa3_del_rt_rule(ipa3_ctx->dflt_v4_rt_rule_hdl);
	__ipa3_del_hdr(ipa3_ctx->excp_hdr_hdl, false);
	ipa3_teardown_sys_pipe(ipa3_ctx->clnt_hdl_cmd);
}

#ifdef CONFIG_COMPAT

static long compat_ipa3_nat_ipv6ct_alloc_table(unsigned long arg,
	int (alloc_func)(struct ipa_ioc_nat_ipv6ct_table_alloc *))
{
	long retval;
	struct ipa_ioc_nat_ipv6ct_table_alloc32 table_alloc32;
	struct ipa_ioc_nat_ipv6ct_table_alloc table_alloc;

	retval = copy_from_user(&table_alloc32, (const void __user *)arg,
		sizeof(struct ipa_ioc_nat_ipv6ct_table_alloc32));
	if (retval)
		return retval;

	table_alloc.size = (size_t)table_alloc32.size;
	table_alloc.offset = (off_t)table_alloc32.offset;

	retval = alloc_func(&table_alloc);
	if (retval)
		return retval;

	if (table_alloc.offset) {
		table_alloc32.offset = (compat_off_t)table_alloc.offset;
		retval = copy_to_user((void __user *)arg, &table_alloc32,
			sizeof(struct ipa_ioc_nat_ipv6ct_table_alloc32));
	}

	return retval;
}

long compat_ipa3_ioctl(struct file *file, unsigned int cmd, unsigned long arg)
{
	long retval = 0;
	struct ipa3_ioc_nat_alloc_mem32 nat_mem32;
	struct ipa_ioc_nat_alloc_mem nat_mem;

	switch (cmd) {
	case IPA_IOC_ADD_HDR32:
		cmd = IPA_IOC_ADD_HDR;
		break;
	case IPA_IOC_DEL_HDR32:
		cmd = IPA_IOC_DEL_HDR;
		break;
	case IPA_IOC_ADD_RT_RULE32:
		cmd = IPA_IOC_ADD_RT_RULE;
		break;
	case IPA_IOC_DEL_RT_RULE32:
		cmd = IPA_IOC_DEL_RT_RULE;
		break;
	case IPA_IOC_ADD_FLT_RULE32:
		cmd = IPA_IOC_ADD_FLT_RULE;
		break;
	case IPA_IOC_DEL_FLT_RULE32:
		cmd = IPA_IOC_DEL_FLT_RULE;
		break;
	case IPA_IOC_GET_RT_TBL32:
		cmd = IPA_IOC_GET_RT_TBL;
		break;
	case IPA_IOC_COPY_HDR32:
		cmd = IPA_IOC_COPY_HDR;
		break;
	case IPA_IOC_QUERY_INTF32:
		cmd = IPA_IOC_QUERY_INTF;
		break;
	case IPA_IOC_QUERY_INTF_TX_PROPS32:
		cmd = IPA_IOC_QUERY_INTF_TX_PROPS;
		break;
	case IPA_IOC_QUERY_INTF_RX_PROPS32:
		cmd = IPA_IOC_QUERY_INTF_RX_PROPS;
		break;
	case IPA_IOC_QUERY_INTF_EXT_PROPS32:
		cmd = IPA_IOC_QUERY_INTF_EXT_PROPS;
		break;
	case IPA_IOC_GET_HDR32:
		cmd = IPA_IOC_GET_HDR;
		break;
	case IPA_IOC_ALLOC_NAT_MEM32:
		retval = copy_from_user(&nat_mem32, (const void __user *)arg,
			sizeof(struct ipa3_ioc_nat_alloc_mem32));
		if (retval)
			return retval;
		memcpy(nat_mem.dev_name, nat_mem32.dev_name,
				IPA_RESOURCE_NAME_MAX);
		nat_mem.size = (size_t)nat_mem32.size;
		nat_mem.offset = (off_t)nat_mem32.offset;

		/* null terminate the string */
		nat_mem.dev_name[IPA_RESOURCE_NAME_MAX - 1] = '\0';

		retval = ipa3_allocate_nat_device(&nat_mem);
		if (retval)
			return retval;
		nat_mem32.offset = (compat_off_t)nat_mem.offset;
		retval = copy_to_user((void __user *)arg, &nat_mem32,
			sizeof(struct ipa3_ioc_nat_alloc_mem32));
		return retval;
	case IPA_IOC_ALLOC_NAT_TABLE32:
		return compat_ipa3_nat_ipv6ct_alloc_table(arg,
			ipa3_allocate_nat_table);
	case IPA_IOC_ALLOC_IPV6CT_TABLE32:
		return compat_ipa3_nat_ipv6ct_alloc_table(arg,
			ipa3_allocate_ipv6ct_table);
	case IPA_IOC_V4_INIT_NAT32:
		cmd = IPA_IOC_V4_INIT_NAT;
		break;
	case IPA_IOC_INIT_IPV6CT_TABLE32:
		cmd = IPA_IOC_INIT_IPV6CT_TABLE;
		break;
	case IPA_IOC_TABLE_DMA_CMD32:
		cmd = IPA_IOC_TABLE_DMA_CMD;
		break;
	case IPA_IOC_V4_DEL_NAT32:
		cmd = IPA_IOC_V4_DEL_NAT;
		break;
	case IPA_IOC_DEL_NAT_TABLE32:
		cmd = IPA_IOC_DEL_NAT_TABLE;
		break;
	case IPA_IOC_DEL_IPV6CT_TABLE32:
		cmd = IPA_IOC_DEL_IPV6CT_TABLE;
		break;
	case IPA_IOC_NAT_MODIFY_PDN32:
		cmd = IPA_IOC_NAT_MODIFY_PDN;
		break;
	case IPA_IOC_GET_NAT_OFFSET32:
		cmd = IPA_IOC_GET_NAT_OFFSET;
		break;
	case IPA_IOC_PULL_MSG32:
		cmd = IPA_IOC_PULL_MSG;
		break;
	case IPA_IOC_RM_ADD_DEPENDENCY32:
		cmd = IPA_IOC_RM_ADD_DEPENDENCY;
		break;
	case IPA_IOC_RM_DEL_DEPENDENCY32:
		cmd = IPA_IOC_RM_DEL_DEPENDENCY;
		break;
	case IPA_IOC_GENERATE_FLT_EQ32:
		cmd = IPA_IOC_GENERATE_FLT_EQ;
		break;
	case IPA_IOC_QUERY_RT_TBL_INDEX32:
		cmd = IPA_IOC_QUERY_RT_TBL_INDEX;
		break;
	case IPA_IOC_WRITE_QMAPID32:
		cmd = IPA_IOC_WRITE_QMAPID;
		break;
	case IPA_IOC_MDFY_FLT_RULE32:
		cmd = IPA_IOC_MDFY_FLT_RULE;
		break;
	case IPA_IOC_NOTIFY_WAN_UPSTREAM_ROUTE_ADD32:
		cmd = IPA_IOC_NOTIFY_WAN_UPSTREAM_ROUTE_ADD;
		break;
	case IPA_IOC_NOTIFY_WAN_UPSTREAM_ROUTE_DEL32:
		cmd = IPA_IOC_NOTIFY_WAN_UPSTREAM_ROUTE_DEL;
		break;
	case IPA_IOC_NOTIFY_WAN_EMBMS_CONNECTED32:
		cmd = IPA_IOC_NOTIFY_WAN_EMBMS_CONNECTED;
		break;
	case IPA_IOC_MDFY_RT_RULE32:
		cmd = IPA_IOC_MDFY_RT_RULE;
		break;
	case IPA_IOC_COMMIT_HDR:
	case IPA_IOC_RESET_HDR:
	case IPA_IOC_COMMIT_RT:
	case IPA_IOC_RESET_RT:
	case IPA_IOC_COMMIT_FLT:
	case IPA_IOC_RESET_FLT:
	case IPA_IOC_DUMP:
	case IPA_IOC_PUT_RT_TBL:
	case IPA_IOC_PUT_HDR:
	case IPA_IOC_SET_FLT:
	case IPA_IOC_QUERY_EP_MAPPING:
		break;
	default:
		return -ENOIOCTLCMD;
	}
	return ipa3_ioctl(file, cmd, (unsigned long) compat_ptr(arg));
}
#endif

static ssize_t ipa3_write(struct file *file, const char __user *buf,
			  size_t count, loff_t *ppos);

static const struct file_operations ipa3_drv_fops = {
	.owner = THIS_MODULE,
	.open = ipa3_open,
	.read = ipa3_read,
	.write = ipa3_write,
	.unlocked_ioctl = ipa3_ioctl,
#ifdef CONFIG_COMPAT
	.compat_ioctl = compat_ipa3_ioctl,
#endif
};

static int ipa3_get_clks(struct device *dev)
{
	if (ipa3_res.use_bw_vote) {
		IPADBG("Vote IPA clock by bw voting via bus scaling driver\n");
		ipa3_clk = NULL;
		return 0;
	}

	ipa3_clk = clk_get(dev, "core_clk");
	if (IS_ERR(ipa3_clk)) {
		if (ipa3_clk != ERR_PTR(-EPROBE_DEFER))
			IPAERR("fail to get ipa clk\n");
		return PTR_ERR(ipa3_clk);
	}
	return 0;
}

/**
 * _ipa_enable_clks_v3_0() - Enable IPA clocks.
 */
void _ipa_enable_clks_v3_0(void)
{
	IPADBG_LOW("curr_ipa_clk_rate=%d", ipa3_ctx->curr_ipa_clk_rate);
	if (ipa3_clk) {
		IPADBG_LOW("enabling gcc_ipa_clk\n");
		clk_prepare(ipa3_clk);
		clk_enable(ipa3_clk);
		clk_set_rate(ipa3_clk, ipa3_ctx->curr_ipa_clk_rate);
	}

	ipa3_uc_notify_clk_state(true);
}

static unsigned int ipa3_get_bus_vote(void)
{
	unsigned int idx = 1;

	if (ipa3_ctx->curr_ipa_clk_rate == ipa3_ctx->ctrl->ipa_clk_rate_svs2) {
		idx = 1;
	} else if (ipa3_ctx->curr_ipa_clk_rate ==
		ipa3_ctx->ctrl->ipa_clk_rate_svs) {
		idx = 2;
	} else if (ipa3_ctx->curr_ipa_clk_rate ==
		ipa3_ctx->ctrl->ipa_clk_rate_nominal) {
		idx = 3;
	} else if (ipa3_ctx->curr_ipa_clk_rate ==
			ipa3_ctx->ctrl->ipa_clk_rate_turbo) {
		idx = ipa3_ctx->ctrl->msm_bus_data_ptr->num_usecases - 1;
	} else {
		WARN_ON(1);
	}
	IPADBG("curr %d idx %d\n", ipa3_ctx->curr_ipa_clk_rate, idx);

	return idx;
}

/**
* ipa3_enable_clks() - Turn on IPA clocks
*
* Return codes:
* None
*/
void ipa3_enable_clks(void)
{
	IPADBG("enabling IPA clocks and bus voting\n");

	if (msm_bus_scale_client_update_request(ipa3_ctx->ipa_bus_hdl,
	    ipa3_get_bus_vote()))
		WARN_ON(1);

	ipa3_ctx->ctrl->ipa3_enable_clks();
}


/**
 * _ipa_disable_clks_v3_0() - Disable IPA clocks.
 */
void _ipa_disable_clks_v3_0(void)
{
	ipa3_suspend_apps_pipes(true);
	ipa3_uc_notify_clk_state(false);
	if (ipa3_clk) {
		IPADBG_LOW("disabling gcc_ipa_clk\n");
		clk_disable_unprepare(ipa3_clk);
	}
}

/**
* ipa3_disable_clks() - Turn off IPA clocks
*
* Return codes:
* None
*/
void ipa3_disable_clks(void)
{
	IPADBG("disabling IPA clocks and bus voting\n");

	ipa3_ctx->ctrl->ipa3_disable_clks();

	if (msm_bus_scale_client_update_request(ipa3_ctx->ipa_bus_hdl, 0))
		WARN_ON(1);
}

/**
 * ipa3_start_tag_process() - Send TAG packet and wait for it to come back
 *
 * This function is called prior to clock gating when active client counter
 * is 1. TAG process ensures that there are no packets inside IPA HW that
 * were not submitted to the IPA client via the transport. During TAG process
 * all aggregation frames are (force) closed.
 *
 * Return codes:
 * None
 */
static void ipa3_start_tag_process(struct work_struct *work)
{
	int res;

	IPADBG("starting TAG process\n");
	/* close aggregation frames on all pipes */
	res = ipa3_tag_aggr_force_close(-1);
	if (res)
		IPAERR("ipa3_tag_aggr_force_close failed %d\n", res);
	IPA_ACTIVE_CLIENTS_DEC_SPECIAL("TAG_PROCESS");

	IPADBG("TAG process done\n");
}

/**
* ipa3_active_clients_log_mod() - Log a modification in the active clients
* reference count
*
* This method logs any modification in the active clients reference count:
* It logs the modification in the circular history buffer
* It logs the modification in the hash table - looking for an entry,
* creating one if needed and deleting one if needed.
*
* @id: ipa3_active client logging info struct to hold the log information
* @inc: a boolean variable to indicate whether the modification is an increase
* or decrease
* @int_ctx: a boolean variable to indicate whether this call is being made from
* an interrupt context and therefore should allocate GFP_ATOMIC memory
*
* Method process:
* - Hash the unique identifier string
* - Find the hash in the table
*    1)If found, increase or decrease the reference count
*    2)If not found, allocate a new hash table entry struct and initialize it
* - Remove and deallocate unneeded data structure
* - Log the call in the circular history buffer (unless it is a simple call)
*/
void ipa3_active_clients_log_mod(struct ipa_active_client_logging_info *id,
		bool inc, bool int_ctx)
{
	char temp_str[IPA3_ACTIVE_CLIENTS_LOG_LINE_LEN];
	unsigned long long t;
	unsigned long nanosec_rem;
	struct ipa3_active_client_htable_entry *hentry;
	struct ipa3_active_client_htable_entry *hfound;
	u32 hkey;
	char str_to_hash[IPA3_ACTIVE_CLIENTS_LOG_NAME_LEN];
	unsigned long flags;

	spin_lock_irqsave(&ipa3_ctx->ipa3_active_clients_logging.lock, flags);
	int_ctx = true;
	hfound = NULL;
	memset(str_to_hash, 0, IPA3_ACTIVE_CLIENTS_LOG_NAME_LEN);
	strlcpy(str_to_hash, id->id_string, IPA3_ACTIVE_CLIENTS_LOG_NAME_LEN);
	hkey = jhash(str_to_hash, IPA3_ACTIVE_CLIENTS_LOG_NAME_LEN,
			0);
	hash_for_each_possible(ipa3_ctx->ipa3_active_clients_logging.htable,
			hentry, list, hkey) {
		if (!strcmp(hentry->id_string, id->id_string)) {
			hentry->count = hentry->count + (inc ? 1 : -1);
			hfound = hentry;
		}
	}
	if (hfound == NULL) {
		hentry = NULL;
		hentry = kzalloc(sizeof(
				struct ipa3_active_client_htable_entry),
				int_ctx ? GFP_ATOMIC : GFP_KERNEL);
		if (hentry == NULL) {
			IPAERR("failed allocating active clients hash entry");
			spin_unlock_irqrestore(
				&ipa3_ctx->ipa3_active_clients_logging.lock,
				flags);
			return;
		}
		hentry->type = id->type;
		strlcpy(hentry->id_string, id->id_string,
				IPA3_ACTIVE_CLIENTS_LOG_NAME_LEN);
		INIT_HLIST_NODE(&hentry->list);
		hentry->count = inc ? 1 : -1;
		hash_add(ipa3_ctx->ipa3_active_clients_logging.htable,
				&hentry->list, hkey);
	} else if (hfound->count == 0) {
		hash_del(&hfound->list);
		kfree(hfound);
	}

	if (id->type != SIMPLE) {
		t = local_clock();
		nanosec_rem = do_div(t, 1000000000) / 1000;
		snprintf(temp_str, IPA3_ACTIVE_CLIENTS_LOG_LINE_LEN,
				inc ? "[%5lu.%06lu] ^ %s, %s: %d" :
						"[%5lu.%06lu] v %s, %s: %d",
				(unsigned long)t, nanosec_rem,
				id->id_string, id->file, id->line);
		ipa3_active_clients_log_insert(temp_str);
	}
	spin_unlock_irqrestore(&ipa3_ctx->ipa3_active_clients_logging.lock,
		flags);
}

void ipa3_active_clients_log_dec(struct ipa_active_client_logging_info *id,
		bool int_ctx)
{
	ipa3_active_clients_log_mod(id, false, int_ctx);
}

void ipa3_active_clients_log_inc(struct ipa_active_client_logging_info *id,
		bool int_ctx)
{
	ipa3_active_clients_log_mod(id, true, int_ctx);
}

/**
* ipa3_inc_client_enable_clks() - Increase active clients counter, and
* enable ipa clocks if necessary
*
* Return codes:
* None
*/
void ipa3_inc_client_enable_clks(struct ipa_active_client_logging_info *id)
{
	int ret;

	ipa3_active_clients_log_inc(id, false);
	ret = atomic_inc_not_zero(&ipa3_ctx->ipa3_active_clients.cnt);
	if (ret) {
		IPADBG_LOW("active clients = %d\n",
			atomic_read(&ipa3_ctx->ipa3_active_clients.cnt));
		return;
	}

	mutex_lock(&ipa3_ctx->ipa3_active_clients.mutex);

	/* somebody might voted to clocks meanwhile */
	ret = atomic_inc_not_zero(&ipa3_ctx->ipa3_active_clients.cnt);
	if (ret) {
		mutex_unlock(&ipa3_ctx->ipa3_active_clients.mutex);
		IPADBG_LOW("active clients = %d\n",
			atomic_read(&ipa3_ctx->ipa3_active_clients.cnt));
		return;
	}

	ipa3_enable_clks();
	atomic_inc(&ipa3_ctx->ipa3_active_clients.cnt);
	IPADBG_LOW("active clients = %d\n",
		atomic_read(&ipa3_ctx->ipa3_active_clients.cnt));
	ipa3_suspend_apps_pipes(false);
	mutex_unlock(&ipa3_ctx->ipa3_active_clients.mutex);
}

/**
* ipa3_inc_client_enable_clks_no_block() - Only increment the number of active
* clients if no asynchronous actions should be done. Asynchronous actions are
* locking a mutex and waking up IPA HW.
*
* Return codes: 0 for success
*		-EPERM if an asynchronous action should have been done
*/
int ipa3_inc_client_enable_clks_no_block(struct ipa_active_client_logging_info
		*id)
{
	int ret;

	ret = atomic_inc_not_zero(&ipa3_ctx->ipa3_active_clients.cnt);
	if (ret) {
		ipa3_active_clients_log_inc(id, true);
		IPADBG_LOW("active clients = %d\n",
			atomic_read(&ipa3_ctx->ipa3_active_clients.cnt));
		return 0;
	}

	return -EPERM;
}

static void __ipa3_dec_client_disable_clks(void)
{
	int ret;

	if (!atomic_read(&ipa3_ctx->ipa3_active_clients.cnt)) {
		IPAERR("trying to disable clocks with refcnt is 0!\n");
		ipa_assert();
		return;
	}

	ret = atomic_add_unless(&ipa3_ctx->ipa3_active_clients.cnt, -1, 1);
	if (ret)
		goto bail;

	/* seems like this is the only client holding the clocks */
	mutex_lock(&ipa3_ctx->ipa3_active_clients.mutex);
	if (atomic_read(&ipa3_ctx->ipa3_active_clients.cnt) == 1 &&
	    ipa3_ctx->tag_process_before_gating) {
		ipa3_ctx->tag_process_before_gating = false;
		/*
		 * When TAG process ends, active clients will be
		 * decreased
		 */
		queue_work(ipa3_ctx->power_mgmt_wq, &ipa3_tag_work);
		goto unlock_mutex;
	}

	/* a different context might increase the clock reference meanwhile */
	ret = atomic_sub_return(1, &ipa3_ctx->ipa3_active_clients.cnt);
	if (ret > 0)
		goto unlock_mutex;
	ipa3_disable_clks();

unlock_mutex:
	mutex_unlock(&ipa3_ctx->ipa3_active_clients.mutex);
bail:
	IPADBG_LOW("active clients = %d\n",
		atomic_read(&ipa3_ctx->ipa3_active_clients.cnt));
}

/**
 * ipa3_dec_client_disable_clks() - Decrease active clients counter
 *
 * In case that there are no active clients this function also starts
 * TAG process. When TAG progress ends ipa clocks will be gated.
 * start_tag_process_again flag is set during this function to signal TAG
 * process to start again as there was another client that may send data to ipa
 *
 * Return codes:
 * None
 */
void ipa3_dec_client_disable_clks(struct ipa_active_client_logging_info *id)
{
	ipa3_active_clients_log_dec(id, false);
	__ipa3_dec_client_disable_clks();
}

static void ipa_dec_clients_disable_clks_on_wq(struct work_struct *work)
{
	__ipa3_dec_client_disable_clks();
}

/**
 * ipa3_dec_client_disable_clks_no_block() - Decrease active clients counter
 * if possible without blocking. If this is the last client then the desrease
 * will happen from work queue context.
 *
 * Return codes:
 * None
 */
void ipa3_dec_client_disable_clks_no_block(
	struct ipa_active_client_logging_info *id)
{
	int ret;

	ipa3_active_clients_log_dec(id, true);
	ret = atomic_add_unless(&ipa3_ctx->ipa3_active_clients.cnt, -1, 1);
	if (ret) {
		IPADBG_LOW("active clients = %d\n",
			atomic_read(&ipa3_ctx->ipa3_active_clients.cnt));
		return;
	}

	/* seems like this is the only client holding the clocks */
	queue_work(ipa3_ctx->power_mgmt_wq,
		&ipa_dec_clients_disable_clks_on_wq_work);
}

/**
* ipa3_inc_acquire_wakelock() - Increase active clients counter, and
* acquire wakelock if necessary
*
* Return codes:
* None
*/
void ipa3_inc_acquire_wakelock(void)
{
	unsigned long flags;

	spin_lock_irqsave(&ipa3_ctx->wakelock_ref_cnt.spinlock, flags);
	ipa3_ctx->wakelock_ref_cnt.cnt++;
	if (ipa3_ctx->wakelock_ref_cnt.cnt == 1)
		__pm_stay_awake(&ipa3_ctx->w_lock);
	IPADBG_LOW("active wakelock ref cnt = %d\n",
		ipa3_ctx->wakelock_ref_cnt.cnt);
	spin_unlock_irqrestore(&ipa3_ctx->wakelock_ref_cnt.spinlock, flags);
}

/**
 * ipa3_dec_release_wakelock() - Decrease active clients counter
 *
 * In case if the ref count is 0, release the wakelock.
 *
 * Return codes:
 * None
 */
void ipa3_dec_release_wakelock(void)
{
	unsigned long flags;

	spin_lock_irqsave(&ipa3_ctx->wakelock_ref_cnt.spinlock, flags);
	ipa3_ctx->wakelock_ref_cnt.cnt--;
	IPADBG_LOW("active wakelock ref cnt = %d\n",
		ipa3_ctx->wakelock_ref_cnt.cnt);
	if (ipa3_ctx->wakelock_ref_cnt.cnt == 0)
		__pm_relax(&ipa3_ctx->w_lock);
	spin_unlock_irqrestore(&ipa3_ctx->wakelock_ref_cnt.spinlock, flags);
}

int ipa3_set_clock_plan_from_pm(int idx)
{
	u32 clk_rate;

	IPADBG_LOW("idx = %d\n", idx);

	if (idx <= 0 || idx >= ipa3_ctx->ctrl->msm_bus_data_ptr->num_usecases) {
		IPAERR("bad voltage\n");
		return -EINVAL;
	}

	if (idx == 1)
		clk_rate = ipa3_ctx->ctrl->ipa_clk_rate_svs;
	else if (idx == 2)
		clk_rate = ipa3_ctx->ctrl->ipa_clk_rate_nominal;
	else if (idx == 3)
		clk_rate = ipa3_ctx->ctrl->ipa_clk_rate_turbo;
	else {
		IPAERR("bad voltage\n");
		WARN_ON(1);
		return -EFAULT;
	}

	if (clk_rate == ipa3_ctx->curr_ipa_clk_rate) {
		IPADBG_LOW("Same voltage\n");
		return 0;
	}

	mutex_lock(&ipa3_ctx->ipa3_active_clients.mutex);
	ipa3_ctx->curr_ipa_clk_rate = clk_rate;
	ipa3_ctx->ipa3_active_clients.bus_vote_idx = idx;
	IPADBG_LOW("setting clock rate to %u\n", ipa3_ctx->curr_ipa_clk_rate);
	if (atomic_read(&ipa3_ctx->ipa3_active_clients.cnt) > 0) {
		if (ipa3_clk)
			clk_set_rate(ipa3_clk, ipa3_ctx->curr_ipa_clk_rate);
		if (msm_bus_scale_client_update_request(ipa3_ctx->ipa_bus_hdl,
				ipa3_get_bus_vote()))
			WARN_ON(1);
	} else {
		IPADBG_LOW("clocks are gated, not setting rate\n");
	}
	mutex_unlock(&ipa3_ctx->ipa3_active_clients.mutex);
	IPADBG_LOW("Done\n");

	return 0;
}

int ipa3_set_required_perf_profile(enum ipa_voltage_level floor_voltage,
				  u32 bandwidth_mbps)
{
	enum ipa_voltage_level needed_voltage;
	u32 clk_rate;

	IPADBG_LOW("floor_voltage=%d, bandwidth_mbps=%u",
					floor_voltage, bandwidth_mbps);

	if (floor_voltage < IPA_VOLTAGE_UNSPECIFIED ||
		floor_voltage >= IPA_VOLTAGE_MAX) {
		IPAERR("bad voltage\n");
		return -EINVAL;
	}

	if (ipa3_ctx->enable_clock_scaling) {
		IPADBG_LOW("Clock scaling is enabled\n");
		if (bandwidth_mbps >=
			ipa3_ctx->ctrl->clock_scaling_bw_threshold_turbo)
			needed_voltage = IPA_VOLTAGE_TURBO;
		else if (bandwidth_mbps >=
			ipa3_ctx->ctrl->clock_scaling_bw_threshold_nominal)
			needed_voltage = IPA_VOLTAGE_NOMINAL;
		else if (bandwidth_mbps >=
			ipa3_ctx->ctrl->clock_scaling_bw_threshold_svs)
			needed_voltage = IPA_VOLTAGE_SVS;
		else
			needed_voltage = IPA_VOLTAGE_SVS2;
	} else {
		IPADBG_LOW("Clock scaling is disabled\n");
		needed_voltage = IPA_VOLTAGE_NOMINAL;
	}

	needed_voltage = max(needed_voltage, floor_voltage);
	switch (needed_voltage) {
	case IPA_VOLTAGE_SVS2:
		clk_rate = ipa3_ctx->ctrl->ipa_clk_rate_svs2;
		break;
	case IPA_VOLTAGE_SVS:
		clk_rate = ipa3_ctx->ctrl->ipa_clk_rate_svs;
		break;
	case IPA_VOLTAGE_NOMINAL:
		clk_rate = ipa3_ctx->ctrl->ipa_clk_rate_nominal;
		break;
	case IPA_VOLTAGE_TURBO:
		clk_rate = ipa3_ctx->ctrl->ipa_clk_rate_turbo;
		break;
	default:
		IPAERR("bad voltage\n");
		WARN_ON(1);
		return -EFAULT;
	}

	if (clk_rate == ipa3_ctx->curr_ipa_clk_rate) {
		IPADBG_LOW("Same voltage\n");
		return 0;
	}

	/* Hold the mutex to avoid race conditions with ipa3_enable_clocks() */
	mutex_lock(&ipa3_ctx->ipa3_active_clients.mutex);
	ipa3_ctx->curr_ipa_clk_rate = clk_rate;
	IPADBG_LOW("setting clock rate to %u\n", ipa3_ctx->curr_ipa_clk_rate);
	if (atomic_read(&ipa3_ctx->ipa3_active_clients.cnt) > 0) {
		if (ipa3_clk)
			clk_set_rate(ipa3_clk, ipa3_ctx->curr_ipa_clk_rate);
		if (msm_bus_scale_client_update_request(ipa3_ctx->ipa_bus_hdl,
				ipa3_get_bus_vote()))
			WARN_ON(1);
	} else {
		IPADBG_LOW("clocks are gated, not setting rate\n");
	}
	mutex_unlock(&ipa3_ctx->ipa3_active_clients.mutex);
	IPADBG_LOW("Done\n");

	return 0;
}

static void ipa3_process_irq_schedule_rel(void)
{
	queue_delayed_work(ipa3_ctx->transport_power_mgmt_wq,
		&ipa3_transport_release_resource_work,
		msecs_to_jiffies(IPA_TRANSPORT_PROD_TIMEOUT_MSEC));
}

/**
* ipa3_suspend_handler() - Handles the suspend interrupt:
* wakes up the suspended peripheral by requesting its consumer
* @interrupt:		Interrupt type
* @private_data:	The client's private data
* @interrupt_data:	Interrupt specific information data
*/
void ipa3_suspend_handler(enum ipa_irq_type interrupt,
				void *private_data,
				void *interrupt_data)
{
	enum ipa_rm_resource_name resource;
	u32 suspend_data =
		((struct ipa_tx_suspend_irq_data *)interrupt_data)->endpoints;
	u32 bmsk = 1;
	u32 i = 0;
	int res;
	struct ipa_ep_cfg_holb holb_cfg;
	u32 pipe_bitmask = 0;

	IPADBG("interrupt=%d, interrupt_data=%u\n",
		interrupt, suspend_data);
	memset(&holb_cfg, 0, sizeof(holb_cfg));
	holb_cfg.tmr_val = 0;

	for (i = 0; i < ipa3_ctx->ipa_num_pipes; i++, bmsk = bmsk << 1) {
		if ((suspend_data & bmsk) && (ipa3_ctx->ep[i].valid)) {
			if (ipa3_ctx->use_ipa_pm) {
				pipe_bitmask |= bmsk;
				continue;
			}
			if (IPA_CLIENT_IS_APPS_CONS(ipa3_ctx->ep[i].client)) {
				/*
				 * pipe will be unsuspended as part of
				 * enabling IPA clocks
				 */
				mutex_lock(&ipa3_ctx->transport_pm.
					transport_pm_mutex);
				if (!atomic_read(
					&ipa3_ctx->transport_pm.dec_clients)
					) {
					IPA_ACTIVE_CLIENTS_INC_EP(
						ipa3_ctx->ep[i].client);
					IPADBG_LOW("Pipes un-suspended.\n");
					IPADBG_LOW("Enter poll mode.\n");
					atomic_set(
					&ipa3_ctx->transport_pm.dec_clients,
					1);
					ipa3_process_irq_schedule_rel();
				}
				mutex_unlock(&ipa3_ctx->transport_pm.
					transport_pm_mutex);
			} else {
				resource = ipa3_get_rm_resource_from_ep(i);
				res =
				ipa_rm_request_resource_with_timer(resource);
				if (res == -EPERM &&
					IPA_CLIENT_IS_CONS(
					   ipa3_ctx->ep[i].client)) {
					holb_cfg.en = 1;
					res = ipa3_cfg_ep_holb_by_client(
					   ipa3_ctx->ep[i].client, &holb_cfg);
					if (res) {
						IPAERR("holb en fail, stall\n");
						BUG();
					}
				}
			}
		}
	}
	if (ipa3_ctx->use_ipa_pm) {
		res = ipa_pm_handle_suspend(pipe_bitmask);
		if (res) {
			IPAERR("ipa_pm_handle_suspend failed %d\n", res);
			return;
		}
	}
}

/**
* ipa3_restore_suspend_handler() - restores the original suspend IRQ handler
* as it was registered in the IPA init sequence.
* Return codes:
* 0: success
* -EPERM: failed to remove current handler or failed to add original handler
*/
int ipa3_restore_suspend_handler(void)
{
	int result = 0;

	result  = ipa3_remove_interrupt_handler(IPA_TX_SUSPEND_IRQ);
	if (result) {
		IPAERR("remove handler for suspend interrupt failed\n");
		return -EPERM;
	}

	result = ipa3_add_interrupt_handler(IPA_TX_SUSPEND_IRQ,
			ipa3_suspend_handler, false, NULL);
	if (result) {
		IPAERR("register handler for suspend interrupt failed\n");
		result = -EPERM;
	}

	IPADBG("suspend handler successfully restored\n");

	return result;
}

static int ipa3_apps_cons_release_resource(void)
{
	return 0;
}

static int ipa3_apps_cons_request_resource(void)
{
	return 0;
}

static void ipa3_transport_release_resource(struct work_struct *work)
{
	mutex_lock(&ipa3_ctx->transport_pm.transport_pm_mutex);
	/* check whether still need to decrease client usage */
	if (atomic_read(&ipa3_ctx->transport_pm.dec_clients)) {
		if (atomic_read(&ipa3_ctx->transport_pm.eot_activity)) {
			IPADBG("EOT pending Re-scheduling\n");
			ipa3_process_irq_schedule_rel();
		} else {
			atomic_set(&ipa3_ctx->transport_pm.dec_clients, 0);
			IPA_ACTIVE_CLIENTS_DEC_SPECIAL("TRANSPORT_RESOURCE");
		}
	}
	atomic_set(&ipa3_ctx->transport_pm.eot_activity, 0);
	mutex_unlock(&ipa3_ctx->transport_pm.transport_pm_mutex);
}

int ipa3_create_apps_resource(void)
{
	struct ipa_rm_create_params apps_cons_create_params;
	struct ipa_rm_perf_profile profile;
	int result = 0;

	memset(&apps_cons_create_params, 0,
				sizeof(apps_cons_create_params));
	apps_cons_create_params.name = IPA_RM_RESOURCE_APPS_CONS;
	apps_cons_create_params.request_resource =
		ipa3_apps_cons_request_resource;
	apps_cons_create_params.release_resource =
		ipa3_apps_cons_release_resource;
	result = ipa_rm_create_resource(&apps_cons_create_params);
	if (result) {
		IPAERR("ipa_rm_create_resource failed\n");
		return result;
	}

	profile.max_supported_bandwidth_mbps = IPA_APPS_MAX_BW_IN_MBPS;
	ipa_rm_set_perf_profile(IPA_RM_RESOURCE_APPS_CONS, &profile);

	return result;
}

/**
 * ipa3_init_interrupts() - Register to IPA IRQs
 *
 * Return codes: 0 in success, negative in failure
 *
 */
int ipa3_init_interrupts(void)
{
	int result;

	/*register IPA IRQ handler*/
	result = ipa3_interrupts_init(ipa3_res.ipa_irq, 0,
			master_dev);
	if (result) {
		IPAERR("ipa interrupts initialization failed\n");
		return -ENODEV;
	}

	/*add handler for suspend interrupt*/
	result = ipa3_add_interrupt_handler(IPA_TX_SUSPEND_IRQ,
			ipa3_suspend_handler, false, NULL);
	if (result) {
		IPAERR("register handler for suspend interrupt failed\n");
		result = -ENODEV;
		goto fail_add_interrupt_handler;
	}

	return 0;

fail_add_interrupt_handler:
	free_irq(ipa3_res.ipa_irq, master_dev);
	return result;
}

/**
 * ipa3_destroy_flt_tbl_idrs() - destroy the idr structure for flt tables
 *  The idr strcuture per filtering table is intended for rule id generation
 *  per filtering rule.
 */
static void ipa3_destroy_flt_tbl_idrs(void)
{
	int i;
	struct ipa3_flt_tbl *flt_tbl;

	idr_destroy(&ipa3_ctx->flt_rule_ids[IPA_IP_v4]);
	idr_destroy(&ipa3_ctx->flt_rule_ids[IPA_IP_v6]);

	for (i = 0; i < ipa3_ctx->ipa_num_pipes; i++) {
		if (!ipa_is_ep_support_flt(i))
			continue;

		flt_tbl = &ipa3_ctx->flt_tbl[i][IPA_IP_v4];
		flt_tbl->rule_ids = NULL;
		flt_tbl = &ipa3_ctx->flt_tbl[i][IPA_IP_v6];
		flt_tbl->rule_ids = NULL;
	}
}

static void ipa3_freeze_clock_vote_and_notify_modem(void)
{
	int res;
	struct ipa_active_client_logging_info log_info;

	if (ipa3_ctx->smp2p_info.res_sent)
		return;

	if (ipa3_ctx->smp2p_info.out_base_id == 0) {
		IPAERR("smp2p out gpio not assigned\n");
		return;
	}

	IPA_ACTIVE_CLIENTS_PREP_SPECIAL(log_info, "FREEZE_VOTE");
	res = ipa3_inc_client_enable_clks_no_block(&log_info);
	if (res)
		ipa3_ctx->smp2p_info.ipa_clk_on = false;
	else
		ipa3_ctx->smp2p_info.ipa_clk_on = true;

	gpio_set_value(ipa3_ctx->smp2p_info.out_base_id +
		IPA_GPIO_OUT_CLK_VOTE_IDX,
		ipa3_ctx->smp2p_info.ipa_clk_on);
	gpio_set_value(ipa3_ctx->smp2p_info.out_base_id +
		IPA_GPIO_OUT_CLK_RSP_CMPLT_IDX, 1);

	ipa3_ctx->smp2p_info.res_sent = true;
	IPADBG("IPA clocks are %s\n",
		ipa3_ctx->smp2p_info.ipa_clk_on ? "ON" : "OFF");
}

void ipa3_reset_freeze_vote(void)
{
	if (ipa3_ctx->smp2p_info.res_sent == false)
		return;

	if (ipa3_ctx->smp2p_info.ipa_clk_on)
		IPA_ACTIVE_CLIENTS_DEC_SPECIAL("FREEZE_VOTE");

	gpio_set_value(ipa3_ctx->smp2p_info.out_base_id +
		IPA_GPIO_OUT_CLK_VOTE_IDX, 0);
	gpio_set_value(ipa3_ctx->smp2p_info.out_base_id +
		IPA_GPIO_OUT_CLK_RSP_CMPLT_IDX, 0);

	ipa3_ctx->smp2p_info.res_sent = false;
	ipa3_ctx->smp2p_info.ipa_clk_on = false;
}

static int ipa3_panic_notifier(struct notifier_block *this,
	unsigned long event, void *ptr)
{
	int res;

	ipa3_freeze_clock_vote_and_notify_modem();

	IPADBG("Calling uC panic handler\n");
	res = ipa3_uc_panic_notifier(this, event, ptr);
	if (res)
		IPAERR("uC panic handler failed %d\n", res);

	return NOTIFY_DONE;
}

static struct notifier_block ipa3_panic_blk = {
	.notifier_call = ipa3_panic_notifier,
	/* IPA panic handler needs to run before modem shuts down */
	.priority = INT_MAX,
};

static void ipa3_register_panic_hdlr(void)
{
	atomic_notifier_chain_register(&panic_notifier_list,
		&ipa3_panic_blk);
}

static void ipa3_trigger_ipa_ready_cbs(void)
{
	struct ipa3_ready_cb_info *info;

	mutex_lock(&ipa3_ctx->lock);

	/* Call all the CBs */
	list_for_each_entry(info, &ipa3_ctx->ipa_ready_cb_list, link)
		if (info->ready_cb)
			info->ready_cb(info->user_data);

	mutex_unlock(&ipa3_ctx->lock);
}

static int ipa3_gsi_pre_fw_load_init(void)
{
	int result;

	result = gsi_configure_regs(ipa3_res.transport_mem_base,
		ipa3_res.transport_mem_size,
		ipa3_res.ipa_mem_base);
	if (result) {
		IPAERR("Failed to configure GSI registers\n");
		return -EINVAL;
	}

	return 0;
}

static void ipa3_uc_is_loaded(void)
{
	IPADBG("\n");
	complete_all(&ipa3_ctx->uc_loaded_completion_obj);
}

static enum gsi_ver ipa3_get_gsi_ver(enum ipa_hw_type ipa_hw_type)
{
	enum gsi_ver gsi_ver;

	switch (ipa_hw_type) {
	case IPA_HW_v3_0:
	case IPA_HW_v3_1:
		gsi_ver = GSI_VER_1_0;
		break;
	case IPA_HW_v3_5:
		gsi_ver = GSI_VER_1_2;
		break;
	case IPA_HW_v3_5_1:
		gsi_ver = GSI_VER_1_3;
		break;
	case IPA_HW_v4_0:
		gsi_ver = GSI_VER_2_0;
		break;
	default:
		IPAERR("No GSI version for ipa type %d\n", ipa_hw_type);
		WARN_ON(1);
		gsi_ver = GSI_VER_ERR;
	}

	IPADBG("GSI version %d\n", gsi_ver);

	return gsi_ver;
}

/**
 * ipa3_post_init() - Initialize the IPA Driver (Part II).
 * This part contains all initialization which requires interaction with
 * IPA HW (via GSI).
 *
 * @resource_p:	contain platform specific values from DST file
 * @pdev:	The platform device structure representing the IPA driver
 *
 * Function initialization process:
 * - Initialize endpoints bitmaps
 * - Initialize resource groups min and max values
 * - Initialize filtering lists heads and idr
 * - Initialize interrupts
 * - Register GSI
 * - Setup APPS pipes
 * - Initialize tethering bridge
 * - Initialize IPA debugfs
 * - Initialize IPA uC interface
 * - Initialize WDI interface
 * - Initialize USB interface
 * - Register for panic handler
 * - Trigger IPA ready callbacks (to all subscribers)
 * - Trigger IPA completion object (to all who wait on it)
 */
static int ipa3_post_init(const struct ipa3_plat_drv_res *resource_p,
			  struct device *ipa_dev)
{
	int result;
	struct gsi_per_props gsi_props;
	struct ipa3_uc_hdlrs uc_hdlrs = { 0 };
	struct ipa3_flt_tbl *flt_tbl;
	int i;
	struct idr *idr;

	if (ipa3_ctx == NULL) {
		IPADBG("IPA driver haven't initialized\n");
		return -ENXIO;
	}

	/* Prevent consequent calls from trying to load the FW again. */
	if (ipa3_ctx->ipa_initialization_complete)
		return 0;

	/*
	 * indication whether working in MHI config or non MHI config is given
	 * in ipa3_write which is launched before ipa3_post_init. i.e. from
	 * this point it is safe to use ipa3_ep_mapping array and the correct
	 * entry will be returned from ipa3_get_hw_type_index()
	 */
	ipa_init_ep_flt_bitmap();
	IPADBG("EP with flt support bitmap 0x%x (%u pipes)\n",
		ipa3_ctx->ep_flt_bitmap, ipa3_ctx->ep_flt_num);

	/* Assign resource limitation to each group */
	ipa3_set_resorce_groups_min_max_limits();

	idr = &(ipa3_ctx->flt_rule_ids[IPA_IP_v4]);
	idr_init(idr);
	idr = &(ipa3_ctx->flt_rule_ids[IPA_IP_v6]);
	idr_init(idr);

	for (i = 0; i < ipa3_ctx->ipa_num_pipes; i++) {
		if (!ipa_is_ep_support_flt(i))
			continue;

		flt_tbl = &ipa3_ctx->flt_tbl[i][IPA_IP_v4];
		INIT_LIST_HEAD(&flt_tbl->head_flt_rule_list);
		flt_tbl->in_sys[IPA_RULE_HASHABLE] =
			!ipa3_ctx->ip4_flt_tbl_hash_lcl;
		flt_tbl->in_sys[IPA_RULE_NON_HASHABLE] =
			!ipa3_ctx->ip4_flt_tbl_nhash_lcl;
		flt_tbl->rule_ids = &ipa3_ctx->flt_rule_ids[IPA_IP_v4];

		flt_tbl = &ipa3_ctx->flt_tbl[i][IPA_IP_v6];
		INIT_LIST_HEAD(&flt_tbl->head_flt_rule_list);
		flt_tbl->in_sys[IPA_RULE_HASHABLE] =
			!ipa3_ctx->ip6_flt_tbl_hash_lcl;
		flt_tbl->in_sys[IPA_RULE_NON_HASHABLE] =
			!ipa3_ctx->ip6_flt_tbl_nhash_lcl;
		flt_tbl->rule_ids = &ipa3_ctx->flt_rule_ids[IPA_IP_v6];
	}

	if (!ipa3_ctx->apply_rg10_wa) {
		result = ipa3_init_interrupts();
		if (result) {
			IPAERR("ipa initialization of interrupts failed\n");
			result = -ENODEV;
			goto fail_register_device;
		}
	} else {
		IPADBG("Initialization of ipa interrupts skipped\n");
	}

	/*
	 * IPAv3.5 and above requires to disable prefetch for USB in order
	 * to allow MBIM to work, currently MBIM is not needed in MHI mode.
	 */
	if ((ipa3_ctx->ipa_hw_type >= IPA_HW_v3_5
		&& ipa3_ctx->ipa_hw_type < IPA_HW_v4_0) &&
		(!ipa3_ctx->ipa_config_is_mhi))
		ipa3_disable_prefetch(IPA_CLIENT_USB_CONS);

	memset(&gsi_props, 0, sizeof(gsi_props));
	gsi_props.ver = ipa3_get_gsi_ver(resource_p->ipa_hw_type);
	gsi_props.ee = resource_p->ee;
	gsi_props.intr = GSI_INTR_IRQ;
	gsi_props.irq = resource_p->transport_irq;
	gsi_props.phys_addr = resource_p->transport_mem_base;
	gsi_props.size = resource_p->transport_mem_size;
	gsi_props.notify_cb = ipa_gsi_notify_cb;
	gsi_props.req_clk_cb = NULL;
	gsi_props.rel_clk_cb = NULL;

	if (ipa3_ctx->ipa_config_is_mhi) {
		gsi_props.mhi_er_id_limits_valid = true;
		gsi_props.mhi_er_id_limits[0] = resource_p->mhi_evid_limits[0];
		gsi_props.mhi_er_id_limits[1] = resource_p->mhi_evid_limits[1];
	}

	result = gsi_register_device(&gsi_props,
		&ipa3_ctx->gsi_dev_hdl);
	if (result != GSI_STATUS_SUCCESS) {
		IPAERR(":gsi register error - %d\n", result);
		result = -ENODEV;
		goto fail_register_device;
	}
	IPADBG("IPA gsi is registered\n");

	/* setup the AP-IPA pipes */
	if (ipa3_setup_apps_pipes()) {
		IPAERR(":failed to setup IPA-Apps pipes\n");
		result = -ENODEV;
		goto fail_setup_apps_pipes;
	}
	IPADBG("IPA GPI pipes were connected\n");

	if (ipa3_ctx->use_ipa_teth_bridge) {
		/* Initialize the tethering bridge driver */
		result = ipa3_teth_bridge_driver_init();
		if (result) {
			IPAERR(":teth_bridge init failed (%d)\n", -result);
			result = -ENODEV;
			goto fail_teth_bridge_driver_init;
		}
		IPADBG("teth_bridge initialized");
	}

	ipa3_debugfs_init();

	result = ipa3_uc_interface_init();
	if (result)
		IPAERR(":ipa Uc interface init failed (%d)\n", -result);
	else
		IPADBG(":ipa Uc interface init ok\n");

	uc_hdlrs.ipa_uc_loaded_hdlr = ipa3_uc_is_loaded;
	ipa3_uc_register_handlers(IPA_HW_FEATURE_COMMON, &uc_hdlrs);

	result = ipa3_wdi_init();
	if (result)
		IPAERR(":wdi init failed (%d)\n", -result);
	else
		IPADBG(":wdi init ok\n");

	result = ipa3_ntn_init();
	if (result)
		IPAERR(":ntn init failed (%d)\n", -result);
	else
		IPADBG(":ntn init ok\n");

	result = ipa_hw_stats_init();
	if (result)
		IPAERR("fail to init stats %d\n", result);
	else
		IPADBG(":stats init ok\n");

	ipa3_register_panic_hdlr();

	ipa3_ctx->q6_proxy_clk_vote_valid = true;

	mutex_lock(&ipa3_ctx->lock);
	ipa3_ctx->ipa_initialization_complete = true;
	mutex_unlock(&ipa3_ctx->lock);

	ipa3_trigger_ipa_ready_cbs();
	complete_all(&ipa3_ctx->init_completion_obj);
	pr_info("IPA driver initialization was successful.\n");

	return 0;

fail_teth_bridge_driver_init:
	ipa3_teardown_apps_pipes();
fail_setup_apps_pipes:
	gsi_deregister_device(ipa3_ctx->gsi_dev_hdl, false);
fail_register_device:
	ipa3_destroy_flt_tbl_idrs();
	return result;
}

static int ipa3_manual_load_ipa_fws(void)
{
	int result;
	const struct firmware *fw;

	IPADBG("Manual FW loading process initiated\n");

	result = request_firmware(&fw, IPA_FWS_PATH, ipa3_ctx->dev);
	if (result < 0) {
		IPAERR("request_firmware failed, error %d\n", result);
		return result;
	}
	if (fw == NULL) {
		IPAERR("Firmware is NULL!\n");
		return -EINVAL;
	}

	IPADBG("FWs are available for loading\n");

	result = ipa3_load_fws(fw, ipa3_res.transport_mem_base);
	if (result) {
		IPAERR("Manual IPA FWs loading has failed\n");
		release_firmware(fw);
		return result;
	}

	result = gsi_enable_fw(ipa3_res.transport_mem_base,
				ipa3_res.transport_mem_size,
				ipa3_get_gsi_ver(ipa3_res.ipa_hw_type));
	if (result) {
		IPAERR("Failed to enable GSI FW\n");
		release_firmware(fw);
		return result;
	}

	release_firmware(fw);

	IPADBG("Manual FW loading process is complete\n");
	return 0;
}

static int ipa3_pil_load_ipa_fws(void)
{
	void *subsystem_get_retval = NULL;

	IPADBG("PIL FW loading process initiated\n");

	subsystem_get_retval = subsystem_get(IPA_SUBSYSTEM_NAME);
	if (IS_ERR_OR_NULL(subsystem_get_retval)) {
		IPAERR("Unable to trigger PIL process for FW loading\n");
		return -EINVAL;
	}

	IPADBG("PIL FW loading process is complete\n");
	return 0;
}

static void ipa3_load_ipa_fw(struct work_struct *work)
{
	int result;

	IPADBG("Entry\n");

	IPA_ACTIVE_CLIENTS_INC_SIMPLE();

	if (ipa3_is_msm_device() || (ipa3_ctx->ipa_hw_type >= IPA_HW_v3_5))
		result = ipa3_pil_load_ipa_fws();
	else
		result = ipa3_manual_load_ipa_fws();

	IPA_ACTIVE_CLIENTS_DEC_SIMPLE();

	if (result) {
		IPAERR("IPA FW loading process has failed\n");
		return;
	}
	pr_info("IPA FW loaded successfully\n");

	result = ipa3_post_init(&ipa3_res, ipa3_ctx->dev);
	if (result)
		IPAERR("IPA post init failed %d\n", result);
}

static ssize_t ipa3_write(struct file *file, const char __user *buf,
			  size_t count, loff_t *ppos)
{
	unsigned long missing;

	char dbg_buff[16] = { 0 };

	if (sizeof(dbg_buff) < count + 1)
		return -EFAULT;

	missing = copy_from_user(dbg_buff, buf, count);

	if (missing) {
		IPAERR("Unable to copy data from user\n");
		return -EFAULT;
	}

	if (count > 0)
		dbg_buff[count - 1] = '\0';

	/* Prevent consequent calls from trying to load the FW again. */
	if (ipa3_is_ready())
		return count;

	/* Check MHI configuration on MDM devices */
	if (!ipa3_is_msm_device()) {
		if (!strcasecmp(dbg_buff, "MHI")) {
			ipa3_ctx->ipa_config_is_mhi = true;
			pr_info(
			"IPA is loading with MHI configuration\n");
		} else {
			pr_info(
			"IPA is loading with non MHI configuration\n");
		}
	}

	queue_work(ipa3_ctx->transport_power_mgmt_wq,
		&ipa3_fw_loading_work);

	IPADBG("Scheduled a work to load IPA FW\n");
	return count;
}

/**
 * ipa3_tz_unlock_reg - Unlocks memory regions so that they become accessible
 *	from AP.
 * @reg_info - Pointer to array of memory regions to unlock
 * @num_regs - Number of elements in the array
 *
 * Converts the input array of regions to a struct that TZ understands and
 * issues an SCM call.
 * Also flushes the memory cache to DDR in order to make sure that TZ sees the
 * correct data structure.
 *
 * Returns: 0 on success, negative on failure
 */
int ipa3_tz_unlock_reg(struct ipa_tz_unlock_reg_info *reg_info, u16 num_regs)
{
	int i, size, ret, resp;
	struct tz_smmu_ipa_protect_region_iovec_s *ipa_tz_unlock_vec;
	struct tz_smmu_ipa_protect_region_s cmd_buf;
	struct scm_desc desc = {0};

	if (reg_info ==  NULL || num_regs == 0) {
		IPAERR("Bad parameters\n");
		return -EFAULT;
	}

	size = num_regs * sizeof(struct tz_smmu_ipa_protect_region_iovec_s);
	ipa_tz_unlock_vec = kzalloc(PAGE_ALIGN(size), GFP_KERNEL);
	if (ipa_tz_unlock_vec == NULL)
		return -ENOMEM;

	for (i = 0; i < num_regs; i++) {
		ipa_tz_unlock_vec[i].input_addr = reg_info[i].reg_addr ^
			(reg_info[i].reg_addr & 0xFFF);
		ipa_tz_unlock_vec[i].output_addr = reg_info[i].reg_addr ^
			(reg_info[i].reg_addr & 0xFFF);
		ipa_tz_unlock_vec[i].size = reg_info[i].size;
		ipa_tz_unlock_vec[i].attr = IPA_TZ_UNLOCK_ATTRIBUTE;
	}

	/* pass physical address of command buffer */
	cmd_buf.iovec_buf = virt_to_phys((void *)ipa_tz_unlock_vec);
	cmd_buf.size_bytes = size;

	/* flush cache to DDR */
	__cpuc_flush_dcache_area((void *)ipa_tz_unlock_vec, size);
	outer_flush_range(cmd_buf.iovec_buf, cmd_buf.iovec_buf + size);
	if (!is_scm_armv8())
		ret = scm_call(SCM_SVC_MP, TZ_MEM_PROTECT_REGION_ID,
			&cmd_buf, sizeof(cmd_buf), &resp, sizeof(resp));
	else {
		desc.args[0] = virt_to_phys((void *)ipa_tz_unlock_vec);
		desc.args[1] = size;
		desc.arginfo = SCM_ARGS(2, SCM_RO, SCM_VAL);
		ret = scm_call2(SCM_SIP_FNID(SCM_SVC_MP,
			TZ_MEM_PROTECT_REGION_ID), &desc);
	}

	if (ret) {
		IPAERR("scm call SCM_SVC_MP failed: %d\n", ret);
		kfree(ipa_tz_unlock_vec);
		return -EFAULT;
	}
	kfree(ipa_tz_unlock_vec);

	return 0;
}

static int ipa3_alloc_pkt_init(void)
{
	struct ipa_mem_buffer mem;
	struct ipahal_imm_cmd_pyld *cmd_pyld;
	struct ipahal_imm_cmd_ip_packet_init cmd = {0};
	int i;

	cmd_pyld = ipahal_construct_imm_cmd(IPA_IMM_CMD_IP_PACKET_INIT,
		&cmd, false);
	if (!cmd_pyld) {
		IPAERR("failed to construct IMM cmd\n");
		return -ENOMEM;
	}
	ipa3_ctx->pkt_init_imm_opcode = cmd_pyld->opcode;

	mem.size = cmd_pyld->len * ipa3_ctx->ipa_num_pipes;
	mem.base = dma_alloc_coherent(ipa3_ctx->pdev, mem.size,
		&mem.phys_base, GFP_KERNEL);
	if (!mem.base) {
		IPAERR("failed to alloc DMA buff of size %d\n", mem.size);
		ipahal_destroy_imm_cmd(cmd_pyld);
		return -ENOMEM;
	}
	ipahal_destroy_imm_cmd(cmd_pyld);

	memset(mem.base, 0, mem.size);
	for (i = 0; i < ipa3_ctx->ipa_num_pipes; i++) {
		cmd.destination_pipe_index = i;
		cmd_pyld = ipahal_construct_imm_cmd(IPA_IMM_CMD_IP_PACKET_INIT,
			&cmd, false);
		if (!cmd_pyld) {
			IPAERR("failed to construct IMM cmd\n");
			dma_free_coherent(ipa3_ctx->pdev,
				mem.size,
				mem.base,
				mem.phys_base);
			return -ENOMEM;
		}
		memcpy(mem.base + i * cmd_pyld->len, cmd_pyld->data,
			cmd_pyld->len);
		ipa3_ctx->pkt_init_imm[i] = mem.phys_base + i * cmd_pyld->len;
		ipahal_destroy_imm_cmd(cmd_pyld);
	}

	return 0;
}

/**
* ipa3_pre_init() - Initialize the IPA Driver.
* This part contains all initialization which doesn't require IPA HW, such
* as structure allocations and initializations, register writes, etc.
*
* @resource_p:	contain platform specific values from DST file
* @pdev:	The platform device structure representing the IPA driver
*
* Function initialization process:
* Allocate memory for the driver context data struct
* Initializing the ipa3_ctx with :
*    1)parsed values from the dts file
*    2)parameters passed to the module initialization
*    3)read HW values(such as core memory size)
* Map IPA core registers to CPU memory
* Restart IPA core(HW reset)
* Initialize the look-aside caches(kmem_cache/slab) for filter,
*   routing and IPA-tree
* Create memory pool with 4 objects for DMA operations(each object
*   is 512Bytes long), this object will be use for tx(A5->IPA)
* Initialize lists head(routing, hdr, system pipes)
* Initialize mutexes (for ipa_ctx and NAT memory mutexes)
* Initialize spinlocks (for list related to A5<->IPA pipes)
* Initialize 2 single-threaded work-queue named "ipa rx wq" and "ipa tx wq"
* Initialize Red-Black-Tree(s) for handles of header,routing rule,
*  routing table ,filtering rule
* Initialize the filter block by committing IPV4 and IPV6 default rules
* Create empty routing table in system memory(no committing)
* Create a char-device for IPA
* Initialize IPA RM (resource manager)
* Configure GSI registers (in GSI case)
*/
static int ipa3_pre_init(const struct ipa3_plat_drv_res *resource_p,
		struct device *ipa_dev)
{
	int result = 0;
	int i;
	struct ipa3_rt_tbl_set *rset;
	struct ipa_active_client_logging_info log_info;

	IPADBG("IPA Driver initialization started\n");

	ipa3_ctx = kzalloc(sizeof(*ipa3_ctx), GFP_KERNEL);
	if (!ipa3_ctx) {
		IPAERR(":kzalloc err.\n");
		result = -ENOMEM;
		goto fail_mem_ctx;
	}

	ipa3_ctx->logbuf = ipc_log_context_create(IPA_IPC_LOG_PAGES, "ipa", 0);
	if (ipa3_ctx->logbuf == NULL)
		IPAERR("failed to create IPC log, continue...\n");

	ipa3_ctx->pdev = ipa_dev;
	ipa3_ctx->uc_pdev = ipa_dev;
	ipa3_ctx->smmu_present = smmu_info.present;
	if (!ipa3_ctx->smmu_present) {
		for (i = 0; i < IPA_SMMU_CB_MAX; i++)
			ipa3_ctx->s1_bypass_arr[i] = true;
	} else {
		ipa3_ctx->s1_bypass_arr[IPA_SMMU_CB_AP] =
			smmu_info.s1_bypass_arr[IPA_SMMU_CB_AP];
	}

	ipa3_ctx->ipa_wrapper_base = resource_p->ipa_mem_base;
	ipa3_ctx->ipa_wrapper_size = resource_p->ipa_mem_size;
	ipa3_ctx->ipa_hw_type = resource_p->ipa_hw_type;
	ipa3_ctx->ipa3_hw_mode = resource_p->ipa3_hw_mode;
	ipa3_ctx->use_ipa_teth_bridge = resource_p->use_ipa_teth_bridge;
	ipa3_ctx->modem_cfg_emb_pipe_flt = resource_p->modem_cfg_emb_pipe_flt;
	ipa3_ctx->ipa_wdi2 = resource_p->ipa_wdi2;
	ipa3_ctx->use_64_bit_dma_mask = resource_p->use_64_bit_dma_mask;
	ipa3_ctx->wan_rx_ring_size = resource_p->wan_rx_ring_size;
	ipa3_ctx->lan_rx_ring_size = resource_p->lan_rx_ring_size;
	ipa3_ctx->skip_uc_pipe_reset = resource_p->skip_uc_pipe_reset;
	ipa3_ctx->tethered_flow_control = resource_p->tethered_flow_control;
	ipa3_ctx->ee = resource_p->ee;
	ipa3_ctx->apply_rg10_wa = resource_p->apply_rg10_wa;
	ipa3_ctx->gsi_ch20_wa = resource_p->gsi_ch20_wa;
	ipa3_ctx->use_ipa_pm = resource_p->use_ipa_pm;
	ipa3_ctx->ipa3_active_clients_logging.log_rdy = false;
	ipa3_ctx->mhi_evid_limits[0] = resource_p->mhi_evid_limits[0];
	ipa3_ctx->mhi_evid_limits[1] = resource_p->mhi_evid_limits[1];
	if (resource_p->ipa_tz_unlock_reg) {
		ipa3_ctx->ipa_tz_unlock_reg_num =
			resource_p->ipa_tz_unlock_reg_num;
		ipa3_ctx->ipa_tz_unlock_reg = kcalloc(
			ipa3_ctx->ipa_tz_unlock_reg_num,
			sizeof(*ipa3_ctx->ipa_tz_unlock_reg),
			GFP_KERNEL);
		if (ipa3_ctx->ipa_tz_unlock_reg == NULL) {
			result = -ENOMEM;
			goto fail_tz_unlock_reg;
		}
		for (i = 0; i < ipa3_ctx->ipa_tz_unlock_reg_num; i++) {
			ipa3_ctx->ipa_tz_unlock_reg[i].reg_addr =
				resource_p->ipa_tz_unlock_reg[i].reg_addr;
			ipa3_ctx->ipa_tz_unlock_reg[i].size =
				resource_p->ipa_tz_unlock_reg[i].size;
		}
	}

	/* unlock registers for uc */
	result = ipa3_tz_unlock_reg(ipa3_ctx->ipa_tz_unlock_reg,
				    ipa3_ctx->ipa_tz_unlock_reg_num);
	if (result)
		IPAERR("Failed to unlock memory region using TZ\n");

	/* default aggregation parameters */
	ipa3_ctx->aggregation_type = IPA_MBIM_16;
	ipa3_ctx->aggregation_byte_limit = 1;
	ipa3_ctx->aggregation_time_limit = 0;

	ipa3_ctx->ctrl = kzalloc(sizeof(*ipa3_ctx->ctrl), GFP_KERNEL);
	if (!ipa3_ctx->ctrl) {
		IPAERR("memory allocation error for ctrl\n");
		result = -ENOMEM;
		goto fail_mem_ctrl;
	}
	result = ipa3_controller_static_bind(ipa3_ctx->ctrl,
			ipa3_ctx->ipa_hw_type);
	if (result) {
		IPAERR("fail to static bind IPA ctrl.\n");
		result = -EFAULT;
		goto fail_bind;
	}

	result = ipa3_init_mem_partition(master_dev->of_node);
	if (result) {
		IPAERR(":ipa3_init_mem_partition failed!\n");
		result = -ENODEV;
		goto fail_init_mem_partition;
	}

	if (ipa3_bus_scale_table) {
		IPADBG("Use bus scaling info from device tree #usecases=%d\n",
			ipa3_bus_scale_table->num_usecases);
		ipa3_ctx->ctrl->msm_bus_data_ptr = ipa3_bus_scale_table;
	}

	/* get BUS handle */
	ipa3_ctx->ipa_bus_hdl =
		msm_bus_scale_register_client(
			ipa3_ctx->ctrl->msm_bus_data_ptr);
	if (!ipa3_ctx->ipa_bus_hdl) {
		IPAERR("fail to register with bus mgr!\n");
		result = -ENODEV;
		goto fail_bus_reg;
	}

	/* get IPA clocks */
	result = ipa3_get_clks(master_dev);
	if (result)
		goto fail_clk;

	/* init active_clients_log after getting ipa-clk */
	if (ipa3_active_clients_log_init())
		goto fail_init_active_client;

	/* Enable ipa3_ctx->enable_clock_scaling */
	ipa3_ctx->enable_clock_scaling = 1;
	ipa3_ctx->curr_ipa_clk_rate = ipa3_ctx->ctrl->ipa_clk_rate_turbo;

	/* enable IPA clocks explicitly to allow the initialization */
	ipa3_enable_clks();

	/* setup IPA register access */
	IPADBG("Mapping 0x%x\n", resource_p->ipa_mem_base +
		ipa3_ctx->ctrl->ipa_reg_base_ofst);
	ipa3_ctx->mmio = ioremap(resource_p->ipa_mem_base +
			ipa3_ctx->ctrl->ipa_reg_base_ofst,
			resource_p->ipa_mem_size);
	if (!ipa3_ctx->mmio) {
		IPAERR(":ipa-base ioremap err.\n");
		result = -EFAULT;
		goto fail_remap;
	}

	if (ipahal_init(ipa3_ctx->ipa_hw_type, ipa3_ctx->mmio,
		ipa3_ctx->pdev)) {
		IPAERR("fail to init ipahal\n");
		result = -EFAULT;
		goto fail_ipahal;
	}

	result = ipa3_init_hw();
	if (result) {
		IPAERR(":error initializing HW.\n");
		result = -ENODEV;
		goto fail_init_hw;
	}
	IPADBG("IPA HW initialization sequence completed");

	ipa3_ctx->ipa_num_pipes = ipa3_get_num_pipes();
	if (ipa3_ctx->ipa_num_pipes > IPA3_MAX_NUM_PIPES) {
		IPAERR("IPA has more pipes then supported! has %d, max %d\n",
			ipa3_ctx->ipa_num_pipes, IPA3_MAX_NUM_PIPES);
		result = -ENODEV;
		goto fail_init_hw;
	}

	ipa3_ctx->ctrl->ipa_sram_read_settings();
	IPADBG("SRAM, size: 0x%x, restricted bytes: 0x%x\n",
		ipa3_ctx->smem_sz, ipa3_ctx->smem_restricted_bytes);

	IPADBG("hdr_lcl=%u ip4_rt_hash=%u ip4_rt_nonhash=%u\n",
		ipa3_ctx->hdr_tbl_lcl, ipa3_ctx->ip4_rt_tbl_hash_lcl,
		ipa3_ctx->ip4_rt_tbl_nhash_lcl);

	IPADBG("ip6_rt_hash=%u ip6_rt_nonhash=%u\n",
		ipa3_ctx->ip6_rt_tbl_hash_lcl, ipa3_ctx->ip6_rt_tbl_nhash_lcl);

	IPADBG("ip4_flt_hash=%u ip4_flt_nonhash=%u\n",
		ipa3_ctx->ip4_flt_tbl_hash_lcl,
		ipa3_ctx->ip4_flt_tbl_nhash_lcl);

	IPADBG("ip6_flt_hash=%u ip6_flt_nonhash=%u\n",
		ipa3_ctx->ip6_flt_tbl_hash_lcl,
		ipa3_ctx->ip6_flt_tbl_nhash_lcl);

	if (ipa3_ctx->smem_reqd_sz > ipa3_ctx->smem_sz) {
		IPAERR("SW expect more core memory, needed %d, avail %d\n",
			ipa3_ctx->smem_reqd_sz, ipa3_ctx->smem_sz);
		result = -ENOMEM;
		goto fail_init_hw;
	}

	mutex_init(&ipa3_ctx->ipa3_active_clients.mutex);
	IPA_ACTIVE_CLIENTS_PREP_SPECIAL(log_info, "PROXY_CLK_VOTE");
	ipa3_active_clients_log_inc(&log_info, false);
	atomic_set(&ipa3_ctx->ipa3_active_clients.cnt, 1);

	/* Create workqueues for power management */
	ipa3_ctx->power_mgmt_wq =
		create_singlethread_workqueue("ipa_power_mgmt");
	if (!ipa3_ctx->power_mgmt_wq) {
		IPAERR("failed to create power mgmt wq\n");
		result = -ENOMEM;
		goto fail_init_hw;
	}

	ipa3_ctx->transport_power_mgmt_wq =
		create_singlethread_workqueue("transport_power_mgmt");
	if (!ipa3_ctx->transport_power_mgmt_wq) {
		IPAERR("failed to create transport power mgmt wq\n");
		result = -ENOMEM;
		goto fail_create_transport_wq;
	}

	mutex_init(&ipa3_ctx->transport_pm.transport_pm_mutex);

	/* init the lookaside cache */
	ipa3_ctx->flt_rule_cache = kmem_cache_create("IPA_FLT",
			sizeof(struct ipa3_flt_entry), 0, 0, NULL);
	if (!ipa3_ctx->flt_rule_cache) {
		IPAERR(":ipa flt cache create failed\n");
		result = -ENOMEM;
		goto fail_flt_rule_cache;
	}
	ipa3_ctx->rt_rule_cache = kmem_cache_create("IPA_RT",
			sizeof(struct ipa3_rt_entry), 0, 0, NULL);
	if (!ipa3_ctx->rt_rule_cache) {
		IPAERR(":ipa rt cache create failed\n");
		result = -ENOMEM;
		goto fail_rt_rule_cache;
	}
	ipa3_ctx->hdr_cache = kmem_cache_create("IPA_HDR",
			sizeof(struct ipa3_hdr_entry), 0, 0, NULL);
	if (!ipa3_ctx->hdr_cache) {
		IPAERR(":ipa hdr cache create failed\n");
		result = -ENOMEM;
		goto fail_hdr_cache;
	}
	ipa3_ctx->hdr_offset_cache =
	   kmem_cache_create("IPA_HDR_OFFSET",
			   sizeof(struct ipa_hdr_offset_entry), 0, 0, NULL);
	if (!ipa3_ctx->hdr_offset_cache) {
		IPAERR(":ipa hdr off cache create failed\n");
		result = -ENOMEM;
		goto fail_hdr_offset_cache;
	}
	ipa3_ctx->hdr_proc_ctx_cache = kmem_cache_create("IPA_HDR_PROC_CTX",
		sizeof(struct ipa3_hdr_proc_ctx_entry), 0, 0, NULL);
	if (!ipa3_ctx->hdr_proc_ctx_cache) {
		IPAERR(":ipa hdr proc ctx cache create failed\n");
		result = -ENOMEM;
		goto fail_hdr_proc_ctx_cache;
	}
	ipa3_ctx->hdr_proc_ctx_offset_cache =
		kmem_cache_create("IPA_HDR_PROC_CTX_OFFSET",
		sizeof(struct ipa3_hdr_proc_ctx_offset_entry), 0, 0, NULL);
	if (!ipa3_ctx->hdr_proc_ctx_offset_cache) {
		IPAERR(":ipa hdr proc ctx off cache create failed\n");
		result = -ENOMEM;
		goto fail_hdr_proc_ctx_offset_cache;
	}
	ipa3_ctx->rt_tbl_cache = kmem_cache_create("IPA_RT_TBL",
			sizeof(struct ipa3_rt_tbl), 0, 0, NULL);
	if (!ipa3_ctx->rt_tbl_cache) {
		IPAERR(":ipa rt tbl cache create failed\n");
		result = -ENOMEM;
		goto fail_rt_tbl_cache;
	}
	ipa3_ctx->tx_pkt_wrapper_cache =
	   kmem_cache_create("IPA_TX_PKT_WRAPPER",
			   sizeof(struct ipa3_tx_pkt_wrapper), 0, 0, NULL);
	if (!ipa3_ctx->tx_pkt_wrapper_cache) {
		IPAERR(":ipa tx pkt wrapper cache create failed\n");
		result = -ENOMEM;
		goto fail_tx_pkt_wrapper_cache;
	}
	ipa3_ctx->rx_pkt_wrapper_cache =
	   kmem_cache_create("IPA_RX_PKT_WRAPPER",
			   sizeof(struct ipa3_rx_pkt_wrapper), 0, 0, NULL);
	if (!ipa3_ctx->rx_pkt_wrapper_cache) {
		IPAERR(":ipa rx pkt wrapper cache create failed\n");
		result = -ENOMEM;
		goto fail_rx_pkt_wrapper_cache;
	}

	/* allocate memory for DMA_TASK workaround */
	result = ipa3_allocate_dma_task_for_gsi();
	if (result) {
		IPAERR("failed to allocate dma task\n");
		goto fail_dma_task;
	}

	/* init the various list heads */
	INIT_LIST_HEAD(&ipa3_ctx->hdr_tbl.head_hdr_entry_list);
	for (i = 0; i < IPA_HDR_BIN_MAX; i++) {
		INIT_LIST_HEAD(&ipa3_ctx->hdr_tbl.head_offset_list[i]);
		INIT_LIST_HEAD(&ipa3_ctx->hdr_tbl.head_free_offset_list[i]);
	}
	INIT_LIST_HEAD(&ipa3_ctx->hdr_proc_ctx_tbl.head_proc_ctx_entry_list);
	for (i = 0; i < IPA_HDR_PROC_CTX_BIN_MAX; i++) {
		INIT_LIST_HEAD(&ipa3_ctx->hdr_proc_ctx_tbl.head_offset_list[i]);
		INIT_LIST_HEAD(&ipa3_ctx->
				hdr_proc_ctx_tbl.head_free_offset_list[i]);
	}
	INIT_LIST_HEAD(&ipa3_ctx->rt_tbl_set[IPA_IP_v4].head_rt_tbl_list);
	idr_init(&ipa3_ctx->rt_tbl_set[IPA_IP_v4].rule_ids);
	INIT_LIST_HEAD(&ipa3_ctx->rt_tbl_set[IPA_IP_v6].head_rt_tbl_list);
	idr_init(&ipa3_ctx->rt_tbl_set[IPA_IP_v6].rule_ids);

	rset = &ipa3_ctx->reap_rt_tbl_set[IPA_IP_v4];
	INIT_LIST_HEAD(&rset->head_rt_tbl_list);
	idr_init(&rset->rule_ids);
	rset = &ipa3_ctx->reap_rt_tbl_set[IPA_IP_v6];
	INIT_LIST_HEAD(&rset->head_rt_tbl_list);
	idr_init(&rset->rule_ids);

	INIT_LIST_HEAD(&ipa3_ctx->intf_list);
	INIT_LIST_HEAD(&ipa3_ctx->msg_list);
	INIT_LIST_HEAD(&ipa3_ctx->pull_msg_list);
	init_waitqueue_head(&ipa3_ctx->msg_waitq);
	mutex_init(&ipa3_ctx->msg_lock);

	mutex_init(&ipa3_ctx->lock);
	mutex_init(&ipa3_ctx->q6_proxy_clk_vote_mutex);
	mutex_init(&ipa3_ctx->ipa_cne_evt_lock);

	idr_init(&ipa3_ctx->ipa_idr);
	spin_lock_init(&ipa3_ctx->idr_lock);

	/* wlan related member */
	memset(&ipa3_ctx->wc_memb, 0, sizeof(ipa3_ctx->wc_memb));
	spin_lock_init(&ipa3_ctx->wc_memb.wlan_spinlock);
	spin_lock_init(&ipa3_ctx->wc_memb.ipa_tx_mul_spinlock);
	INIT_LIST_HEAD(&ipa3_ctx->wc_memb.wlan_comm_desc_list);

	ipa3_ctx->class = class_create(THIS_MODULE, DRV_NAME);

	result = alloc_chrdev_region(&ipa3_ctx->dev_num, 0, 1, DRV_NAME);
	if (result) {
		IPAERR("alloc_chrdev_region err.\n");
		result = -ENODEV;
		goto fail_alloc_chrdev_region;
	}

	ipa3_ctx->dev = device_create(ipa3_ctx->class, NULL, ipa3_ctx->dev_num,
			ipa3_ctx, DRV_NAME);
	if (IS_ERR(ipa3_ctx->dev)) {
		IPAERR(":device_create err.\n");
		result = -ENODEV;
		goto fail_device_create;
	}

	if (ipa3_nat_ipv6ct_init_devices()) {
		IPAERR("unable to init NAT and IPv6CT devices\n");
		result = -ENODEV;
		goto fail_nat_ipv6ct_init_dev;
	}

	/* Create a wakeup source. */
	wakeup_source_init(&ipa3_ctx->w_lock, "IPA_WS");
	spin_lock_init(&ipa3_ctx->wakelock_ref_cnt.spinlock);

	/* Initialize Power Management framework */
	if (ipa3_ctx->use_ipa_pm) {
		result = ipa_pm_init(&ipa3_res.pm_init);
		if (result) {
			IPAERR("IPA PM initialization failed (%d)\n", -result);
			result = -ENODEV;
			goto fail_ipa_rm_init;
		}
		IPADBG("IPA resource manager initialized");
	} else {
		result = ipa_rm_initialize();
		if (result) {
			IPAERR("RM initialization failed (%d)\n", -result);
			result = -ENODEV;
			goto fail_ipa_rm_init;
		}
		IPADBG("IPA resource manager initialized");

		result = ipa3_create_apps_resource();
		if (result) {
			IPAERR("Failed to create APPS_CONS resource\n");
			result = -ENODEV;
			goto fail_create_apps_resource;
		}
	}

	result = ipa3_alloc_pkt_init();
	if (result) {
		IPAERR("Failed to alloc pkt_init payload\n");
		result = -ENODEV;
		goto fail_allok_pkt_init;
	}

	if (ipa3_ctx->ipa_hw_type >= IPA_HW_v3_5)
		ipa3_enable_dcd();

	INIT_LIST_HEAD(&ipa3_ctx->ipa_ready_cb_list);

	init_completion(&ipa3_ctx->init_completion_obj);
	init_completion(&ipa3_ctx->uc_loaded_completion_obj);

	result = ipa3_dma_setup();
	if (result) {
		IPAERR("Failed to setup IPA DMA\n");
		result = -ENODEV;
		goto fail_ipa_dma_setup;
	}

	/*
	 * We can't register the GSI driver yet, as it expects
	 * the GSI FW to be up and running before the registration.
	 *
	 * For IPA3.0, the GSI configuration is done by the GSI driver.
	 * For IPA3.1 (and on), the GSI configuration is done by TZ.
	 */
	if (ipa3_ctx->ipa_hw_type == IPA_HW_v3_0) {
		result = ipa3_gsi_pre_fw_load_init();
		if (result) {
			IPAERR("gsi pre FW loading config failed\n");
			result = -ENODEV;
			goto fail_gsi_pre_fw_load_init;
		}
	}

	cdev_init(&ipa3_ctx->cdev, &ipa3_drv_fops);
	ipa3_ctx->cdev.owner = THIS_MODULE;
	ipa3_ctx->cdev.ops = &ipa3_drv_fops;  /* from LDD3 */

	result = cdev_add(&ipa3_ctx->cdev, ipa3_ctx->dev_num, 1);
	if (result) {
		IPAERR(":cdev_add err=%d\n", -result);
		result = -ENODEV;
		goto fail_cdev_add;
	}
	IPADBG("ipa cdev added successful. major:%d minor:%d\n",
			MAJOR(ipa3_ctx->dev_num),
			MINOR(ipa3_ctx->dev_num));
	return 0;

fail_cdev_add:
fail_gsi_pre_fw_load_init:
	ipa3_dma_shutdown();
fail_ipa_dma_setup:
fail_allok_pkt_init:
	if (ipa3_ctx->use_ipa_pm)
		ipa_pm_destroy();
	else
		ipa_rm_delete_resource(IPA_RM_RESOURCE_APPS_CONS);
fail_create_apps_resource:
	if (!ipa3_ctx->use_ipa_pm)
		ipa_rm_exit();
fail_ipa_rm_init:
	ipa3_nat_ipv6ct_destroy_devices();
fail_nat_ipv6ct_init_dev:
	device_destroy(ipa3_ctx->class, ipa3_ctx->dev_num);
fail_device_create:
	unregister_chrdev_region(ipa3_ctx->dev_num, 1);
fail_alloc_chrdev_region:
	idr_destroy(&ipa3_ctx->ipa_idr);
	rset = &ipa3_ctx->reap_rt_tbl_set[IPA_IP_v6];
	idr_destroy(&rset->rule_ids);
	rset = &ipa3_ctx->reap_rt_tbl_set[IPA_IP_v4];
	idr_destroy(&rset->rule_ids);
	idr_destroy(&ipa3_ctx->rt_tbl_set[IPA_IP_v6].rule_ids);
	idr_destroy(&ipa3_ctx->rt_tbl_set[IPA_IP_v4].rule_ids);
	ipa3_free_dma_task_for_gsi();
fail_dma_task:
	kmem_cache_destroy(ipa3_ctx->rx_pkt_wrapper_cache);
fail_rx_pkt_wrapper_cache:
	kmem_cache_destroy(ipa3_ctx->tx_pkt_wrapper_cache);
fail_tx_pkt_wrapper_cache:
	kmem_cache_destroy(ipa3_ctx->rt_tbl_cache);
fail_rt_tbl_cache:
	kmem_cache_destroy(ipa3_ctx->hdr_proc_ctx_offset_cache);
fail_hdr_proc_ctx_offset_cache:
	kmem_cache_destroy(ipa3_ctx->hdr_proc_ctx_cache);
fail_hdr_proc_ctx_cache:
	kmem_cache_destroy(ipa3_ctx->hdr_offset_cache);
fail_hdr_offset_cache:
	kmem_cache_destroy(ipa3_ctx->hdr_cache);
fail_hdr_cache:
	kmem_cache_destroy(ipa3_ctx->rt_rule_cache);
fail_rt_rule_cache:
	kmem_cache_destroy(ipa3_ctx->flt_rule_cache);
fail_flt_rule_cache:
	destroy_workqueue(ipa3_ctx->transport_power_mgmt_wq);
fail_create_transport_wq:
	destroy_workqueue(ipa3_ctx->power_mgmt_wq);
fail_init_hw:
	ipahal_destroy();
fail_ipahal:
	iounmap(ipa3_ctx->mmio);
fail_remap:
	ipa3_disable_clks();
	ipa3_active_clients_log_destroy();
fail_init_active_client:
	if (ipa3_clk)
		clk_put(ipa3_clk);
	ipa3_clk = NULL;
fail_clk:
	msm_bus_scale_unregister_client(ipa3_ctx->ipa_bus_hdl);
fail_bus_reg:
	if (ipa3_bus_scale_table) {
		msm_bus_cl_clear_pdata(ipa3_bus_scale_table);
		ipa3_bus_scale_table = NULL;
	}
fail_init_mem_partition:
fail_bind:
	kfree(ipa3_ctx->ctrl);
fail_mem_ctrl:
	kfree(ipa3_ctx->ipa_tz_unlock_reg);
fail_tz_unlock_reg:
	if (ipa3_ctx->logbuf)
		ipc_log_context_destroy(ipa3_ctx->logbuf);
	kfree(ipa3_ctx);
	ipa3_ctx = NULL;
fail_mem_ctx:
	return result;
}

bool ipa_pm_is_used(void)
{
	return (ipa3_ctx) ? ipa3_ctx->use_ipa_pm : false;
}

static int get_ipa_dts_pm_info(struct platform_device *pdev,
	struct ipa3_plat_drv_res *ipa_drv_res)
{
	int result;
	int i, j;

	ipa_drv_res->use_ipa_pm = of_property_read_bool(pdev->dev.of_node,
		"qcom,use-ipa-pm");
	IPADBG("use_ipa_pm=%d\n", ipa_drv_res->use_ipa_pm);
	if (!ipa_drv_res->use_ipa_pm)
		return 0;

	result = of_property_read_u32(pdev->dev.of_node,
		"qcom,msm-bus,num-cases",
		&ipa_drv_res->pm_init.threshold_size);
	/* No vote is ignored */
	ipa_drv_res->pm_init.threshold_size -= 2;
	if (result || ipa_drv_res->pm_init.threshold_size >
		IPA_PM_THRESHOLD_MAX) {
		IPAERR("invalid property qcom,msm-bus,num-cases %d\n",
			ipa_drv_res->pm_init.threshold_size);
		return -EFAULT;
	}

	result = of_property_read_u32_array(pdev->dev.of_node,
		"qcom,throughput-threshold",
		ipa_drv_res->pm_init.default_threshold,
		ipa_drv_res->pm_init.threshold_size);
	if (result) {
		IPAERR("failed to read qcom,throughput-thresholds\n");
		return -EFAULT;
	}

	result = of_property_count_strings(pdev->dev.of_node,
		"qcom,scaling-exceptions");
	if (result < 0) {
		IPADBG("no exception list for ipa pm\n");
		result = 0;
	}

	if (result % (ipa_drv_res->pm_init.threshold_size + 1)) {
		IPAERR("failed to read qcom,scaling-exceptions\n");
		return -EFAULT;
	}

	ipa_drv_res->pm_init.exception_size = result /
		(ipa_drv_res->pm_init.threshold_size + 1);
	if (ipa_drv_res->pm_init.exception_size >=
		IPA_PM_EXCEPTION_MAX) {
		IPAERR("exception list larger then max %d\n",
			ipa_drv_res->pm_init.exception_size);
		return -EFAULT;
	}

	for (i = 0; i < ipa_drv_res->pm_init.exception_size; i++) {
		struct ipa_pm_exception *ex = ipa_drv_res->pm_init.exceptions;

		result = of_property_read_string_index(pdev->dev.of_node,
			"qcom,scaling-exceptions",
			i * ipa_drv_res->pm_init.threshold_size,
			&ex[i].usecase);
		if (result) {
			IPAERR("failed to read qcom,scaling-exceptions");
			return -EFAULT;
		}

		for (j = 0; j < ipa_drv_res->pm_init.threshold_size; j++) {
			const char *str;

			result = of_property_read_string_index(
				pdev->dev.of_node,
				"qcom,scaling-exceptions",
				i * ipa_drv_res->pm_init.threshold_size + j + 1,
				&str);
			if (result) {
				IPAERR("failed to read qcom,scaling-exceptions"
					);
				return -EFAULT;
			}

			if (kstrtou32(str, 0, &ex[i].threshold[j])) {
				IPAERR("error str=%s\n", str);
				return -EFAULT;
			}
		}
	}

	return 0;
}

static int get_ipa_dts_configuration(struct platform_device *pdev,
		struct ipa3_plat_drv_res *ipa_drv_res)
{
	int i, result, pos;
	struct resource *resource;
	u32 *ipa_tz_unlock_reg;
	int elem_num;
	u32 mhi_evid_limits[2];

	/* initialize ipa3_res */
	ipa_drv_res->ipa_pipe_mem_start_ofst = IPA_PIPE_MEM_START_OFST;
	ipa_drv_res->ipa_pipe_mem_size = IPA_PIPE_MEM_SIZE;
	ipa_drv_res->ipa_hw_type = 0;
	ipa_drv_res->ipa3_hw_mode = 0;
	ipa_drv_res->modem_cfg_emb_pipe_flt = false;
	ipa_drv_res->ipa_wdi2 = false;
	ipa_drv_res->use_64_bit_dma_mask = false;
	ipa_drv_res->use_bw_vote = false;
	ipa_drv_res->wan_rx_ring_size = IPA_GENERIC_RX_POOL_SZ;
	ipa_drv_res->lan_rx_ring_size = IPA_GENERIC_RX_POOL_SZ;
	ipa_drv_res->apply_rg10_wa = false;
	ipa_drv_res->gsi_ch20_wa = false;
	ipa_drv_res->ipa_tz_unlock_reg_num = 0;
	ipa_drv_res->ipa_tz_unlock_reg = NULL;
	ipa_drv_res->mhi_evid_limits[0] = IPA_MHI_GSI_EVENT_RING_ID_START;
	ipa_drv_res->mhi_evid_limits[1] = IPA_MHI_GSI_EVENT_RING_ID_END;

	/* Get IPA HW Version */
	result = of_property_read_u32(pdev->dev.of_node, "qcom,ipa-hw-ver",
					&ipa_drv_res->ipa_hw_type);
	if ((result) || (ipa_drv_res->ipa_hw_type == 0)) {
		IPAERR(":get resource failed for ipa-hw-ver!\n");
		return -ENODEV;
	}
	IPADBG(": ipa_hw_type = %d", ipa_drv_res->ipa_hw_type);

	if (ipa_drv_res->ipa_hw_type < IPA_HW_v3_0) {
		IPAERR(":IPA version below 3.0 not supported!\n");
		return -ENODEV;
	}

	/* Get IPA HW mode */
	result = of_property_read_u32(pdev->dev.of_node, "qcom,ipa-hw-mode",
			&ipa_drv_res->ipa3_hw_mode);
	if (result)
		IPADBG("using default (IPA_MODE_NORMAL) for ipa-hw-mode\n");
	else
		IPADBG(": found ipa_drv_res->ipa3_hw_mode = %d",
				ipa_drv_res->ipa3_hw_mode);

	/* Get IPA WAN / LAN RX pool size */
	result = of_property_read_u32(pdev->dev.of_node,
			"qcom,wan-rx-ring-size",
			&ipa_drv_res->wan_rx_ring_size);
	if (result)
		IPADBG("using default for wan-rx-ring-size = %u\n",
				ipa_drv_res->wan_rx_ring_size);
	else
		IPADBG(": found ipa_drv_res->wan-rx-ring-size = %u",
				ipa_drv_res->wan_rx_ring_size);

	result = of_property_read_u32(pdev->dev.of_node,
			"qcom,lan-rx-ring-size",
			&ipa_drv_res->lan_rx_ring_size);
	if (result)
		IPADBG("using default for lan-rx-ring-size = %u\n",
			ipa_drv_res->lan_rx_ring_size);
	else
		IPADBG(": found ipa_drv_res->lan-rx-ring-size = %u",
			ipa_drv_res->lan_rx_ring_size);

	ipa_drv_res->use_ipa_teth_bridge =
			of_property_read_bool(pdev->dev.of_node,
			"qcom,use-ipa-tethering-bridge");
	IPADBG(": using TBDr = %s",
		ipa_drv_res->use_ipa_teth_bridge
		? "True" : "False");

	ipa_drv_res->modem_cfg_emb_pipe_flt =
			of_property_read_bool(pdev->dev.of_node,
			"qcom,modem-cfg-emb-pipe-flt");
	IPADBG(": modem configure embedded pipe filtering = %s\n",
			ipa_drv_res->modem_cfg_emb_pipe_flt
			? "True" : "False");

	ipa_drv_res->ipa_wdi2 =
			of_property_read_bool(pdev->dev.of_node,
			"qcom,ipa-wdi2");
	IPADBG(": WDI-2.0 = %s\n",
			ipa_drv_res->ipa_wdi2
			? "True" : "False");

	ipa_drv_res->use_64_bit_dma_mask =
			of_property_read_bool(pdev->dev.of_node,
			"qcom,use-64-bit-dma-mask");
	IPADBG(": use_64_bit_dma_mask = %s\n",
			ipa_drv_res->use_64_bit_dma_mask
			? "True" : "False");

	ipa_drv_res->use_bw_vote =
			of_property_read_bool(pdev->dev.of_node,
			"qcom,bandwidth-vote-for-ipa");
	IPADBG(": use_bw_vote = %s\n",
			ipa_drv_res->use_bw_vote
			? "True" : "False");

	ipa_drv_res->skip_uc_pipe_reset =
		of_property_read_bool(pdev->dev.of_node,
		"qcom,skip-uc-pipe-reset");
	IPADBG(": skip uC pipe reset = %s\n",
		ipa_drv_res->skip_uc_pipe_reset
		? "True" : "False");

	ipa_drv_res->tethered_flow_control =
		of_property_read_bool(pdev->dev.of_node,
		"qcom,tethered-flow-control");
	IPADBG(": Use apps based flow control = %s\n",
		ipa_drv_res->tethered_flow_control
		? "True" : "False");

	/* Get IPA wrapper address */
	resource = platform_get_resource_byname(pdev, IORESOURCE_MEM,
			"ipa-base");
	if (!resource) {
		IPAERR(":get resource failed for ipa-base!\n");
		return -ENODEV;
	}
	ipa_drv_res->ipa_mem_base = resource->start;
	ipa_drv_res->ipa_mem_size = resource_size(resource);
	IPADBG(": ipa-base = 0x%x, size = 0x%x\n",
			ipa_drv_res->ipa_mem_base,
			ipa_drv_res->ipa_mem_size);

	smmu_info.ipa_base = ipa_drv_res->ipa_mem_base;
	smmu_info.ipa_size = ipa_drv_res->ipa_mem_size;

	/* Get IPA GSI address */
	resource = platform_get_resource_byname(pdev, IORESOURCE_MEM,
			"gsi-base");
	if (!resource) {
		IPAERR(":get resource failed for gsi-base!\n");
		return -ENODEV;
	}
	ipa_drv_res->transport_mem_base = resource->start;
	ipa_drv_res->transport_mem_size = resource_size(resource);
	IPADBG(": gsi-base = 0x%x, size = 0x%x\n",
			ipa_drv_res->transport_mem_base,
			ipa_drv_res->transport_mem_size);

	/* Get IPA GSI IRQ number */
	resource = platform_get_resource_byname(pdev, IORESOURCE_IRQ,
			"gsi-irq");
	if (!resource) {
		IPAERR(":get resource failed for gsi-irq!\n");
		return -ENODEV;
	}
	ipa_drv_res->transport_irq = resource->start;
	IPADBG(": gsi-irq = %d\n", ipa_drv_res->transport_irq);

	/* Get IPA pipe mem start ofst */
	resource = platform_get_resource_byname(pdev, IORESOURCE_MEM,
			"ipa-pipe-mem");
	if (!resource) {
		IPADBG(":not using pipe memory - resource nonexisting\n");
	} else {
		ipa_drv_res->ipa_pipe_mem_start_ofst = resource->start;
		ipa_drv_res->ipa_pipe_mem_size = resource_size(resource);
		IPADBG(":using pipe memory - at 0x%x of size 0x%x\n",
				ipa_drv_res->ipa_pipe_mem_start_ofst,
				ipa_drv_res->ipa_pipe_mem_size);
	}

	/* Get IPA IRQ number */
	resource = platform_get_resource_byname(pdev, IORESOURCE_IRQ,
			"ipa-irq");
	if (!resource) {
		IPAERR(":get resource failed for ipa-irq!\n");
		return -ENODEV;
	}
	ipa_drv_res->ipa_irq = resource->start;
	IPADBG(":ipa-irq = %d\n", ipa_drv_res->ipa_irq);

	result = of_property_read_u32(pdev->dev.of_node, "qcom,ee",
			&ipa_drv_res->ee);
	if (result)
		ipa_drv_res->ee = 0;

	ipa_drv_res->apply_rg10_wa =
		of_property_read_bool(pdev->dev.of_node,
		"qcom,use-rg10-limitation-mitigation");
	IPADBG(": Use Register Group 10 limitation mitigation = %s\n",
		ipa_drv_res->apply_rg10_wa
		? "True" : "False");

	ipa_drv_res->gsi_ch20_wa =
		of_property_read_bool(pdev->dev.of_node,
		"qcom,do-not-use-ch-gsi-20");
	IPADBG(": GSI CH 20 WA is = %s\n",
		ipa_drv_res->apply_rg10_wa
		? "Needed" : "Not needed");

	elem_num = of_property_count_elems_of_size(pdev->dev.of_node,
		"qcom,mhi-event-ring-id-limits", sizeof(u32));

	if (elem_num == 2) {
		if (of_property_read_u32_array(pdev->dev.of_node,
			"qcom,mhi-event-ring-id-limits", mhi_evid_limits, 2)) {
			IPAERR("failed to read mhi event ring id limits\n");
			return -EFAULT;
		}
		if (mhi_evid_limits[0] > mhi_evid_limits[1]) {
			IPAERR("mhi event ring id low limit > high limit\n");
			return -EFAULT;
		}
		ipa_drv_res->mhi_evid_limits[0] = mhi_evid_limits[0];
		ipa_drv_res->mhi_evid_limits[1] = mhi_evid_limits[1];
		IPADBG(": mhi-event-ring-id-limits start=%u end=%u\n",
			mhi_evid_limits[0], mhi_evid_limits[1]);
	} else {
		if (elem_num > 0) {
			IPAERR("Invalid mhi event ring id limits number %d\n",
				elem_num);
			return -EINVAL;
		}
		IPADBG("use default mhi evt ring id limits start=%u end=%u\n",
			ipa_drv_res->mhi_evid_limits[0],
			ipa_drv_res->mhi_evid_limits[1]);
	}

	elem_num = of_property_count_elems_of_size(pdev->dev.of_node,
		"qcom,ipa-tz-unlock-reg", sizeof(u32));

	if (elem_num > 0 && elem_num % 2 == 0) {
		ipa_drv_res->ipa_tz_unlock_reg_num = elem_num / 2;

		ipa_tz_unlock_reg = kcalloc(elem_num, sizeof(u32), GFP_KERNEL);
		if (ipa_tz_unlock_reg == NULL)
			return -ENOMEM;

		ipa_drv_res->ipa_tz_unlock_reg = kcalloc(
			ipa_drv_res->ipa_tz_unlock_reg_num,
			sizeof(*ipa_drv_res->ipa_tz_unlock_reg),
			GFP_KERNEL);
		if (ipa_drv_res->ipa_tz_unlock_reg == NULL) {
			kfree(ipa_tz_unlock_reg);
			return -ENOMEM;
		}

		if (of_property_read_u32_array(pdev->dev.of_node,
			"qcom,ipa-tz-unlock-reg", ipa_tz_unlock_reg,
			elem_num)) {
			IPAERR("failed to read register addresses\n");
			kfree(ipa_tz_unlock_reg);
			kfree(ipa_drv_res->ipa_tz_unlock_reg);
			return -EFAULT;
		}

		pos = 0;
		for (i = 0; i < ipa_drv_res->ipa_tz_unlock_reg_num; i++) {
			ipa_drv_res->ipa_tz_unlock_reg[i].reg_addr =
				ipa_tz_unlock_reg[pos++];
			ipa_drv_res->ipa_tz_unlock_reg[i].size =
				ipa_tz_unlock_reg[pos++];
			IPADBG("tz unlock reg %d: addr 0x%pa size %llu\n", i,
				&ipa_drv_res->ipa_tz_unlock_reg[i].reg_addr,
				ipa_drv_res->ipa_tz_unlock_reg[i].size);
		}
		kfree(ipa_tz_unlock_reg);
	}

	/* get IPA PM related information */
	result = get_ipa_dts_pm_info(pdev, ipa_drv_res);
	if (result) {
		IPAERR("failed to get pm info from dts %d\n", result);
		return result;
	}

	return 0;
}

static int ipa_smmu_wlan_cb_probe(struct device *dev)
{
	struct ipa_smmu_cb_ctx *cb = ipa3_get_wlan_smmu_ctx();
	int atomic_ctx = 1;
	int fast = 1;
	int bypass = 1;
	int ret;
	u32 add_map_size;
	const u32 *add_map;
	int i;

	IPADBG("sub pdev=%p\n", dev);

	cb->dev = dev;
	cb->iommu = iommu_domain_alloc(dev->bus);
	if (!cb->iommu) {
		IPAERR("could not alloc iommu domain\n");
		/* assume this failure is because iommu driver is not ready */
		return -EPROBE_DEFER;
	}
	cb->valid = true;

	if (of_property_read_bool(dev->of_node, "qcom,smmu-s1-bypass")) {
		smmu_info.s1_bypass_arr[IPA_SMMU_CB_WLAN] = true;
		ipa3_ctx->s1_bypass_arr[IPA_SMMU_CB_WLAN] = true;

		if (iommu_domain_set_attr(cb->iommu,
					DOMAIN_ATTR_S1_BYPASS,
					&bypass)) {
			IPAERR("couldn't set bypass\n");
			cb->valid = false;
			return -EIO;
		}
		IPADBG("WLAN SMMU S1 BYPASS\n");
	} else {
		smmu_info.s1_bypass_arr[IPA_SMMU_CB_WLAN] = false;
		ipa3_ctx->s1_bypass_arr[IPA_SMMU_CB_WLAN] = false;

		if (iommu_domain_set_attr(cb->iommu,
					DOMAIN_ATTR_ATOMIC,
					&atomic_ctx)) {
			IPAERR("couldn't disable coherent HTW\n");
			cb->valid = false;
			return -EIO;
		}
		IPADBG(" WLAN SMMU ATTR ATOMIC\n");

		if (smmu_info.fast_map) {
			if (iommu_domain_set_attr(cb->iommu,
						DOMAIN_ATTR_FAST,
						&fast)) {
				IPAERR("couldn't set fast map\n");
				cb->valid = false;
				return -EIO;
			}
			IPADBG("SMMU fast map set\n");
		}
	}

	pr_info("IPA smmu_info.s1_bypass_arr[WLAN]=%d smmu_info.fast_map=%d\n",
		smmu_info.s1_bypass_arr[IPA_SMMU_CB_WLAN], smmu_info.fast_map);

	ret = iommu_attach_device(cb->iommu, dev);
	if (ret) {
		IPAERR("could not attach device ret=%d\n", ret);
		cb->valid = false;
		return ret;
	}
	/* MAP ipa-uc ram */
	add_map = of_get_property(dev->of_node,
		"qcom,additional-mapping", &add_map_size);
	if (add_map) {
		/* mapping size is an array of 3-tuple of u32 */
		if (add_map_size % (3 * sizeof(u32))) {
			IPAERR("wrong additional mapping format\n");
			cb->valid = false;
			return -EFAULT;
		}

		/* iterate of each entry of the additional mapping array */
		for (i = 0; i < add_map_size / sizeof(u32); i += 3) {
			u32 iova = be32_to_cpu(add_map[i]);
			u32 pa = be32_to_cpu(add_map[i + 1]);
			u32 size = be32_to_cpu(add_map[i + 2]);
			unsigned long iova_p;
			phys_addr_t pa_p;
			u32 size_p;

			IPA_SMMU_ROUND_TO_PAGE(iova, pa, size,
				iova_p, pa_p, size_p);
			IPADBG("mapping 0x%lx to 0x%pa size %d\n",
				iova_p, &pa_p, size_p);
			ipa3_iommu_map(cb->iommu,
				iova_p, pa_p, size_p,
				IOMMU_READ | IOMMU_WRITE | IOMMU_MMIO);
		}
	}
	return 0;
}

static int ipa_smmu_uc_cb_probe(struct device *dev)
{
	struct ipa_smmu_cb_ctx *cb = ipa3_get_uc_smmu_ctx();
	int atomic_ctx = 1;
	int bypass = 1;
	int fast = 1;
	int ret;
	u32 iova_ap_mapping[2];

	IPADBG("UC CB PROBE sub pdev=%p\n", dev);

	ret = of_property_read_u32_array(dev->of_node, "qcom,iova-mapping",
			iova_ap_mapping, 2);
	if (ret) {
		IPAERR("Fail to read UC start/size iova addresses\n");
		return ret;
	}
	cb->va_start = iova_ap_mapping[0];
	cb->va_size = iova_ap_mapping[1];
	cb->va_end = cb->va_start + cb->va_size;
	IPADBG("UC va_start=0x%x va_sise=0x%x\n", cb->va_start, cb->va_size);

	if (smmu_info.use_64_bit_dma_mask) {
		if (dma_set_mask(dev, DMA_BIT_MASK(64)) ||
				dma_set_coherent_mask(dev, DMA_BIT_MASK(64))) {
			IPAERR("DMA set 64bit mask failed\n");
			return -EOPNOTSUPP;
		}
	} else {
		if (dma_set_mask(dev, DMA_BIT_MASK(32)) ||
				dma_set_coherent_mask(dev, DMA_BIT_MASK(32))) {
			IPAERR("DMA set 32bit mask failed\n");
			return -EOPNOTSUPP;
		}
	}
	IPADBG("UC CB PROBE=%p create IOMMU mapping\n", dev);

	cb->dev = dev;
	cb->mapping = arm_iommu_create_mapping(dev->bus,
			cb->va_start, cb->va_size);
	if (IS_ERR_OR_NULL(cb->mapping)) {
		IPADBG("Fail to create mapping\n");
		/* assume this failure is because iommu driver is not ready */
		return -EPROBE_DEFER;
	}
	IPADBG("SMMU mapping created\n");
	cb->valid = true;

	IPADBG("UC CB PROBE sub pdev=%p set attribute\n", dev);

	if (of_property_read_bool(dev->of_node, "qcom,smmu-s1-bypass")) {
		smmu_info.s1_bypass_arr[IPA_SMMU_CB_UC] = true;
		ipa3_ctx->s1_bypass_arr[IPA_SMMU_CB_UC] = true;

		if (iommu_domain_set_attr(cb->mapping->domain,
			DOMAIN_ATTR_S1_BYPASS,
			&bypass)) {
			IPAERR("couldn't set bypass\n");
			arm_iommu_release_mapping(cb->mapping);
			cb->valid = false;
			return -EIO;
		}
		IPADBG("UC SMMU S1 BYPASS\n");
	} else {
		smmu_info.s1_bypass_arr[IPA_SMMU_CB_UC] = false;
		ipa3_ctx->s1_bypass_arr[IPA_SMMU_CB_UC] = false;

		if (iommu_domain_set_attr(cb->mapping->domain,
			DOMAIN_ATTR_ATOMIC,
			&atomic_ctx)) {
			IPAERR("couldn't set domain as atomic\n");
			arm_iommu_release_mapping(cb->mapping);
			cb->valid = false;
			return -EIO;
		}
		IPADBG("SMMU atomic set\n");

		if (smmu_info.fast_map) {
			if (iommu_domain_set_attr(cb->mapping->domain,
				DOMAIN_ATTR_FAST,
				&fast)) {
				IPAERR("couldn't set fast map\n");
				arm_iommu_release_mapping(cb->mapping);
				cb->valid = false;
				return -EIO;
			}
			IPADBG("SMMU fast map set\n");
		}
	}

	pr_info("IPA smmu_info.s1_bypass_arr[UC]=%d smmu_info.fast_map=%d\n",
		smmu_info.s1_bypass_arr[IPA_SMMU_CB_UC], smmu_info.fast_map);

	IPADBG("UC CB PROBE sub pdev=%p attaching IOMMU device\n", dev);
	ret = arm_iommu_attach_device(cb->dev, cb->mapping);
	if (ret) {
		IPAERR("could not attach device ret=%d\n", ret);
		arm_iommu_release_mapping(cb->mapping);
		cb->valid = false;
		return ret;
	}

	cb->next_addr = cb->va_end;
	ipa3_ctx->uc_pdev = dev;

	return 0;
}

static int ipa_smmu_ap_cb_probe(struct device *dev)
{
	struct ipa_smmu_cb_ctx *cb = ipa3_get_smmu_ctx();
	int result;
	int atomic_ctx = 1;
	int fast = 1;
	int bypass = 1;
	u32 iova_ap_mapping[2];
	u32 add_map_size;
	const u32 *add_map;
	void *smem_addr;
	int i;

	IPADBG("AP CB probe: sub pdev=%p\n", dev);

	result = of_property_read_u32_array(dev->of_node, "qcom,iova-mapping",
		iova_ap_mapping, 2);
	if (result) {
		IPAERR("Fail to read AP start/size iova addresses\n");
		return result;
	}
	cb->va_start = iova_ap_mapping[0];
	cb->va_size = iova_ap_mapping[1];
	cb->va_end = cb->va_start + cb->va_size;
	IPADBG("AP va_start=0x%x va_sise=0x%x\n", cb->va_start, cb->va_size);

	if (smmu_info.use_64_bit_dma_mask) {
		if (dma_set_mask(dev, DMA_BIT_MASK(64)) ||
				dma_set_coherent_mask(dev, DMA_BIT_MASK(64))) {
			IPAERR("DMA set 64bit mask failed\n");
			return -EOPNOTSUPP;
		}
	} else {
		if (dma_set_mask(dev, DMA_BIT_MASK(32)) ||
				dma_set_coherent_mask(dev, DMA_BIT_MASK(32))) {
			IPAERR("DMA set 32bit mask failed\n");
			return -EOPNOTSUPP;
		}
	}

	cb->dev = dev;
	cb->mapping = arm_iommu_create_mapping(dev->bus,
					cb->va_start, cb->va_size);
	if (IS_ERR_OR_NULL(cb->mapping)) {
		IPADBG("Fail to create mapping\n");
		/* assume this failure is because iommu driver is not ready */
		return -EPROBE_DEFER;
	}
	IPADBG("SMMU mapping created\n");
	cb->valid = true;

	if (of_property_read_bool(dev->of_node,
		"qcom,smmu-s1-bypass")) {
		smmu_info.s1_bypass_arr[IPA_SMMU_CB_AP] = true;
		if (iommu_domain_set_attr(cb->mapping->domain,
				DOMAIN_ATTR_S1_BYPASS,
				&bypass)) {
			IPAERR("couldn't set bypass\n");
			arm_iommu_release_mapping(cb->mapping);
			cb->valid = false;
			return -EIO;
		}
		IPADBG("AP/USB SMMU S1 BYPASS\n");
	} else {
		smmu_info.s1_bypass_arr[IPA_SMMU_CB_AP] = false;
		if (iommu_domain_set_attr(cb->mapping->domain,
				DOMAIN_ATTR_ATOMIC,
				&atomic_ctx)) {
			IPAERR("couldn't set domain as atomic\n");
			arm_iommu_release_mapping(cb->mapping);
			cb->valid = false;
			return -EIO;
		}
		IPADBG("AP/USB SMMU atomic set\n");

		if (iommu_domain_set_attr(cb->mapping->domain,
				DOMAIN_ATTR_FAST,
				&fast)) {
			IPAERR("couldn't set fast map\n");
			arm_iommu_release_mapping(cb->mapping);
			cb->valid = false;
			return -EIO;
		}
		IPADBG("SMMU fast map set\n");
	}

	pr_info("IPA smmu_info.s1_bypass_arr[AP]=%d smmu_info.fast_map=%d\n",
		smmu_info.s1_bypass_arr[IPA_SMMU_CB_AP], smmu_info.fast_map);

	result = arm_iommu_attach_device(cb->dev, cb->mapping);
	if (result) {
		IPAERR("couldn't attach to IOMMU ret=%d\n", result);
		cb->valid = false;
		return result;
	}

	add_map = of_get_property(dev->of_node,
		"qcom,additional-mapping", &add_map_size);
	if (add_map) {
		/* mapping size is an array of 3-tuple of u32 */
		if (add_map_size % (3 * sizeof(u32))) {
			IPAERR("wrong additional mapping format\n");
			cb->valid = false;
			return -EFAULT;
		}

		/* iterate of each entry of the additional mapping array */
		for (i = 0; i < add_map_size / sizeof(u32); i += 3) {
			u32 iova = be32_to_cpu(add_map[i]);
			u32 pa = be32_to_cpu(add_map[i + 1]);
			u32 size = be32_to_cpu(add_map[i + 2]);
			unsigned long iova_p;
			phys_addr_t pa_p;
			u32 size_p;

			IPA_SMMU_ROUND_TO_PAGE(iova, pa, size,
				iova_p, pa_p, size_p);
			IPADBG("mapping 0x%lx to 0x%pa size %d\n",
				iova_p, &pa_p, size_p);
			ipa3_iommu_map(cb->mapping->domain,
				iova_p, pa_p, size_p,
				IOMMU_READ | IOMMU_WRITE | IOMMU_MMIO);
		}
	}

	/* map SMEM memory for IPA table accesses */
	smem_addr = smem_alloc(SMEM_IPA_FILTER_TABLE, IPA_SMEM_SIZE,
		SMEM_MODEM, 0);
	if (smem_addr) {
		phys_addr_t iova = smem_virt_to_phys(smem_addr);
		phys_addr_t pa = iova;
		unsigned long iova_p;
		phys_addr_t pa_p;
		u32 size_p;

		IPA_SMMU_ROUND_TO_PAGE(iova, pa, IPA_SMEM_SIZE,
			iova_p, pa_p, size_p);
		IPADBG("mapping 0x%lx to 0x%pa size %d\n",
			iova_p, &pa_p, size_p);
		ipa3_iommu_map(cb->mapping->domain,
			iova_p, pa_p, size_p,
			IOMMU_READ | IOMMU_WRITE | IOMMU_MMIO);
	}


	smmu_info.present = true;

	if (!ipa3_bus_scale_table)
		ipa3_bus_scale_table = msm_bus_cl_get_pdata(ipa3_pdev);

	/* Proceed to real initialization */
	result = ipa3_pre_init(&ipa3_res, dev);
	if (result) {
		IPAERR("ipa_init failed\n");
		arm_iommu_detach_device(cb->dev);
		arm_iommu_release_mapping(cb->mapping);
		cb->valid = false;
		return result;
	}

	return result;
}

static irqreturn_t ipa3_smp2p_modem_clk_query_isr(int irq, void *ctxt)
{
	ipa3_freeze_clock_vote_and_notify_modem();

	return IRQ_HANDLED;
}

static int ipa3_smp2p_probe(struct device *dev)
{
	struct device_node *node = dev->of_node;
	int res;

	if (ipa3_ctx == NULL) {
		IPAERR("ipa3_ctx was not initialized\n");
		return -ENXIO;
	}
	IPADBG("node->name=%s\n", node->name);
	if (strcmp("qcom,smp2pgpio_map_ipa_1_out", node->name) == 0) {
		res = of_get_gpio(node, 0);
		if (res < 0) {
			IPADBG("of_get_gpio returned %d\n", res);
			return res;
		}

		ipa3_ctx->smp2p_info.out_base_id = res;
		IPADBG("smp2p out_base_id=%d\n",
			ipa3_ctx->smp2p_info.out_base_id);
	} else if (strcmp("qcom,smp2pgpio_map_ipa_1_in", node->name) == 0) {
		int irq;

		res = of_get_gpio(node, 0);
		if (res < 0) {
			IPADBG("of_get_gpio returned %d\n", res);
			return res;
		}

		ipa3_ctx->smp2p_info.in_base_id = res;
		IPADBG("smp2p in_base_id=%d\n",
			ipa3_ctx->smp2p_info.in_base_id);

		/* register for modem clk query */
		irq = gpio_to_irq(ipa3_ctx->smp2p_info.in_base_id +
			IPA_GPIO_IN_QUERY_CLK_IDX);
		if (irq < 0) {
			IPAERR("gpio_to_irq failed %d\n", irq);
			return -ENODEV;
		}
		IPADBG("smp2p irq#=%d\n", irq);
		res = request_irq(irq,
			(irq_handler_t)ipa3_smp2p_modem_clk_query_isr,
			IRQF_TRIGGER_RISING, "ipa_smp2p_clk_vote", dev);
		if (res) {
			IPAERR("fail to register smp2p irq=%d\n", irq);
			return -ENODEV;
		}
		res = enable_irq_wake(ipa3_ctx->smp2p_info.in_base_id +
			IPA_GPIO_IN_QUERY_CLK_IDX);
		if (res)
			IPAERR("failed to enable irq wake\n");
	}

	return 0;
}

int ipa3_plat_drv_probe(struct platform_device *pdev_p,
	struct ipa_api_controller *api_ctrl,
	const struct of_device_id *pdrv_match)
{
	int result;
	struct device *dev = &pdev_p->dev;

	IPADBG("IPA driver probing started\n");
	IPADBG("dev->of_node->name = %s\n", dev->of_node->name);

	if (of_device_is_compatible(dev->of_node, "qcom,ipa-smmu-ap-cb"))
		return ipa_smmu_ap_cb_probe(dev);

	if (of_device_is_compatible(dev->of_node, "qcom,ipa-smmu-wlan-cb"))
		return ipa_smmu_wlan_cb_probe(dev);

	if (of_device_is_compatible(dev->of_node, "qcom,ipa-smmu-uc-cb"))
		return ipa_smmu_uc_cb_probe(dev);

	if (of_device_is_compatible(dev->of_node,
	    "qcom,smp2pgpio-map-ipa-1-in"))
		return ipa3_smp2p_probe(dev);

	if (of_device_is_compatible(dev->of_node,
	    "qcom,smp2pgpio-map-ipa-1-out"))
		return ipa3_smp2p_probe(dev);

	master_dev = dev;
	if (!ipa3_pdev)
		ipa3_pdev = pdev_p;

	result = get_ipa_dts_configuration(pdev_p, &ipa3_res);
	if (result) {
		IPAERR("IPA dts parsing failed\n");
		return result;
	}

	result = ipa3_bind_api_controller(ipa3_res.ipa_hw_type, api_ctrl);
	if (result) {
		IPAERR("IPA API binding failed\n");
		return result;
	}

	if (of_property_read_bool(pdev_p->dev.of_node, "qcom,arm-smmu")) {
		if (of_property_read_bool(pdev_p->dev.of_node,
			"qcom,smmu-fast-map"))
			smmu_info.fast_map = true;
		if (of_property_read_bool(pdev_p->dev.of_node,
			"qcom,use-64-bit-dma-mask"))
			smmu_info.use_64_bit_dma_mask = true;
		smmu_info.arm_smmu = true;
	} else if (of_property_read_bool(pdev_p->dev.of_node,
				"qcom,msm-smmu")) {
		IPAERR("Legacy IOMMU not supported\n");
		result = -EOPNOTSUPP;
	} else {
		if (of_property_read_bool(pdev_p->dev.of_node,
			"qcom,use-64-bit-dma-mask")) {
			if (dma_set_mask(&pdev_p->dev, DMA_BIT_MASK(64)) ||
			    dma_set_coherent_mask(&pdev_p->dev,
			    DMA_BIT_MASK(64))) {
				IPAERR("DMA set 64bit mask failed\n");
				return -EOPNOTSUPP;
			}
		} else {
			if (dma_set_mask(&pdev_p->dev, DMA_BIT_MASK(32)) ||
			    dma_set_coherent_mask(&pdev_p->dev,
			    DMA_BIT_MASK(32))) {
				IPAERR("DMA set 32bit mask failed\n");
				return -EOPNOTSUPP;
			}
		}

		if (!ipa3_bus_scale_table)
			ipa3_bus_scale_table = msm_bus_cl_get_pdata(pdev_p);
		/* Proceed to real initialization */
		result = ipa3_pre_init(&ipa3_res, dev);
		if (result) {
			IPAERR("ipa3_init failed\n");
			return result;
		}
	}

	result = of_platform_populate(pdev_p->dev.of_node,
		pdrv_match, NULL, &pdev_p->dev);
	if (result) {
		IPAERR("failed to populate platform\n");
		return result;
	}

	return result;
}

/**
 * ipa3_ap_suspend() - suspend callback for runtime_pm
 * @dev: pointer to device
 *
 * This callback will be invoked by the runtime_pm framework when an AP suspend
 * operation is invoked, usually by pressing a suspend button.
 *
 * Returns -EAGAIN to runtime_pm framework in case IPA is in use by AP.
 * This will postpone the suspend operation until IPA is no longer used by AP.
*/
int ipa3_ap_suspend(struct device *dev)
{
	int i;

	IPADBG("Enter...\n");

	/* In case there is a tx/rx handler in polling mode fail to suspend */
	for (i = 0; i < ipa3_ctx->ipa_num_pipes; i++) {
		if (ipa3_ctx->ep[i].sys &&
			atomic_read(&ipa3_ctx->ep[i].sys->curr_polling_state)) {
			IPAERR("EP %d is in polling state, do not suspend\n",
				i);
			return -EAGAIN;
		}
	}

	if (ipa3_ctx->use_ipa_pm) {
		ipa_pm_deactivate_all_deferred();
	} else {
		/*
		 * Release transport IPA resource without waiting
		 * for inactivity timer
		 */
		atomic_set(&ipa3_ctx->transport_pm.eot_activity, 0);
		ipa3_transport_release_resource(NULL);
	}
	IPADBG("Exit\n");

	return 0;
}

/**
* ipa3_ap_resume() - resume callback for runtime_pm
* @dev: pointer to device
*
* This callback will be invoked by the runtime_pm framework when an AP resume
* operation is invoked.
*
* Always returns 0 since resume should always succeed.
*/
int ipa3_ap_resume(struct device *dev)
{
	return 0;
}

struct ipa3_context *ipa3_get_ctx(void)
{
	return ipa3_ctx;
}

static void ipa_gsi_notify_cb(struct gsi_per_notify *notify)
{
	switch (notify->evt_id) {
	case GSI_PER_EVT_GLOB_ERROR:
		IPAERR("Got GSI_PER_EVT_GLOB_ERROR\n");
		IPAERR("Err_desc = 0x%04x\n", notify->data.err_desc);
		break;
	case GSI_PER_EVT_GLOB_GP1:
		IPAERR("Got GSI_PER_EVT_GLOB_GP1\n");
		BUG();
		break;
	case GSI_PER_EVT_GLOB_GP2:
		IPAERR("Got GSI_PER_EVT_GLOB_GP2\n");
		BUG();
		break;
	case GSI_PER_EVT_GLOB_GP3:
		IPAERR("Got GSI_PER_EVT_GLOB_GP3\n");
		BUG();
		break;
	case GSI_PER_EVT_GENERAL_BREAK_POINT:
		IPAERR("Got GSI_PER_EVT_GENERAL_BREAK_POINT\n");
		break;
	case GSI_PER_EVT_GENERAL_BUS_ERROR:
		IPAERR("Got GSI_PER_EVT_GENERAL_BUS_ERROR\n");
		BUG();
		break;
	case GSI_PER_EVT_GENERAL_CMD_FIFO_OVERFLOW:
		IPAERR("Got GSI_PER_EVT_GENERAL_CMD_FIFO_OVERFLOW\n");
		BUG();
		break;
	case GSI_PER_EVT_GENERAL_MCS_STACK_OVERFLOW:
		IPAERR("Got GSI_PER_EVT_GENERAL_MCS_STACK_OVERFLOW\n");
		BUG();
		break;
	default:
		IPAERR("Received unexpected evt: %d\n",
			notify->evt_id);
		BUG();
	}
}

int ipa3_register_ipa_ready_cb(void (*ipa_ready_cb)(void *), void *user_data)
{
	struct ipa3_ready_cb_info *cb_info = NULL;

	/* check ipa3_ctx existed or not */
	if (!ipa3_ctx) {
		IPADBG("IPA driver haven't initialized\n");
		return -ENXIO;
	}
	mutex_lock(&ipa3_ctx->lock);
	if (ipa3_ctx->ipa_initialization_complete) {
		mutex_unlock(&ipa3_ctx->lock);
		IPADBG("IPA driver finished initialization already\n");
		return -EEXIST;
	}

	cb_info = kmalloc(sizeof(struct ipa3_ready_cb_info), GFP_KERNEL);
	if (!cb_info) {
		mutex_unlock(&ipa3_ctx->lock);
		return -ENOMEM;
	}

	cb_info->ready_cb = ipa_ready_cb;
	cb_info->user_data = user_data;

	list_add_tail(&cb_info->link, &ipa3_ctx->ipa_ready_cb_list);
	mutex_unlock(&ipa3_ctx->lock);

	return 0;
}

int ipa3_iommu_map(struct iommu_domain *domain,
	unsigned long iova, phys_addr_t paddr, size_t size, int prot)
{
	struct ipa_smmu_cb_ctx *ap_cb = ipa3_get_smmu_ctx();
	struct ipa_smmu_cb_ctx *uc_cb = ipa3_get_uc_smmu_ctx();

	IPADBG("domain =0x%p iova 0x%lx\n", domain, iova);
	IPADBG("paddr =0x%pa size 0x%x\n", &paddr, (u32)size);

	/* make sure no overlapping */
	if (domain == ipa3_get_smmu_domain()) {
		if (iova >= ap_cb->va_start && iova < ap_cb->va_end) {
			IPAERR("iommu AP overlap addr 0x%lx\n", iova);
			ipa_assert();
			return -EFAULT;
		}
	} else if (domain == ipa3_get_wlan_smmu_domain()) {
		/* wlan is one time map */
	} else if (domain == ipa3_get_uc_smmu_domain()) {
		if (iova >= uc_cb->va_start && iova < uc_cb->va_end) {
			IPAERR("iommu uC overlap addr 0x%lx\n", iova);
			ipa_assert();
			return -EFAULT;
		}
	} else {
		IPAERR("Unexpected domain 0x%p\n", domain);
		ipa_assert();
		return -EFAULT;
	}

	return iommu_map(domain, iova, paddr, size, prot);
}

MODULE_LICENSE("GPL v2");
MODULE_DESCRIPTION("IPA HW device driver");<|MERGE_RESOLUTION|>--- conflicted
+++ resolved
@@ -1012,8 +1012,6 @@
 			break;
 		}
 		if (copy_to_user((void __user *)arg, param, pyld_sz)) {
-<<<<<<< HEAD
-=======
 			retval = -EFAULT;
 			break;
 		}
@@ -1057,7 +1055,6 @@
 			break;
 		}
 		if (copy_to_user((void __user *)arg, param, pyld_sz)) {
->>>>>>> 6bf4cf1b
 			retval = -EFAULT;
 			break;
 		}
