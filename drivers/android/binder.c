--- conflicted
+++ resolved
@@ -1002,11 +1002,7 @@
 
 
 static struct binder_ref *binder_get_ref(struct binder_proc *proc,
-<<<<<<< HEAD
-					 uint32_t desc, bool need_strong_ref)
-=======
 					 u32 desc, bool need_strong_ref)
->>>>>>> a909d3e6
 {
 	struct rb_node *n = proc->refs_by_desc.rb_node;
 	struct binder_ref *ref;
@@ -1293,15 +1289,10 @@
 		} break;
 		case BINDER_TYPE_HANDLE:
 		case BINDER_TYPE_WEAK_HANDLE: {
-<<<<<<< HEAD
-			struct binder_ref *ref = binder_get_ref(proc, fp->handle,
-						fp->type == BINDER_TYPE_HANDLE);
-=======
 			struct binder_ref *ref;
 
 			ref = binder_get_ref(proc, fp->handle,
 					     fp->type == BINDER_TYPE_HANDLE);
->>>>>>> a909d3e6
 
 			if (ref == NULL) {
 				pr_err("transaction release %d bad handle %d\n",
@@ -1607,15 +1598,10 @@
 		} break;
 		case BINDER_TYPE_HANDLE:
 		case BINDER_TYPE_WEAK_HANDLE: {
-<<<<<<< HEAD
-			struct binder_ref *ref = binder_get_ref(proc, fp->handle,
-						fp->type == BINDER_TYPE_HANDLE);
-=======
 			struct binder_ref *ref;
 
 			ref = binder_get_ref(proc, fp->handle,
 					     fp->type == BINDER_TYPE_HANDLE);
->>>>>>> a909d3e6
 
 			if (ref == NULL) {
 				binder_user_error("%d:%d got transaction with invalid handle, %d\n",
