/*******************************************************************************
  This is the driver for the ST MAC 10/100/1000 on-chip Ethernet controllers.
  ST Ethernet IPs are built around a Synopsys IP Core.

	Copyright(C) 2007-2011 STMicroelectronics Ltd

  This program is free software; you can redistribute it and/or modify it
  under the terms and conditions of the GNU General Public License,
  version 2, as published by the Free Software Foundation.

  This program is distributed in the hope it will be useful, but WITHOUT
  ANY WARRANTY; without even the implied warranty of MERCHANTABILITY or
  FITNESS FOR A PARTICULAR PURPOSE.  See the GNU General Public License for
  more details.

  You should have received a copy of the GNU General Public License along with
  this program; if not, write to the Free Software Foundation, Inc.,
  51 Franklin St - Fifth Floor, Boston, MA 02110-1301 USA.

  The full GNU General Public License is included in this distribution in
  the file called "COPYING".

  Author: Giuseppe Cavallaro <peppe.cavallaro@st.com>

  Documentation available at:
	http://www.stlinux.com
  Support available at:
	https://bugzilla.stlinux.com/
*******************************************************************************/

#include <linux/clk.h>
#include <linux/kernel.h>
#include <linux/interrupt.h>
#include <linux/ip.h>
#include <linux/tcp.h>
#include <linux/skbuff.h>
#include <linux/ethtool.h>
#include <linux/if_ether.h>
#include <linux/crc32.h>
#include <linux/mii.h>
#include <linux/if.h>
#include <linux/if_vlan.h>
#include <linux/dma-mapping.h>
#include <linux/slab.h>
#include <linux/prefetch.h>
#ifdef CONFIG_STMMAC_DEBUG_FS
#include <linux/debugfs.h>
#include <linux/seq_file.h>
#endif /* CONFIG_STMMAC_DEBUG_FS */
#include <linux/net_tstamp.h>
#include "stmmac_ptp.h"
#include "stmmac.h"

#define STMMAC_ALIGN(x)	L1_CACHE_ALIGN(x)
#define JUMBO_LEN	9000

/* Module parameters */
#define TX_TIMEO	5000
static int watchdog = TX_TIMEO;
module_param(watchdog, int, S_IRUGO | S_IWUSR);
MODULE_PARM_DESC(watchdog, "Transmit timeout in milliseconds (default 5s)");

static int debug = -1;
module_param(debug, int, S_IRUGO | S_IWUSR);
MODULE_PARM_DESC(debug, "Message Level (-1: default, 0: no output, 16: all)");

int phyaddr = -1;
module_param(phyaddr, int, S_IRUGO);
MODULE_PARM_DESC(phyaddr, "Physical device address");

#define DMA_TX_SIZE 256
static int dma_txsize = DMA_TX_SIZE;
module_param(dma_txsize, int, S_IRUGO | S_IWUSR);
MODULE_PARM_DESC(dma_txsize, "Number of descriptors in the TX list");

#define DMA_RX_SIZE 256
static int dma_rxsize = DMA_RX_SIZE;
module_param(dma_rxsize, int, S_IRUGO | S_IWUSR);
MODULE_PARM_DESC(dma_rxsize, "Number of descriptors in the RX list");

static int flow_ctrl = FLOW_OFF;
module_param(flow_ctrl, int, S_IRUGO | S_IWUSR);
MODULE_PARM_DESC(flow_ctrl, "Flow control ability [on/off]");

static int pause = PAUSE_TIME;
module_param(pause, int, S_IRUGO | S_IWUSR);
MODULE_PARM_DESC(pause, "Flow Control Pause Time");

#define TC_DEFAULT 64
static int tc = TC_DEFAULT;
module_param(tc, int, S_IRUGO | S_IWUSR);
MODULE_PARM_DESC(tc, "DMA threshold control value");

#define DMA_BUFFER_SIZE	BUF_SIZE_2KiB
static int buf_sz = DMA_BUFFER_SIZE;
module_param(buf_sz, int, S_IRUGO | S_IWUSR);
MODULE_PARM_DESC(buf_sz, "DMA buffer size");

static const u32 default_msg_level = (NETIF_MSG_DRV | NETIF_MSG_PROBE |
				      NETIF_MSG_LINK | NETIF_MSG_IFUP |
				      NETIF_MSG_IFDOWN | NETIF_MSG_TIMER);

#define STMMAC_DEFAULT_LPI_TIMER	1000
static int eee_timer = STMMAC_DEFAULT_LPI_TIMER;
module_param(eee_timer, int, S_IRUGO | S_IWUSR);
MODULE_PARM_DESC(eee_timer, "LPI tx expiration time in msec");
#define STMMAC_LPI_T(x) (jiffies + msecs_to_jiffies(x))

/* By default the driver will use the ring mode to manage tx and rx descriptors
 * but passing this value so user can force to use the chain instead of the ring
 */
static unsigned int chain_mode;
module_param(chain_mode, int, S_IRUGO);
MODULE_PARM_DESC(chain_mode, "To use chain instead of ring mode");

static irqreturn_t stmmac_interrupt(int irq, void *dev_id);

#ifdef CONFIG_STMMAC_DEBUG_FS
static int stmmac_init_fs(struct net_device *dev);
static void stmmac_exit_fs(void);
#endif

#define STMMAC_COAL_TIMER(x) (jiffies + usecs_to_jiffies(x))

/**
 * stmmac_verify_args - verify the driver parameters.
 * Description: it verifies if some wrong parameter is passed to the driver.
 * Note that wrong parameters are replaced with the default values.
 */
static void stmmac_verify_args(void)
{
	if (unlikely(watchdog < 0))
		watchdog = TX_TIMEO;
	if (unlikely(dma_rxsize < 0))
		dma_rxsize = DMA_RX_SIZE;
	if (unlikely(dma_txsize < 0))
		dma_txsize = DMA_TX_SIZE;
	if (unlikely((buf_sz < DMA_BUFFER_SIZE) || (buf_sz > BUF_SIZE_16KiB)))
		buf_sz = DMA_BUFFER_SIZE;
	if (unlikely(flow_ctrl > 1))
		flow_ctrl = FLOW_AUTO;
	else if (likely(flow_ctrl < 0))
		flow_ctrl = FLOW_OFF;
	if (unlikely((pause < 0) || (pause > 0xffff)))
		pause = PAUSE_TIME;
	if (eee_timer < 0)
		eee_timer = STMMAC_DEFAULT_LPI_TIMER;
}

/**
 * stmmac_clk_csr_set - dynamically set the MDC clock
 * @priv: driver private structure
 * Description: this is to dynamically set the MDC clock according to the csr
 * clock input.
 * Note:
 *	If a specific clk_csr value is passed from the platform
 *	this means that the CSR Clock Range selection cannot be
 *	changed at run-time and it is fixed (as reported in the driver
 *	documentation). Viceversa the driver will try to set the MDC
 *	clock dynamically according to the actual clock input.
 */
static void stmmac_clk_csr_set(struct stmmac_priv *priv)
{
	u32 clk_rate;

	clk_rate = clk_get_rate(priv->stmmac_clk);

	/* Platform provided default clk_csr would be assumed valid
	 * for all other cases except for the below mentioned ones.
	 * For values higher than the IEEE 802.3 specified frequency
	 * we can not estimate the proper divider as it is not known
	 * the frequency of clk_csr_i. So we do not change the default
	 * divider.
	 */
	if (!(priv->clk_csr & MAC_CSR_H_FRQ_MASK)) {
		if (clk_rate < CSR_F_35M)
			priv->clk_csr = STMMAC_CSR_20_35M;
		else if ((clk_rate >= CSR_F_35M) && (clk_rate < CSR_F_60M))
			priv->clk_csr = STMMAC_CSR_35_60M;
		else if ((clk_rate >= CSR_F_60M) && (clk_rate < CSR_F_100M))
			priv->clk_csr = STMMAC_CSR_60_100M;
		else if ((clk_rate >= CSR_F_100M) && (clk_rate < CSR_F_150M))
			priv->clk_csr = STMMAC_CSR_100_150M;
		else if ((clk_rate >= CSR_F_150M) && (clk_rate < CSR_F_250M))
			priv->clk_csr = STMMAC_CSR_150_250M;
		else if ((clk_rate >= CSR_F_250M) && (clk_rate < CSR_F_300M))
			priv->clk_csr = STMMAC_CSR_250_300M;
	}
}

static void print_pkt(unsigned char *buf, int len)
{
	int j;
	pr_debug("len = %d byte, buf addr: 0x%p", len, buf);
	for (j = 0; j < len; j++) {
		if ((j % 16) == 0)
			pr_debug("\n %03x:", j);
		pr_debug(" %02x", buf[j]);
	}
	pr_debug("\n");
}

/* minimum number of free TX descriptors required to wake up TX process */
#define STMMAC_TX_THRESH(x)	(x->dma_tx_size/4)

static inline u32 stmmac_tx_avail(struct stmmac_priv *priv)
{
	return priv->dirty_tx + priv->dma_tx_size - priv->cur_tx - 1;
}

/**
 * stmmac_hw_fix_mac_speed: callback for speed selection
 * @priv: driver private structure
 * Description: on some platforms (e.g. ST), some HW system configuraton
 * registers have to be set according to the link speed negotiated.
 */
static inline void stmmac_hw_fix_mac_speed(struct stmmac_priv *priv)
{
	struct phy_device *phydev = priv->phydev;

	if (likely(priv->plat->fix_mac_speed))
		priv->plat->fix_mac_speed(priv->plat->bsp_priv, phydev->speed);
}

/**
 * stmmac_enable_eee_mode: Check and enter in LPI mode
 * @priv: driver private structure
 * Description: this function is to verify and enter in LPI mode for EEE.
 */
static void stmmac_enable_eee_mode(struct stmmac_priv *priv)
{
	/* Check and enter in LPI mode */
	if ((priv->dirty_tx == priv->cur_tx) &&
	    (priv->tx_path_in_lpi_mode == false))
		priv->hw->mac->set_eee_mode(priv->ioaddr);
}

/**
 * stmmac_disable_eee_mode: disable/exit from EEE
 * @priv: driver private structure
 * Description: this function is to exit and disable EEE in case of
 * LPI state is true. This is called by the xmit.
 */
void stmmac_disable_eee_mode(struct stmmac_priv *priv)
{
	priv->hw->mac->reset_eee_mode(priv->ioaddr);
	del_timer_sync(&priv->eee_ctrl_timer);
	priv->tx_path_in_lpi_mode = false;
}

/**
 * stmmac_eee_ctrl_timer: EEE TX SW timer.
 * @arg : data hook
 * Description:
 *  if there is no data transfer and if we are not in LPI state,
 *  then MAC Transmitter can be moved to LPI state.
 */
static void stmmac_eee_ctrl_timer(unsigned long arg)
{
	struct stmmac_priv *priv = (struct stmmac_priv *)arg;

	stmmac_enable_eee_mode(priv);
	mod_timer(&priv->eee_ctrl_timer, STMMAC_LPI_T(eee_timer));
}

/**
 * stmmac_eee_init: init EEE
 * @priv: driver private structure
 * Description:
 *  If the EEE support has been enabled while configuring the driver,
 *  if the GMAC actually supports the EEE (from the HW cap reg) and the
 *  phy can also manage EEE, so enable the LPI state and start the timer
 *  to verify if the tx path can enter in LPI state.
 */
bool stmmac_eee_init(struct stmmac_priv *priv)
{
	bool ret = false;

	/* Using PCS we cannot dial with the phy registers at this stage
	 * so we do not support extra feature like EEE.
	 */
	if ((priv->pcs == STMMAC_PCS_RGMII) || (priv->pcs == STMMAC_PCS_TBI) ||
	    (priv->pcs == STMMAC_PCS_RTBI))
		goto out;

	/* MAC core supports the EEE feature. */
	if (priv->dma_cap.eee) {
		/* Check if the PHY supports EEE */
		if (phy_init_eee(priv->phydev, 1))
			goto out;

		if (!priv->eee_active) {
			priv->eee_active = 1;
			init_timer(&priv->eee_ctrl_timer);
			priv->eee_ctrl_timer.function = stmmac_eee_ctrl_timer;
			priv->eee_ctrl_timer.data = (unsigned long)priv;
			priv->eee_ctrl_timer.expires = STMMAC_LPI_T(eee_timer);
			add_timer(&priv->eee_ctrl_timer);

			priv->hw->mac->set_eee_timer(priv->ioaddr,
						     STMMAC_DEFAULT_LIT_LS,
						     priv->tx_lpi_timer);
		} else
			/* Set HW EEE according to the speed */
			priv->hw->mac->set_eee_pls(priv->ioaddr,
						   priv->phydev->link);

		pr_info("stmmac: Energy-Efficient Ethernet initialized\n");

		ret = true;
	}
out:
	return ret;
}

/* stmmac_get_tx_hwtstamp: get HW TX timestamps
 * @priv: driver private structure
 * @entry : descriptor index to be used.
 * @skb : the socket buffer
 * Description :
 * This function will read timestamp from the descriptor & pass it to stack.
 * and also perform some sanity checks.
 */
static void stmmac_get_tx_hwtstamp(struct stmmac_priv *priv,
				   unsigned int entry, struct sk_buff *skb)
{
	struct skb_shared_hwtstamps shhwtstamp;
	u64 ns;
	void *desc = NULL;

	if (!priv->hwts_tx_en)
		return;

	/* exit if skb doesn't support hw tstamp */
	if (likely(!(skb_shinfo(skb)->tx_flags & SKBTX_IN_PROGRESS)))
		return;

	if (priv->adv_ts)
		desc = (priv->dma_etx + entry);
	else
		desc = (priv->dma_tx + entry);

	/* check tx tstamp status */
	if (!priv->hw->desc->get_tx_timestamp_status((struct dma_desc *)desc))
		return;

	/* get the valid tstamp */
	ns = priv->hw->desc->get_timestamp(desc, priv->adv_ts);

	memset(&shhwtstamp, 0, sizeof(struct skb_shared_hwtstamps));
	shhwtstamp.hwtstamp = ns_to_ktime(ns);
	/* pass tstamp to stack */
	skb_tstamp_tx(skb, &shhwtstamp);

	return;
}

/* stmmac_get_rx_hwtstamp: get HW RX timestamps
 * @priv: driver private structure
 * @entry : descriptor index to be used.
 * @skb : the socket buffer
 * Description :
 * This function will read received packet's timestamp from the descriptor
 * and pass it to stack. It also perform some sanity checks.
 */
static void stmmac_get_rx_hwtstamp(struct stmmac_priv *priv,
				   unsigned int entry, struct sk_buff *skb)
{
	struct skb_shared_hwtstamps *shhwtstamp = NULL;
	u64 ns;
	void *desc = NULL;

	if (!priv->hwts_rx_en)
		return;

	if (priv->adv_ts)
		desc = (priv->dma_erx + entry);
	else
		desc = (priv->dma_rx + entry);

	/* exit if rx tstamp is not valid */
	if (!priv->hw->desc->get_rx_timestamp_status(desc, priv->adv_ts))
		return;

	/* get valid tstamp */
	ns = priv->hw->desc->get_timestamp(desc, priv->adv_ts);
	shhwtstamp = skb_hwtstamps(skb);
	memset(shhwtstamp, 0, sizeof(struct skb_shared_hwtstamps));
	shhwtstamp->hwtstamp = ns_to_ktime(ns);
}

/**
 *  stmmac_hwtstamp_ioctl - control hardware timestamping.
 *  @dev: device pointer.
 *  @ifr: An IOCTL specefic structure, that can contain a pointer to
 *  a proprietary structure used to pass information to the driver.
 *  Description:
 *  This function configures the MAC to enable/disable both outgoing(TX)
 *  and incoming(RX) packets time stamping based on user input.
 *  Return Value:
 *  0 on success and an appropriate -ve integer on failure.
 */
static int stmmac_hwtstamp_ioctl(struct net_device *dev, struct ifreq *ifr)
{
	struct stmmac_priv *priv = netdev_priv(dev);
	struct hwtstamp_config config;
	struct timespec now;
	u64 temp = 0;
	u32 ptp_v2 = 0;
	u32 tstamp_all = 0;
	u32 ptp_over_ipv4_udp = 0;
	u32 ptp_over_ipv6_udp = 0;
	u32 ptp_over_ethernet = 0;
	u32 snap_type_sel = 0;
	u32 ts_master_en = 0;
	u32 ts_event_en = 0;
	u32 value = 0;

	if (!(priv->dma_cap.time_stamp || priv->adv_ts)) {
		netdev_alert(priv->dev, "No support for HW time stamping\n");
		priv->hwts_tx_en = 0;
		priv->hwts_rx_en = 0;

		return -EOPNOTSUPP;
	}

	if (copy_from_user(&config, ifr->ifr_data,
			   sizeof(struct hwtstamp_config)))
		return -EFAULT;

	pr_debug("%s config flags:0x%x, tx_type:0x%x, rx_filter:0x%x\n",
		 __func__, config.flags, config.tx_type, config.rx_filter);

	/* reserved for future extensions */
	if (config.flags)
		return -EINVAL;

	switch (config.tx_type) {
	case HWTSTAMP_TX_OFF:
		priv->hwts_tx_en = 0;
		break;
	case HWTSTAMP_TX_ON:
		priv->hwts_tx_en = 1;
		break;
	default:
		return -ERANGE;
	}

	if (priv->adv_ts) {
		switch (config.rx_filter) {
		case HWTSTAMP_FILTER_NONE:
			/* time stamp no incoming packet at all */
			config.rx_filter = HWTSTAMP_FILTER_NONE;
			break;

		case HWTSTAMP_FILTER_PTP_V1_L4_EVENT:
			/* PTP v1, UDP, any kind of event packet */
			config.rx_filter = HWTSTAMP_FILTER_PTP_V1_L4_EVENT;
			/* take time stamp for all event messages */
			snap_type_sel = PTP_TCR_SNAPTYPSEL_1;

			ptp_over_ipv4_udp = PTP_TCR_TSIPV4ENA;
			ptp_over_ipv6_udp = PTP_TCR_TSIPV6ENA;
			break;

		case HWTSTAMP_FILTER_PTP_V1_L4_SYNC:
			/* PTP v1, UDP, Sync packet */
			config.rx_filter = HWTSTAMP_FILTER_PTP_V1_L4_SYNC;
			/* take time stamp for SYNC messages only */
			ts_event_en = PTP_TCR_TSEVNTENA;

			ptp_over_ipv4_udp = PTP_TCR_TSIPV4ENA;
			ptp_over_ipv6_udp = PTP_TCR_TSIPV6ENA;
			break;

		case HWTSTAMP_FILTER_PTP_V1_L4_DELAY_REQ:
			/* PTP v1, UDP, Delay_req packet */
			config.rx_filter = HWTSTAMP_FILTER_PTP_V1_L4_DELAY_REQ;
			/* take time stamp for Delay_Req messages only */
			ts_master_en = PTP_TCR_TSMSTRENA;
			ts_event_en = PTP_TCR_TSEVNTENA;

			ptp_over_ipv4_udp = PTP_TCR_TSIPV4ENA;
			ptp_over_ipv6_udp = PTP_TCR_TSIPV6ENA;
			break;

		case HWTSTAMP_FILTER_PTP_V2_L4_EVENT:
			/* PTP v2, UDP, any kind of event packet */
			config.rx_filter = HWTSTAMP_FILTER_PTP_V2_L4_EVENT;
			ptp_v2 = PTP_TCR_TSVER2ENA;
			/* take time stamp for all event messages */
			snap_type_sel = PTP_TCR_SNAPTYPSEL_1;

			ptp_over_ipv4_udp = PTP_TCR_TSIPV4ENA;
			ptp_over_ipv6_udp = PTP_TCR_TSIPV6ENA;
			break;

		case HWTSTAMP_FILTER_PTP_V2_L4_SYNC:
			/* PTP v2, UDP, Sync packet */
			config.rx_filter = HWTSTAMP_FILTER_PTP_V2_L4_SYNC;
			ptp_v2 = PTP_TCR_TSVER2ENA;
			/* take time stamp for SYNC messages only */
			ts_event_en = PTP_TCR_TSEVNTENA;

			ptp_over_ipv4_udp = PTP_TCR_TSIPV4ENA;
			ptp_over_ipv6_udp = PTP_TCR_TSIPV6ENA;
			break;

		case HWTSTAMP_FILTER_PTP_V2_L4_DELAY_REQ:
			/* PTP v2, UDP, Delay_req packet */
			config.rx_filter = HWTSTAMP_FILTER_PTP_V2_L4_DELAY_REQ;
			ptp_v2 = PTP_TCR_TSVER2ENA;
			/* take time stamp for Delay_Req messages only */
			ts_master_en = PTP_TCR_TSMSTRENA;
			ts_event_en = PTP_TCR_TSEVNTENA;

			ptp_over_ipv4_udp = PTP_TCR_TSIPV4ENA;
			ptp_over_ipv6_udp = PTP_TCR_TSIPV6ENA;
			break;

		case HWTSTAMP_FILTER_PTP_V2_EVENT:
			/* PTP v2/802.AS1 any layer, any kind of event packet */
			config.rx_filter = HWTSTAMP_FILTER_PTP_V2_EVENT;
			ptp_v2 = PTP_TCR_TSVER2ENA;
			/* take time stamp for all event messages */
			snap_type_sel = PTP_TCR_SNAPTYPSEL_1;

			ptp_over_ipv4_udp = PTP_TCR_TSIPV4ENA;
			ptp_over_ipv6_udp = PTP_TCR_TSIPV6ENA;
			ptp_over_ethernet = PTP_TCR_TSIPENA;
			break;

		case HWTSTAMP_FILTER_PTP_V2_SYNC:
			/* PTP v2/802.AS1, any layer, Sync packet */
			config.rx_filter = HWTSTAMP_FILTER_PTP_V2_SYNC;
			ptp_v2 = PTP_TCR_TSVER2ENA;
			/* take time stamp for SYNC messages only */
			ts_event_en = PTP_TCR_TSEVNTENA;

			ptp_over_ipv4_udp = PTP_TCR_TSIPV4ENA;
			ptp_over_ipv6_udp = PTP_TCR_TSIPV6ENA;
			ptp_over_ethernet = PTP_TCR_TSIPENA;
			break;

		case HWTSTAMP_FILTER_PTP_V2_DELAY_REQ:
			/* PTP v2/802.AS1, any layer, Delay_req packet */
			config.rx_filter = HWTSTAMP_FILTER_PTP_V2_DELAY_REQ;
			ptp_v2 = PTP_TCR_TSVER2ENA;
			/* take time stamp for Delay_Req messages only */
			ts_master_en = PTP_TCR_TSMSTRENA;
			ts_event_en = PTP_TCR_TSEVNTENA;

			ptp_over_ipv4_udp = PTP_TCR_TSIPV4ENA;
			ptp_over_ipv6_udp = PTP_TCR_TSIPV6ENA;
			ptp_over_ethernet = PTP_TCR_TSIPENA;
			break;

		case HWTSTAMP_FILTER_ALL:
			/* time stamp any incoming packet */
			config.rx_filter = HWTSTAMP_FILTER_ALL;
			tstamp_all = PTP_TCR_TSENALL;
			break;

		default:
			return -ERANGE;
		}
	} else {
		switch (config.rx_filter) {
		case HWTSTAMP_FILTER_NONE:
			config.rx_filter = HWTSTAMP_FILTER_NONE;
			break;
		default:
			/* PTP v1, UDP, any kind of event packet */
			config.rx_filter = HWTSTAMP_FILTER_PTP_V1_L4_EVENT;
			break;
		}
	}
	priv->hwts_rx_en = ((config.rx_filter == HWTSTAMP_FILTER_NONE) ? 0 : 1);

	if (!priv->hwts_tx_en && !priv->hwts_rx_en)
		priv->hw->ptp->config_hw_tstamping(priv->ioaddr, 0);
	else {
		value = (PTP_TCR_TSENA | PTP_TCR_TSCFUPDT | PTP_TCR_TSCTRLSSR |
			 tstamp_all | ptp_v2 | ptp_over_ethernet |
			 ptp_over_ipv6_udp | ptp_over_ipv4_udp | ts_event_en |
			 ts_master_en | snap_type_sel);

		priv->hw->ptp->config_hw_tstamping(priv->ioaddr, value);

		/* program Sub Second Increment reg */
		priv->hw->ptp->config_sub_second_increment(priv->ioaddr);

		/* calculate default added value:
		 * formula is :
		 * addend = (2^32)/freq_div_ratio;
		 * where, freq_div_ratio = STMMAC_SYSCLOCK/50MHz
		 * hence, addend = ((2^32) * 50MHz)/STMMAC_SYSCLOCK;
		 * NOTE: STMMAC_SYSCLOCK should be >= 50MHz to
		 *       achive 20ns accuracy.
		 *
		 * 2^x * y == (y << x), hence
		 * 2^32 * 50000000 ==> (50000000 << 32)
		 */
		temp = (u64) (50000000ULL << 32);
		priv->default_addend = div_u64(temp, STMMAC_SYSCLOCK);
		priv->hw->ptp->config_addend(priv->ioaddr,
					     priv->default_addend);

		/* initialize system time */
		getnstimeofday(&now);
		priv->hw->ptp->init_systime(priv->ioaddr, now.tv_sec,
					    now.tv_nsec);
	}

	return copy_to_user(ifr->ifr_data, &config,
			    sizeof(struct hwtstamp_config)) ? -EFAULT : 0;
}

/**
 * stmmac_init_ptp: init PTP
 * @priv: driver private structure
 * Description: this is to verify if the HW supports the PTPv1 or v2.
 * This is done by looking at the HW cap. register.
 * Also it registers the ptp driver.
 */
static int stmmac_init_ptp(struct stmmac_priv *priv)
{
	if (!(priv->dma_cap.time_stamp || priv->dma_cap.atime_stamp))
		return -EOPNOTSUPP;

	if (netif_msg_hw(priv)) {
		if (priv->dma_cap.time_stamp) {
			pr_debug("IEEE 1588-2002 Time Stamp supported\n");
			priv->adv_ts = 0;
		}
		if (priv->dma_cap.atime_stamp && priv->extend_desc) {
			pr_debug
			    ("IEEE 1588-2008 Advanced Time Stamp supported\n");
			priv->adv_ts = 1;
		}
	}

	priv->hw->ptp = &stmmac_ptp;
	priv->hwts_tx_en = 0;
	priv->hwts_rx_en = 0;

	return stmmac_ptp_register(priv);
}

static void stmmac_release_ptp(struct stmmac_priv *priv)
{
	stmmac_ptp_unregister(priv);
}

/**
 * stmmac_adjust_link
 * @dev: net device structure
 * Description: it adjusts the link parameters.
 */
static void stmmac_adjust_link(struct net_device *dev)
{
	struct stmmac_priv *priv = netdev_priv(dev);
	struct phy_device *phydev = priv->phydev;
	unsigned long flags;
	int new_state = 0;
	unsigned int fc = priv->flow_ctrl, pause_time = priv->pause;

	if (phydev == NULL)
		return;

	spin_lock_irqsave(&priv->lock, flags);

	if (phydev->link) {
		u32 ctrl = readl(priv->ioaddr + MAC_CTRL_REG);

		/* Now we make sure that we can be in full duplex mode.
		 * If not, we operate in half-duplex mode. */
		if (phydev->duplex != priv->oldduplex) {
			new_state = 1;
			if (!(phydev->duplex))
				ctrl &= ~priv->hw->link.duplex;
			else
				ctrl |= priv->hw->link.duplex;
			priv->oldduplex = phydev->duplex;
		}
		/* Flow Control operation */
		if (phydev->pause)
			priv->hw->mac->flow_ctrl(priv->ioaddr, phydev->duplex,
						 fc, pause_time);

		if (phydev->speed != priv->speed) {
			new_state = 1;
			switch (phydev->speed) {
			case 1000:
				if (likely(priv->plat->has_gmac))
					ctrl &= ~priv->hw->link.port;
				stmmac_hw_fix_mac_speed(priv);
				break;
			case 100:
			case 10:
				if (priv->plat->has_gmac) {
					ctrl |= priv->hw->link.port;
					if (phydev->speed == SPEED_100) {
						ctrl |= priv->hw->link.speed;
					} else {
						ctrl &= ~(priv->hw->link.speed);
					}
				} else {
					ctrl &= ~priv->hw->link.port;
				}
				stmmac_hw_fix_mac_speed(priv);
				break;
			default:
				if (netif_msg_link(priv))
					pr_warn("%s: Speed (%d) not 10/100\n",
						dev->name, phydev->speed);
				break;
			}

			priv->speed = phydev->speed;
		}

		writel(ctrl, priv->ioaddr + MAC_CTRL_REG);

		if (!priv->oldlink) {
			new_state = 1;
			priv->oldlink = 1;
		}
	} else if (priv->oldlink) {
		new_state = 1;
		priv->oldlink = 0;
		priv->speed = 0;
		priv->oldduplex = -1;
	}

	if (new_state && netif_msg_link(priv))
		phy_print_status(phydev);

	/* At this stage, it could be needed to setup the EEE or adjust some
	 * MAC related HW registers.
	 */
	priv->eee_enabled = stmmac_eee_init(priv);

	spin_unlock_irqrestore(&priv->lock, flags);
}

/**
 * stmmac_check_pcs_mode: verify if RGMII/SGMII is supported
 * @priv: driver private structure
 * Description: this is to verify if the HW supports the PCS.
 * Physical Coding Sublayer (PCS) interface that can be used when the MAC is
 * configured for the TBI, RTBI, or SGMII PHY interface.
 */
static void stmmac_check_pcs_mode(struct stmmac_priv *priv)
{
	int interface = priv->plat->interface;

	if (priv->dma_cap.pcs) {
		if ((interface == PHY_INTERFACE_MODE_RGMII) ||
		    (interface == PHY_INTERFACE_MODE_RGMII_ID) ||
		    (interface == PHY_INTERFACE_MODE_RGMII_RXID) ||
		    (interface == PHY_INTERFACE_MODE_RGMII_TXID)) {
			pr_debug("STMMAC: PCS RGMII support enable\n");
			priv->pcs = STMMAC_PCS_RGMII;
		} else if (interface == PHY_INTERFACE_MODE_SGMII) {
			pr_debug("STMMAC: PCS SGMII support enable\n");
			priv->pcs = STMMAC_PCS_SGMII;
		}
	}
}

/**
 * stmmac_init_phy - PHY initialization
 * @dev: net device structure
 * Description: it initializes the driver's PHY state, and attaches the PHY
 * to the mac driver.
 *  Return value:
 *  0 on success
 */
static int stmmac_init_phy(struct net_device *dev)
{
	struct stmmac_priv *priv = netdev_priv(dev);
	struct phy_device *phydev;
	char phy_id_fmt[MII_BUS_ID_SIZE + 3];
	char bus_id[MII_BUS_ID_SIZE];
	int interface = priv->plat->interface;
	priv->oldlink = 0;
	priv->speed = 0;
	priv->oldduplex = -1;

	if (priv->plat->phy_bus_name)
		snprintf(bus_id, MII_BUS_ID_SIZE, "%s-%x",
			 priv->plat->phy_bus_name, priv->plat->bus_id);
	else
		snprintf(bus_id, MII_BUS_ID_SIZE, "stmmac-%x",
			 priv->plat->bus_id);

	snprintf(phy_id_fmt, MII_BUS_ID_SIZE + 3, PHY_ID_FMT, bus_id,
		 priv->plat->phy_addr);
	pr_debug("stmmac_init_phy:  trying to attach to %s\n", phy_id_fmt);

	phydev = phy_connect(dev, phy_id_fmt, &stmmac_adjust_link, interface);

	if (IS_ERR(phydev)) {
		pr_err("%s: Could not attach to PHY\n", dev->name);
		return PTR_ERR(phydev);
	}

	/* Stop Advertising 1000BASE Capability if interface is not GMII */
	if ((interface == PHY_INTERFACE_MODE_MII) ||
	    (interface == PHY_INTERFACE_MODE_RMII))
		phydev->advertising &= ~(SUPPORTED_1000baseT_Half |
					 SUPPORTED_1000baseT_Full);

	/*
	 * Broken HW is sometimes missing the pull-up resistor on the
	 * MDIO line, which results in reads to non-existent devices returning
	 * 0 rather than 0xffff. Catch this here and treat 0 as a non-existent
	 * device as well.
	 * Note: phydev->phy_id is the result of reading the UID PHY registers.
	 */
	if (phydev->phy_id == 0) {
		phy_disconnect(phydev);
		return -ENODEV;
	}
	pr_debug("stmmac_init_phy:  %s: attached to PHY (UID 0x%x)"
		 " Link = %d\n", dev->name, phydev->phy_id, phydev->link);

	priv->phydev = phydev;

	return 0;
}

/**
 * stmmac_display_ring: display ring
 * @head: pointer to the head of the ring passed.
 * @size: size of the ring.
 * @extend_desc: to verify if extended descriptors are used.
 * Description: display the control/status and buffer descriptors.
 */
static void stmmac_display_ring(void *head, int size, int extend_desc)
{
	int i;
	struct dma_extended_desc *ep = (struct dma_extended_desc *)head;
	struct dma_desc *p = (struct dma_desc *)head;

	for (i = 0; i < size; i++) {
		u64 x;
		if (extend_desc) {
			x = *(u64 *) ep;
			pr_info("%d [0x%x]: 0x%x 0x%x 0x%x 0x%x\n",
				i, (unsigned int)virt_to_phys(ep),
				(unsigned int)x, (unsigned int)(x >> 32),
				ep->basic.des2, ep->basic.des3);
			ep++;
		} else {
			x = *(u64 *) p;
			pr_info("%d [0x%x]: 0x%x 0x%x 0x%x 0x%x",
				i, (unsigned int)virt_to_phys(p),
				(unsigned int)x, (unsigned int)(x >> 32),
				p->des2, p->des3);
			p++;
		}
		pr_info("\n");
	}
}

static void stmmac_display_rings(struct stmmac_priv *priv)
{
	unsigned int txsize = priv->dma_tx_size;
	unsigned int rxsize = priv->dma_rx_size;

	if (priv->extend_desc) {
		pr_info("Extended RX descriptor ring:\n");
		stmmac_display_ring((void *)priv->dma_erx, rxsize, 1);
		pr_info("Extended TX descriptor ring:\n");
		stmmac_display_ring((void *)priv->dma_etx, txsize, 1);
	} else {
		pr_info("RX descriptor ring:\n");
		stmmac_display_ring((void *)priv->dma_rx, rxsize, 0);
		pr_info("TX descriptor ring:\n");
		stmmac_display_ring((void *)priv->dma_tx, txsize, 0);
	}
}

static int stmmac_set_bfsize(int mtu, int bufsize)
{
	int ret = bufsize;

	if (mtu >= BUF_SIZE_4KiB)
		ret = BUF_SIZE_8KiB;
	else if (mtu >= BUF_SIZE_2KiB)
		ret = BUF_SIZE_4KiB;
	else if (mtu >= DMA_BUFFER_SIZE)
		ret = BUF_SIZE_2KiB;
	else
		ret = DMA_BUFFER_SIZE;

	return ret;
}

/**
 * stmmac_clear_descriptors: clear descriptors
 * @priv: driver private structure
 * Description: this function is called to clear the tx and rx descriptors
 * in case of both basic and extended descriptors are used.
 */
static void stmmac_clear_descriptors(struct stmmac_priv *priv)
{
	int i;
	unsigned int txsize = priv->dma_tx_size;
	unsigned int rxsize = priv->dma_rx_size;

	/* Clear the Rx/Tx descriptors */
	for (i = 0; i < rxsize; i++)
		if (priv->extend_desc)
			priv->hw->desc->init_rx_desc(&priv->dma_erx[i].basic,
						     priv->use_riwt, priv->mode,
						     (i == rxsize - 1));
		else
			priv->hw->desc->init_rx_desc(&priv->dma_rx[i],
						     priv->use_riwt, priv->mode,
						     (i == rxsize - 1));
	for (i = 0; i < txsize; i++)
		if (priv->extend_desc)
			priv->hw->desc->init_tx_desc(&priv->dma_etx[i].basic,
						     priv->mode,
						     (i == txsize - 1));
		else
			priv->hw->desc->init_tx_desc(&priv->dma_tx[i],
						     priv->mode,
						     (i == txsize - 1));
}

static int stmmac_init_rx_buffers(struct stmmac_priv *priv, struct dma_desc *p,
				  int i)
{
	struct sk_buff *skb;

	skb = __netdev_alloc_skb(priv->dev, priv->dma_buf_sz + NET_IP_ALIGN,
				 GFP_KERNEL);
	if (unlikely(skb == NULL)) {
		pr_err("%s: Rx init fails; skb is NULL\n", __func__);
		return 1;
	}
	skb_reserve(skb, NET_IP_ALIGN);
	priv->rx_skbuff[i] = skb;
	priv->rx_skbuff_dma[i] = dma_map_single(priv->device, skb->data,
						priv->dma_buf_sz,
						DMA_FROM_DEVICE);

	p->des2 = priv->rx_skbuff_dma[i];

	if ((priv->mode == STMMAC_RING_MODE) &&
	    (priv->dma_buf_sz == BUF_SIZE_16KiB))
		priv->hw->ring->init_desc3(p);

	return 0;
}

/**
 * init_dma_desc_rings - init the RX/TX descriptor rings
 * @dev: net device structure
 * Description:  this function initializes the DMA RX/TX descriptors
 * and allocates the socket buffers. It suppors the chained and ring
 * modes.
 */
static void init_dma_desc_rings(struct net_device *dev)
{
	int i;
	struct stmmac_priv *priv = netdev_priv(dev);
	unsigned int txsize = priv->dma_tx_size;
	unsigned int rxsize = priv->dma_rx_size;
	unsigned int bfsize = 0;

	/* Set the max buffer size according to the DESC mode
	 * and the MTU. Note that RING mode allows 16KiB bsize.
	 */
	if (priv->mode == STMMAC_RING_MODE)
		bfsize = priv->hw->ring->set_16kib_bfsize(dev->mtu);

	if (bfsize < BUF_SIZE_16KiB)
		bfsize = stmmac_set_bfsize(dev->mtu, priv->dma_buf_sz);

	if (netif_msg_probe(priv))
		pr_debug("%s: txsize %d, rxsize %d, bfsize %d\n", __func__,
			 txsize, rxsize, bfsize);

	if (priv->extend_desc) {
		priv->dma_erx = dma_alloc_coherent(priv->device, rxsize *
						   sizeof(struct
							  dma_extended_desc),
						   &priv->dma_rx_phy,
						   GFP_KERNEL);
		priv->dma_etx = dma_alloc_coherent(priv->device, txsize *
						   sizeof(struct
							  dma_extended_desc),
						   &priv->dma_tx_phy,
						   GFP_KERNEL);
		if ((!priv->dma_erx) || (!priv->dma_etx))
			return;
	} else {
		priv->dma_rx = dma_alloc_coherent(priv->device, rxsize *
						  sizeof(struct dma_desc),
						  &priv->dma_rx_phy,
						  GFP_KERNEL);
		priv->dma_tx = dma_alloc_coherent(priv->device, txsize *
						  sizeof(struct dma_desc),
						  &priv->dma_tx_phy,
						  GFP_KERNEL);
		if ((!priv->dma_rx) || (!priv->dma_tx))
			return;
	}

	priv->rx_skbuff_dma = kmalloc_array(rxsize, sizeof(dma_addr_t),
					    GFP_KERNEL);
	priv->rx_skbuff = kmalloc_array(rxsize, sizeof(struct sk_buff *),
					GFP_KERNEL);
	priv->tx_skbuff_dma = kmalloc_array(txsize, sizeof(dma_addr_t),
					    GFP_KERNEL);
	priv->tx_skbuff = kmalloc_array(txsize, sizeof(struct sk_buff *),
					GFP_KERNEL);
	if (netif_msg_probe(priv)) {
		pr_debug("(%s) dma_rx_phy=0x%08x dma_tx_phy=0x%08x\n", __func__,
			 (u32) priv->dma_rx_phy, (u32) priv->dma_tx_phy);

		/* RX INITIALIZATION */
		pr_debug("\tSKB addresses:\nskb\t\tskb data\tdma data\n");
	}
	for (i = 0; i < rxsize; i++) {
		struct dma_desc *p;
		if (priv->extend_desc)
			p = &((priv->dma_erx + i)->basic);
		else
			p = priv->dma_rx + i;

		if (stmmac_init_rx_buffers(priv, p, i))
			break;

		if (netif_msg_probe(priv))
			pr_debug("[%p]\t[%p]\t[%x]\n", priv->rx_skbuff[i],
				 priv->rx_skbuff[i]->data,
				 (unsigned int)priv->rx_skbuff_dma[i]);
	}
	priv->cur_rx = 0;
	priv->dirty_rx = (unsigned int)(i - rxsize);
	priv->dma_buf_sz = bfsize;
	buf_sz = bfsize;

	/* Setup the chained descriptor addresses */
	if (priv->mode == STMMAC_CHAIN_MODE) {
		if (priv->extend_desc) {
			priv->hw->chain->init(priv->dma_erx, priv->dma_rx_phy,
					      rxsize, 1);
			priv->hw->chain->init(priv->dma_etx, priv->dma_tx_phy,
					      txsize, 1);
		} else {
			priv->hw->chain->init(priv->dma_rx, priv->dma_rx_phy,
					      rxsize, 0);
			priv->hw->chain->init(priv->dma_tx, priv->dma_tx_phy,
					      txsize, 0);
		}
	}

	/* TX INITIALIZATION */
	for (i = 0; i < txsize; i++) {
		struct dma_desc *p;
		if (priv->extend_desc)
			p = &((priv->dma_etx + i)->basic);
		else
			p = priv->dma_tx + i;
		p->des2 = 0;
		priv->tx_skbuff_dma[i] = 0;
		priv->tx_skbuff[i] = NULL;
	}

	priv->dirty_tx = 0;
	priv->cur_tx = 0;

	stmmac_clear_descriptors(priv);

	if (netif_msg_hw(priv))
		stmmac_display_rings(priv);
}

static void dma_free_rx_skbufs(struct stmmac_priv *priv)
{
	int i;

	for (i = 0; i < priv->dma_rx_size; i++) {
		if (priv->rx_skbuff[i]) {
			dma_unmap_single(priv->device, priv->rx_skbuff_dma[i],
					 priv->dma_buf_sz, DMA_FROM_DEVICE);
			dev_kfree_skb_any(priv->rx_skbuff[i]);
		}
		priv->rx_skbuff[i] = NULL;
	}
}

static void dma_free_tx_skbufs(struct stmmac_priv *priv)
{
	int i;

	for (i = 0; i < priv->dma_tx_size; i++) {
		if (priv->tx_skbuff[i] != NULL) {
			struct dma_desc *p;
			if (priv->extend_desc)
				p = &((priv->dma_etx + i)->basic);
			else
				p = priv->dma_tx + i;

			if (priv->tx_skbuff_dma[i])
				dma_unmap_single(priv->device,
						 priv->tx_skbuff_dma[i],
						 priv->hw->desc->get_tx_len(p),
						 DMA_TO_DEVICE);
			dev_kfree_skb_any(priv->tx_skbuff[i]);
			priv->tx_skbuff[i] = NULL;
			priv->tx_skbuff_dma[i] = 0;
		}
	}
}

static void free_dma_desc_resources(struct stmmac_priv *priv)
{
	/* Release the DMA TX/RX socket buffers */
	dma_free_rx_skbufs(priv);
	dma_free_tx_skbufs(priv);

	/* Free DMA regions of consistent memory previously allocated */
	if (!priv->extend_desc) {
		dma_free_coherent(priv->device,
				  priv->dma_tx_size * sizeof(struct dma_desc),
				  priv->dma_tx, priv->dma_tx_phy);
		dma_free_coherent(priv->device,
				  priv->dma_rx_size * sizeof(struct dma_desc),
				  priv->dma_rx, priv->dma_rx_phy);
	} else {
		dma_free_coherent(priv->device, priv->dma_tx_size *
				  sizeof(struct dma_extended_desc),
				  priv->dma_etx, priv->dma_tx_phy);
		dma_free_coherent(priv->device, priv->dma_rx_size *
				  sizeof(struct dma_extended_desc),
				  priv->dma_erx, priv->dma_rx_phy);
	}
	kfree(priv->rx_skbuff_dma);
	kfree(priv->rx_skbuff);
	kfree(priv->tx_skbuff_dma);
	kfree(priv->tx_skbuff);
}

/**
 *  stmmac_dma_operation_mode - HW DMA operation mode
 *  @priv: driver private structure
 *  Description: it sets the DMA operation mode: tx/rx DMA thresholds
 *  or Store-And-Forward capability.
 */
static void stmmac_dma_operation_mode(struct stmmac_priv *priv)
{
	if (likely(priv->plat->force_sf_dma_mode ||
		   ((priv->plat->tx_coe) && (!priv->no_csum_insertion)))) {
		/*
		 * In case of GMAC, SF mode can be enabled
		 * to perform the TX COE in HW. This depends on:
		 * 1) TX COE if actually supported
		 * 2) There is no bugged Jumbo frame support
		 *    that needs to not insert csum in the TDES.
		 */
		priv->hw->dma->dma_mode(priv->ioaddr, SF_DMA_MODE, SF_DMA_MODE);
		tc = SF_DMA_MODE;
	} else
		priv->hw->dma->dma_mode(priv->ioaddr, tc, SF_DMA_MODE);
}

/**
 * stmmac_tx_clean:
 * @priv: driver private structure
 * Description: it reclaims resources after transmission completes.
 */
static void stmmac_tx_clean(struct stmmac_priv *priv)
{
	unsigned int txsize = priv->dma_tx_size;

	spin_lock(&priv->tx_lock);

	priv->xstats.tx_clean++;

	while (priv->dirty_tx != priv->cur_tx) {
		int last;
		unsigned int entry = priv->dirty_tx % txsize;
		struct sk_buff *skb = priv->tx_skbuff[entry];
		struct dma_desc *p;

		if (priv->extend_desc)
			p = (struct dma_desc *)(priv->dma_etx + entry);
		else
			p = priv->dma_tx + entry;

		/* Check if the descriptor is owned by the DMA. */
		if (priv->hw->desc->get_tx_owner(p))
			break;

		/* Verify tx error by looking at the last segment. */
		last = priv->hw->desc->get_tx_ls(p);
		if (likely(last)) {
			int tx_error =
			    priv->hw->desc->tx_status(&priv->dev->stats,
						      &priv->xstats, p,
						      priv->ioaddr);
			if (likely(tx_error == 0)) {
				priv->dev->stats.tx_packets++;
				priv->xstats.tx_pkt_n++;
			} else
				priv->dev->stats.tx_errors++;

			stmmac_get_tx_hwtstamp(priv, entry, skb);
		}
		if (netif_msg_tx_done(priv))
			pr_debug("%s: curr %d, dirty %d\n", __func__,
				 priv->cur_tx, priv->dirty_tx);

		if (likely(priv->tx_skbuff_dma[entry])) {
			dma_unmap_single(priv->device,
					 priv->tx_skbuff_dma[entry],
					 priv->hw->desc->get_tx_len(p),
					 DMA_TO_DEVICE);
			priv->tx_skbuff_dma[entry] = 0;
		}
		priv->hw->ring->clean_desc3(priv, p);

		if (likely(skb != NULL)) {
			dev_kfree_skb(skb);
			priv->tx_skbuff[entry] = NULL;
		}

		priv->hw->desc->release_tx_desc(p, priv->mode);

		priv->dirty_tx++;
	}
	if (unlikely(netif_queue_stopped(priv->dev) &&
		     stmmac_tx_avail(priv) > STMMAC_TX_THRESH(priv))) {
		netif_tx_lock(priv->dev);
		if (netif_queue_stopped(priv->dev) &&
		    stmmac_tx_avail(priv) > STMMAC_TX_THRESH(priv)) {
			if (netif_msg_tx_done(priv))
				pr_debug("%s: restart transmit\n", __func__);
			netif_wake_queue(priv->dev);
		}
		netif_tx_unlock(priv->dev);
	}

	if ((priv->eee_enabled) && (!priv->tx_path_in_lpi_mode)) {
		stmmac_enable_eee_mode(priv);
		mod_timer(&priv->eee_ctrl_timer, STMMAC_LPI_T(eee_timer));
	}
	spin_unlock(&priv->tx_lock);
}

static inline void stmmac_enable_dma_irq(struct stmmac_priv *priv)
{
	priv->hw->dma->enable_dma_irq(priv->ioaddr);
}

static inline void stmmac_disable_dma_irq(struct stmmac_priv *priv)
{
	priv->hw->dma->disable_dma_irq(priv->ioaddr);
}

/**
 * stmmac_tx_err: irq tx error mng function
 * @priv: driver private structure
 * Description: it cleans the descriptors and restarts the transmission
 * in case of errors.
 */
static void stmmac_tx_err(struct stmmac_priv *priv)
{
	int i;
	int txsize = priv->dma_tx_size;
	netif_stop_queue(priv->dev);

	priv->hw->dma->stop_tx(priv->ioaddr);
	dma_free_tx_skbufs(priv);
	for (i = 0; i < txsize; i++)
		if (priv->extend_desc)
			priv->hw->desc->init_tx_desc(&priv->dma_etx[i].basic,
						     priv->mode,
						     (i == txsize - 1));
		else
			priv->hw->desc->init_tx_desc(&priv->dma_tx[i],
						     priv->mode,
						     (i == txsize - 1));
	priv->dirty_tx = 0;
	priv->cur_tx = 0;
	priv->hw->dma->start_tx(priv->ioaddr);

	priv->dev->stats.tx_errors++;
	netif_wake_queue(priv->dev);
}

/**
 * stmmac_dma_interrupt: DMA ISR
 * @priv: driver private structure
 * Description: this is the DMA ISR. It is called by the main ISR.
 * It calls the dwmac dma routine to understand which type of interrupt
 * happened. In case of there is a Normal interrupt and either TX or RX
 * interrupt happened so the NAPI is scheduled.
 */
static void stmmac_dma_interrupt(struct stmmac_priv *priv)
{
	int status;

	status = priv->hw->dma->dma_interrupt(priv->ioaddr, &priv->xstats);
	if (likely((status & handle_rx)) || (status & handle_tx)) {
		if (likely(napi_schedule_prep(&priv->napi))) {
			stmmac_disable_dma_irq(priv);
			__napi_schedule(&priv->napi);
		}
	}
	if (unlikely(status & tx_hard_error_bump_tc)) {
		/* Try to bump up the dma threshold on this failure */
		if (unlikely(tc != SF_DMA_MODE) && (tc <= 256)) {
			tc += 64;
			priv->hw->dma->dma_mode(priv->ioaddr, tc, SF_DMA_MODE);
			priv->xstats.threshold = tc;
		}
	} else if (unlikely(status == tx_hard_error))
		stmmac_tx_err(priv);
}

/**
 * stmmac_mmc_setup: setup the Mac Management Counters (MMC)
 * @priv: driver private structure
 * Description: this masks the MMC irq, in fact, the counters are managed in SW.
 */
static void stmmac_mmc_setup(struct stmmac_priv *priv)
{
	unsigned int mode = MMC_CNTRL_RESET_ON_READ | MMC_CNTRL_COUNTER_RESET |
	    MMC_CNTRL_PRESET | MMC_CNTRL_FULL_HALF_PRESET;

	dwmac_mmc_intr_all_mask(priv->ioaddr);

	if (priv->dma_cap.rmon) {
		dwmac_mmc_ctrl(priv->ioaddr, mode);
		memset(&priv->mmc, 0, sizeof(struct stmmac_counters));
	} else
		pr_info(" No MAC Management Counters available\n");
}

static u32 stmmac_get_synopsys_id(struct stmmac_priv *priv)
{
	u32 hwid = priv->hw->synopsys_uid;

	/* Check Synopsys Id (not available on old chips) */
	if (likely(hwid)) {
		u32 uid = ((hwid & 0x0000ff00) >> 8);
		u32 synid = (hwid & 0x000000ff);

		pr_info("stmmac - user ID: 0x%x, Synopsys ID: 0x%x\n",
			uid, synid);

		return synid;
	}
	return 0;
}

/**
 * stmmac_selec_desc_mode: to select among: normal/alternate/extend descriptors
 * @priv: driver private structure
 * Description: select the Enhanced/Alternate or Normal descriptors.
 * In case of Enhanced/Alternate, it looks at the extended descriptors are
 * supported by the HW cap. register.
 */
static void stmmac_selec_desc_mode(struct stmmac_priv *priv)
{
	if (priv->plat->enh_desc) {
		pr_info(" Enhanced/Alternate descriptors\n");

		/* GMAC older than 3.50 has no extended descriptors */
		if (priv->synopsys_id >= DWMAC_CORE_3_50) {
			pr_info("\tEnabled extended descriptors\n");
			priv->extend_desc = 1;
		} else
			pr_warn("Extended descriptors not supported\n");

		priv->hw->desc = &enh_desc_ops;
	} else {
		pr_info(" Normal descriptors\n");
		priv->hw->desc = &ndesc_ops;
	}
}

/**
 * stmmac_get_hw_features: get MAC capabilities from the HW cap. register.
 * @priv: driver private structure
 * Description:
 *  new GMAC chip generations have a new register to indicate the
 *  presence of the optional feature/functions.
 *  This can be also used to override the value passed through the
 *  platform and necessary for old MAC10/100 and GMAC chips.
 */
static int stmmac_get_hw_features(struct stmmac_priv *priv)
{
	u32 hw_cap = 0;

	if (priv->hw->dma->get_hw_feature) {
		hw_cap = priv->hw->dma->get_hw_feature(priv->ioaddr);

		priv->dma_cap.mbps_10_100 = (hw_cap & DMA_HW_FEAT_MIISEL);
		priv->dma_cap.mbps_1000 = (hw_cap & DMA_HW_FEAT_GMIISEL) >> 1;
		priv->dma_cap.half_duplex = (hw_cap & DMA_HW_FEAT_HDSEL) >> 2;
		priv->dma_cap.hash_filter = (hw_cap & DMA_HW_FEAT_HASHSEL) >> 4;
		priv->dma_cap.multi_addr = (hw_cap & DMA_HW_FEAT_ADDMAC) >> 5;
		priv->dma_cap.pcs = (hw_cap & DMA_HW_FEAT_PCSSEL) >> 6;
		priv->dma_cap.sma_mdio = (hw_cap & DMA_HW_FEAT_SMASEL) >> 8;
		priv->dma_cap.pmt_remote_wake_up =
		    (hw_cap & DMA_HW_FEAT_RWKSEL) >> 9;
		priv->dma_cap.pmt_magic_frame =
		    (hw_cap & DMA_HW_FEAT_MGKSEL) >> 10;
		/* MMC */
		priv->dma_cap.rmon = (hw_cap & DMA_HW_FEAT_MMCSEL) >> 11;
		/* IEEE 1588-2002 */
		priv->dma_cap.time_stamp =
		    (hw_cap & DMA_HW_FEAT_TSVER1SEL) >> 12;
		/* IEEE 1588-2008 */
		priv->dma_cap.atime_stamp =
		    (hw_cap & DMA_HW_FEAT_TSVER2SEL) >> 13;
		/* 802.3az - Energy-Efficient Ethernet (EEE) */
		priv->dma_cap.eee = (hw_cap & DMA_HW_FEAT_EEESEL) >> 14;
		priv->dma_cap.av = (hw_cap & DMA_HW_FEAT_AVSEL) >> 15;
		/* TX and RX csum */
		priv->dma_cap.tx_coe = (hw_cap & DMA_HW_FEAT_TXCOESEL) >> 16;
		priv->dma_cap.rx_coe_type1 =
		    (hw_cap & DMA_HW_FEAT_RXTYP1COE) >> 17;
		priv->dma_cap.rx_coe_type2 =
		    (hw_cap & DMA_HW_FEAT_RXTYP2COE) >> 18;
		priv->dma_cap.rxfifo_over_2048 =
		    (hw_cap & DMA_HW_FEAT_RXFIFOSIZE) >> 19;
		/* TX and RX number of channels */
		priv->dma_cap.number_rx_channel =
		    (hw_cap & DMA_HW_FEAT_RXCHCNT) >> 20;
		priv->dma_cap.number_tx_channel =
		    (hw_cap & DMA_HW_FEAT_TXCHCNT) >> 22;
		/* Alternate (enhanced) DESC mode */
		priv->dma_cap.enh_desc = (hw_cap & DMA_HW_FEAT_ENHDESSEL) >> 24;
	}

	return hw_cap;
}

/**
 * stmmac_check_ether_addr: check if the MAC addr is valid
 * @priv: driver private structure
 * Description:
 * it is to verify if the MAC address is valid, in case of failures it
 * generates a random MAC address
 */
static void stmmac_check_ether_addr(struct stmmac_priv *priv)
{
	if (!is_valid_ether_addr(priv->dev->dev_addr)) {
		priv->hw->mac->get_umac_addr((void __iomem *)
					     priv->dev->base_addr,
					     priv->dev->dev_addr, 0);
		if (!is_valid_ether_addr(priv->dev->dev_addr))
			eth_hw_addr_random(priv->dev);
	}
	pr_warn("%s: device MAC address %pM\n", priv->dev->name,
		priv->dev->dev_addr);
}

/**
 * stmmac_init_dma_engine: DMA init.
 * @priv: driver private structure
 * Description:
 * It inits the DMA invoking the specific MAC/GMAC callback.
 * Some DMA parameters can be passed from the platform;
 * in case of these are not passed a default is kept for the MAC or GMAC.
 */
static int stmmac_init_dma_engine(struct stmmac_priv *priv)
{
	int pbl = DEFAULT_DMA_PBL, fixed_burst = 0, burst_len = 0;
	int mixed_burst = 0;
	int atds = 0;

	if (priv->plat->dma_cfg) {
		pbl = priv->plat->dma_cfg->pbl;
		fixed_burst = priv->plat->dma_cfg->fixed_burst;
		mixed_burst = priv->plat->dma_cfg->mixed_burst;
		burst_len = priv->plat->dma_cfg->burst_len;
	}

	if (priv->extend_desc && (priv->mode == STMMAC_RING_MODE))
		atds = 1;

	return priv->hw->dma->init(priv->ioaddr, pbl, fixed_burst, mixed_burst,
				   burst_len, priv->dma_tx_phy,
				   priv->dma_rx_phy, atds);
}

/**
 * stmmac_tx_timer: mitigation sw timer for tx.
 * @data: data pointer
 * Description:
 * This is the timer handler to directly invoke the stmmac_tx_clean.
 */
static void stmmac_tx_timer(unsigned long data)
{
	struct stmmac_priv *priv = (struct stmmac_priv *)data;

	stmmac_tx_clean(priv);
}

/**
 * stmmac_init_tx_coalesce: init tx mitigation options.
 * @priv: driver private structure
 * Description:
 * This inits the transmit coalesce parameters: i.e. timer rate,
 * timer handler and default threshold used for enabling the
 * interrupt on completion bit.
 */
static void stmmac_init_tx_coalesce(struct stmmac_priv *priv)
{
	priv->tx_coal_frames = STMMAC_TX_FRAMES;
	priv->tx_coal_timer = STMMAC_COAL_TX_TIMER;
	init_timer(&priv->txtimer);
	priv->txtimer.expires = STMMAC_COAL_TIMER(priv->tx_coal_timer);
	priv->txtimer.data = (unsigned long)priv;
	priv->txtimer.function = stmmac_tx_timer;
	add_timer(&priv->txtimer);
}

/**
 *  stmmac_open - open entry point of the driver
 *  @dev : pointer to the device structure.
 *  Description:
 *  This function is the open entry point of the driver.
 *  Return value:
 *  0 on success and an appropriate (-)ve integer as defined in errno.h
 *  file on failure.
 */
static int stmmac_open(struct net_device *dev)
{
	struct stmmac_priv *priv = netdev_priv(dev);
	int ret;

	clk_prepare_enable(priv->stmmac_clk);

	stmmac_check_ether_addr(priv);

	if (priv->pcs != STMMAC_PCS_RGMII && priv->pcs != STMMAC_PCS_TBI &&
	    priv->pcs != STMMAC_PCS_RTBI) {
		ret = stmmac_init_phy(dev);
		if (ret) {
			pr_err("%s: Cannot attach to PHY (error: %d)\n",
			       __func__, ret);
			goto open_error;
		}
	}

	/* Create and initialize the TX/RX descriptors chains. */
	priv->dma_tx_size = STMMAC_ALIGN(dma_txsize);
	priv->dma_rx_size = STMMAC_ALIGN(dma_rxsize);
	priv->dma_buf_sz = STMMAC_ALIGN(buf_sz);
	init_dma_desc_rings(dev);

	/* DMA initialization and SW reset */
	ret = stmmac_init_dma_engine(priv);
	if (ret < 0) {
		pr_err("%s: DMA initialization failed\n", __func__);
		goto open_error;
	}

	/* Copy the MAC addr into the HW  */
	priv->hw->mac->set_umac_addr(priv->ioaddr, dev->dev_addr, 0);

	/* If required, perform hw setup of the bus. */
	if (priv->plat->bus_setup)
		priv->plat->bus_setup(priv->ioaddr);

	/* Initialize the MAC Core */
	priv->hw->mac->core_init(priv->ioaddr);

	/* Request the IRQ lines */
	ret = request_irq(dev->irq, stmmac_interrupt,
			  IRQF_SHARED, dev->name, dev);
	if (unlikely(ret < 0)) {
		pr_err("%s: ERROR: allocating the IRQ %d (error: %d)\n",
		       __func__, dev->irq, ret);
		goto open_error;
	}

	/* Request the Wake IRQ in case of another line is used for WoL */
	if (priv->wol_irq != dev->irq) {
		ret = request_irq(priv->wol_irq, stmmac_interrupt,
				  IRQF_SHARED, dev->name, dev);
		if (unlikely(ret < 0)) {
			pr_err("%s: ERROR: allocating the WoL IRQ %d (%d)\n",
			       __func__, priv->wol_irq, ret);
			goto open_error_wolirq;
		}
	}

	/* Request the IRQ lines */
	if (priv->lpi_irq != -ENXIO) {
		ret = request_irq(priv->lpi_irq, stmmac_interrupt, IRQF_SHARED,
				  dev->name, dev);
		if (unlikely(ret < 0)) {
			pr_err("%s: ERROR: allocating the LPI IRQ %d (%d)\n",
			       __func__, priv->lpi_irq, ret);
			goto open_error_lpiirq;
		}
	}

	/* Enable the MAC Rx/Tx */
	stmmac_set_mac(priv->ioaddr, true);

	/* Set the HW DMA mode and the COE */
	stmmac_dma_operation_mode(priv);

	/* Extra statistics */
	memset(&priv->xstats, 0, sizeof(struct stmmac_extra_stats));
	priv->xstats.threshold = tc;

	stmmac_mmc_setup(priv);

	ret = stmmac_init_ptp(priv);
	if (ret)
		pr_warn("%s: failed PTP initialisation\n", __func__);

#ifdef CONFIG_STMMAC_DEBUG_FS
	ret = stmmac_init_fs(dev);
	if (ret < 0)
		pr_warn("%s: failed debugFS registration\n", __func__);
#endif
	/* Start the ball rolling... */
	pr_debug("%s: DMA RX/TX processes started...\n", dev->name);
	priv->hw->dma->start_tx(priv->ioaddr);
	priv->hw->dma->start_rx(priv->ioaddr);

	/* Dump DMA/MAC registers */
	if (netif_msg_hw(priv)) {
		priv->hw->mac->dump_regs(priv->ioaddr);
		priv->hw->dma->dump_regs(priv->ioaddr);
	}

	if (priv->phydev)
		phy_start(priv->phydev);

	priv->tx_lpi_timer = STMMAC_DEFAULT_TWT_LS;

	priv->eee_enabled = stmmac_eee_init(priv);

	stmmac_init_tx_coalesce(priv);

	if ((priv->use_riwt) && (priv->hw->dma->rx_watchdog)) {
		priv->rx_riwt = MAX_DMA_RIWT;
		priv->hw->dma->rx_watchdog(priv->ioaddr, MAX_DMA_RIWT);
	}

	if (priv->pcs && priv->hw->mac->ctrl_ane)
		priv->hw->mac->ctrl_ane(priv->ioaddr, 0);

	napi_enable(&priv->napi);
	netif_start_queue(dev);

	return 0;

open_error_lpiirq:
	if (priv->wol_irq != dev->irq)
		free_irq(priv->wol_irq, dev);

open_error_wolirq:
	free_irq(dev->irq, dev);

open_error:
	if (priv->phydev)
		phy_disconnect(priv->phydev);

	clk_disable_unprepare(priv->stmmac_clk);

	return ret;
}

/**
 *  stmmac_release - close entry point of the driver
 *  @dev : device pointer.
 *  Description:
 *  This is the stop entry point of the driver.
 */
static int stmmac_release(struct net_device *dev)
{
	struct stmmac_priv *priv = netdev_priv(dev);

	if (priv->eee_enabled)
		del_timer_sync(&priv->eee_ctrl_timer);

	/* Stop and disconnect the PHY */
	if (priv->phydev) {
		phy_stop(priv->phydev);
		phy_disconnect(priv->phydev);
		priv->phydev = NULL;
	}

	netif_stop_queue(dev);

	napi_disable(&priv->napi);

	del_timer_sync(&priv->txtimer);

	/* Free the IRQ lines */
	free_irq(dev->irq, dev);
	if (priv->wol_irq != dev->irq)
		free_irq(priv->wol_irq, dev);
	if (priv->lpi_irq != -ENXIO)
		free_irq(priv->lpi_irq, dev);

	/* Stop TX/RX DMA and clear the descriptors */
	priv->hw->dma->stop_tx(priv->ioaddr);
	priv->hw->dma->stop_rx(priv->ioaddr);

	/* Release and free the Rx/Tx resources */
	free_dma_desc_resources(priv);

	/* Disable the MAC Rx/Tx */
	stmmac_set_mac(priv->ioaddr, false);

	netif_carrier_off(dev);

#ifdef CONFIG_STMMAC_DEBUG_FS
	stmmac_exit_fs();
#endif
	clk_disable_unprepare(priv->stmmac_clk);

	stmmac_release_ptp(priv);

	return 0;
}

/**
 *  stmmac_xmit: Tx entry point of the driver
 *  @skb : the socket buffer
 *  @dev : device pointer
 *  Description : this is the tx entry point of the driver.
 *  It programs the chain or the ring and supports oversized frames
 *  and SG feature.
 */
static netdev_tx_t stmmac_xmit(struct sk_buff *skb, struct net_device *dev)
{
	struct stmmac_priv *priv = netdev_priv(dev);
	unsigned int txsize = priv->dma_tx_size;
	unsigned int entry;
	int i, csum_insertion = 0, is_jumbo = 0;
	int nfrags = skb_shinfo(skb)->nr_frags;
	struct dma_desc *desc, *first;
	unsigned int nopaged_len = skb_headlen(skb);

	if (unlikely(stmmac_tx_avail(priv) < nfrags + 1)) {
		if (!netif_queue_stopped(dev)) {
			netif_stop_queue(dev);
			/* This is a hard error, log it. */
			pr_err("%s: Tx Ring full when queue awake\n", __func__);
		}
		return NETDEV_TX_BUSY;
	}

	spin_lock(&priv->tx_lock);

	if (priv->tx_path_in_lpi_mode)
		stmmac_disable_eee_mode(priv);

	entry = priv->cur_tx % txsize;

	csum_insertion = (skb->ip_summed == CHECKSUM_PARTIAL);

	if (priv->extend_desc)
		desc = (struct dma_desc *)(priv->dma_etx + entry);
	else
		desc = priv->dma_tx + entry;

	first = desc;

	priv->tx_skbuff[entry] = skb;

	/* To program the descriptors according to the size of the frame */
	if (priv->mode == STMMAC_RING_MODE) {
		is_jumbo = priv->hw->ring->is_jumbo_frm(skb->len,
							priv->plat->enh_desc);
		if (unlikely(is_jumbo))
			entry = priv->hw->ring->jumbo_frm(priv, skb,
							  csum_insertion);
	} else {
		is_jumbo = priv->hw->chain->is_jumbo_frm(skb->len,
							 priv->plat->enh_desc);
		if (unlikely(is_jumbo))
			entry = priv->hw->chain->jumbo_frm(priv, skb,
							   csum_insertion);
	}
	if (likely(!is_jumbo)) {
		desc->des2 = dma_map_single(priv->device, skb->data,
					    nopaged_len, DMA_TO_DEVICE);
		priv->tx_skbuff_dma[entry] = desc->des2;
		priv->hw->desc->prepare_tx_desc(desc, 1, nopaged_len,
						csum_insertion, priv->mode);
	} else
		desc = first;

	for (i = 0; i < nfrags; i++) {
		const skb_frag_t *frag = &skb_shinfo(skb)->frags[i];
		int len = skb_frag_size(frag);

		entry = (++priv->cur_tx) % txsize;
		if (priv->extend_desc)
			desc = (struct dma_desc *)(priv->dma_etx + entry);
		else
			desc = priv->dma_tx + entry;

		desc->des2 = skb_frag_dma_map(priv->device, frag, 0, len,
					      DMA_TO_DEVICE);
		priv->tx_skbuff_dma[entry] = desc->des2;
		priv->tx_skbuff[entry] = NULL;
		priv->hw->desc->prepare_tx_desc(desc, 0, len, csum_insertion,
						priv->mode);
		wmb();
		priv->hw->desc->set_tx_owner(desc);
		wmb();
	}

	/* Finalize the latest segment. */
	priv->hw->desc->close_tx_desc(desc);

	wmb();
	/* According to the coalesce parameter the IC bit for the latest
	 * segment could be reset and the timer re-started to invoke the
	 * stmmac_tx function. This approach takes care about the fragments.
	 */
	priv->tx_count_frames += nfrags + 1;
	if (priv->tx_coal_frames > priv->tx_count_frames) {
		priv->hw->desc->clear_tx_ic(desc);
		priv->xstats.tx_reset_ic_bit++;
		mod_timer(&priv->txtimer,
			  STMMAC_COAL_TIMER(priv->tx_coal_timer));
	} else
		priv->tx_count_frames = 0;

	/* To avoid raise condition */
	priv->hw->desc->set_tx_owner(first);
	wmb();

	priv->cur_tx++;

	if (netif_msg_pktdata(priv)) {
<<<<<<< HEAD
		pr_debug("%s: curr %d dirty=%d entry=%d, first=%p, nfrags=%d",
=======
		pr_info("%s: curr %d dirty=%d entry=%d, first=%p, nfrags=%d",
>>>>>>> 8bb495e3
			__func__, (priv->cur_tx % txsize),
			(priv->dirty_tx % txsize), entry, first, nfrags);

		if (priv->extend_desc)
			stmmac_display_ring((void *)priv->dma_etx, txsize, 1);
		else
			stmmac_display_ring((void *)priv->dma_tx, txsize, 0);

		pr_debug(">>> frame to be transmitted: ");
		print_pkt(skb->data, skb->len);
	}
	if (unlikely(stmmac_tx_avail(priv) <= (MAX_SKB_FRAGS + 1))) {
		if (netif_msg_hw(priv))
			pr_debug("%s: stop transmitted packets\n", __func__);
		netif_stop_queue(dev);
	}

	dev->stats.tx_bytes += skb->len;

	if (unlikely((skb_shinfo(skb)->tx_flags & SKBTX_HW_TSTAMP) &&
		     priv->hwts_tx_en)) {
		/* declare that device is doing timestamping */
		skb_shinfo(skb)->tx_flags |= SKBTX_IN_PROGRESS;
		priv->hw->desc->enable_tx_timestamp(first);
	}

	if (!priv->hwts_tx_en)
		skb_tx_timestamp(skb);

	priv->hw->dma->enable_dma_transmission(priv->ioaddr);

	spin_unlock(&priv->tx_lock);

	return NETDEV_TX_OK;
}

/**
 * stmmac_rx_refill: refill used skb preallocated buffers
 * @priv: driver private structure
 * Description : this is to reallocate the skb for the reception process
 * that is based on zero-copy.
 */
static inline void stmmac_rx_refill(struct stmmac_priv *priv)
{
	unsigned int rxsize = priv->dma_rx_size;
	int bfsize = priv->dma_buf_sz;

	for (; priv->cur_rx - priv->dirty_rx > 0; priv->dirty_rx++) {
		unsigned int entry = priv->dirty_rx % rxsize;
		struct dma_desc *p;

		if (priv->extend_desc)
			p = (struct dma_desc *)(priv->dma_erx + entry);
		else
			p = priv->dma_rx + entry;

		if (likely(priv->rx_skbuff[entry] == NULL)) {
			struct sk_buff *skb;

			skb = netdev_alloc_skb_ip_align(priv->dev, bfsize);

			if (unlikely(skb == NULL))
				break;

			priv->rx_skbuff[entry] = skb;
			priv->rx_skbuff_dma[entry] =
			    dma_map_single(priv->device, skb->data, bfsize,
					   DMA_FROM_DEVICE);

			p->des2 = priv->rx_skbuff_dma[entry];

			priv->hw->ring->refill_desc3(priv, p);

			if (netif_msg_rx_status(priv))
				pr_debug("\trefill entry #%d\n", entry);
		}
		wmb();
		priv->hw->desc->set_rx_owner(p);
		wmb();
	}
}

/**
 * stmmac_rx_refill: refill used skb preallocated buffers
 * @priv: driver private structure
 * @limit: napi bugget.
 * Description :  this the function called by the napi poll method.
 * It gets all the frames inside the ring.
 */
static int stmmac_rx(struct stmmac_priv *priv, int limit)
{
	unsigned int rxsize = priv->dma_rx_size;
	unsigned int entry = priv->cur_rx % rxsize;
	unsigned int next_entry;
	unsigned int count = 0;
	int coe = priv->plat->rx_coe;

	if (netif_msg_rx_status(priv)) {
		pr_debug("%s: descriptor ring:\n", __func__);
		if (priv->extend_desc)
			stmmac_display_ring((void *)priv->dma_erx, rxsize, 1);
		else
			stmmac_display_ring((void *)priv->dma_rx, rxsize, 0);
	}
	while (count < limit) {
		int status;
		struct dma_desc *p;

		if (priv->extend_desc)
			p = (struct dma_desc *)(priv->dma_erx + entry);
		else
			p = priv->dma_rx + entry;

		if (priv->hw->desc->get_rx_owner(p))
			break;

		count++;

		next_entry = (++priv->cur_rx) % rxsize;
		if (priv->extend_desc)
			prefetch(priv->dma_erx + next_entry);
		else
			prefetch(priv->dma_rx + next_entry);

		/* read the status of the incoming frame */
		status = priv->hw->desc->rx_status(&priv->dev->stats,
						   &priv->xstats, p);
		if ((priv->extend_desc) && (priv->hw->desc->rx_extended_status))
			priv->hw->desc->rx_extended_status(&priv->dev->stats,
							   &priv->xstats,
							   priv->dma_erx +
							   entry);
		if (unlikely(status == discard_frame)) {
			priv->dev->stats.rx_errors++;
			if (priv->hwts_rx_en && !priv->extend_desc) {
				/* DESC2 & DESC3 will be overwitten by device
				 * with timestamp value, hence reinitialize
				 * them in stmmac_rx_refill() function so that
				 * device can reuse it.
				 */
				priv->rx_skbuff[entry] = NULL;
				dma_unmap_single(priv->device,
						 priv->rx_skbuff_dma[entry],
						 priv->dma_buf_sz,
						 DMA_FROM_DEVICE);
			}
		} else {
			struct sk_buff *skb;
			int frame_len;

			frame_len = priv->hw->desc->get_rx_frame_len(p, coe);

			/* ACS is set; GMAC core strips PAD/FCS for IEEE 802.3
			 * Type frames (LLC/LLC-SNAP)
			 */
			if (unlikely(status != llc_snap))
				frame_len -= ETH_FCS_LEN;

			if (netif_msg_rx_status(priv)) {
				pr_debug("\tdesc: %p [entry %d] buff=0x%x\n",
					 p, entry, p->des2);
				if (frame_len > ETH_FRAME_LEN)
					pr_debug("\tframe size %d, COE: %d\n",
						 frame_len, status);
			}
			skb = priv->rx_skbuff[entry];
			if (unlikely(!skb)) {
				pr_err("%s: Inconsistent Rx descriptor chain\n",
				       priv->dev->name);
				priv->dev->stats.rx_dropped++;
				break;
			}
			prefetch(skb->data - NET_IP_ALIGN);
			priv->rx_skbuff[entry] = NULL;

			stmmac_get_rx_hwtstamp(priv, entry, skb);

			skb_put(skb, frame_len);
			dma_unmap_single(priv->device,
					 priv->rx_skbuff_dma[entry],
					 priv->dma_buf_sz, DMA_FROM_DEVICE);

			if (netif_msg_pktdata(priv)) {
				pr_debug("frame received (%dbytes)", frame_len);
				print_pkt(skb->data, frame_len);
			}

			skb->protocol = eth_type_trans(skb, priv->dev);

			if (unlikely(!coe))
				skb_checksum_none_assert(skb);
			else
				skb->ip_summed = CHECKSUM_UNNECESSARY;

			napi_gro_receive(&priv->napi, skb);

			priv->dev->stats.rx_packets++;
			priv->dev->stats.rx_bytes += frame_len;
		}
		entry = next_entry;
	}

	stmmac_rx_refill(priv);

	priv->xstats.rx_pkt_n += count;

	return count;
}

/**
 *  stmmac_poll - stmmac poll method (NAPI)
 *  @napi : pointer to the napi structure.
 *  @budget : maximum number of packets that the current CPU can receive from
 *	      all interfaces.
 *  Description :
 *  To look at the incoming frames and clear the tx resources.
 */
static int stmmac_poll(struct napi_struct *napi, int budget)
{
	struct stmmac_priv *priv = container_of(napi, struct stmmac_priv, napi);
	int work_done = 0;

	priv->xstats.napi_poll++;
	stmmac_tx_clean(priv);

	work_done = stmmac_rx(priv, budget);
	if (work_done < budget) {
		napi_complete(napi);
		stmmac_enable_dma_irq(priv);
	}
	return work_done;
}

/**
 *  stmmac_tx_timeout
 *  @dev : Pointer to net device structure
 *  Description: this function is called when a packet transmission fails to
 *   complete within a reasonable time. The driver will mark the error in the
 *   netdev structure and arrange for the device to be reset to a sane state
 *   in order to transmit a new packet.
 */
static void stmmac_tx_timeout(struct net_device *dev)
{
	struct stmmac_priv *priv = netdev_priv(dev);

	/* Clear Tx resources and restart transmitting again */
	stmmac_tx_err(priv);
}

/* Configuration changes (passed on by ifconfig) */
static int stmmac_config(struct net_device *dev, struct ifmap *map)
{
	if (dev->flags & IFF_UP)	/* can't act on a running interface */
		return -EBUSY;

	/* Don't allow changing the I/O address */
	if (map->base_addr != dev->base_addr) {
		pr_warn("%s: can't change I/O address\n", dev->name);
		return -EOPNOTSUPP;
	}

	/* Don't allow changing the IRQ */
	if (map->irq != dev->irq) {
		pr_warn("%s: not change IRQ number %d\n", dev->name, dev->irq);
		return -EOPNOTSUPP;
	}

	return 0;
}

/**
 *  stmmac_set_rx_mode - entry point for multicast addressing
 *  @dev : pointer to the device structure
 *  Description:
 *  This function is a driver entry point which gets called by the kernel
 *  whenever multicast addresses must be enabled/disabled.
 *  Return value:
 *  void.
 */
static void stmmac_set_rx_mode(struct net_device *dev)
{
	struct stmmac_priv *priv = netdev_priv(dev);

	spin_lock(&priv->lock);
	priv->hw->mac->set_filter(dev, priv->synopsys_id);
	spin_unlock(&priv->lock);
}

/**
 *  stmmac_change_mtu - entry point to change MTU size for the device.
 *  @dev : device pointer.
 *  @new_mtu : the new MTU size for the device.
 *  Description: the Maximum Transfer Unit (MTU) is used by the network layer
 *  to drive packet transmission. Ethernet has an MTU of 1500 octets
 *  (ETH_DATA_LEN). This value can be changed with ifconfig.
 *  Return value:
 *  0 on success and an appropriate (-)ve integer as defined in errno.h
 *  file on failure.
 */
static int stmmac_change_mtu(struct net_device *dev, int new_mtu)
{
	struct stmmac_priv *priv = netdev_priv(dev);
	int max_mtu;

	if (netif_running(dev)) {
		pr_err("%s: must be stopped to change its MTU\n", dev->name);
		return -EBUSY;
	}

	if (priv->plat->enh_desc)
		max_mtu = JUMBO_LEN;
	else
		max_mtu = SKB_MAX_HEAD(NET_SKB_PAD + NET_IP_ALIGN);

	if ((new_mtu < 46) || (new_mtu > max_mtu)) {
		pr_err("%s: invalid MTU, max MTU is: %d\n", dev->name, max_mtu);
		return -EINVAL;
	}

	dev->mtu = new_mtu;
	netdev_update_features(dev);

	return 0;
}

static netdev_features_t stmmac_fix_features(struct net_device *dev,
					     netdev_features_t features)
{
	struct stmmac_priv *priv = netdev_priv(dev);

	if (priv->plat->rx_coe == STMMAC_RX_COE_NONE)
		features &= ~NETIF_F_RXCSUM;
	else if (priv->plat->rx_coe == STMMAC_RX_COE_TYPE1)
		features &= ~NETIF_F_IPV6_CSUM;
	if (!priv->plat->tx_coe)
		features &= ~NETIF_F_ALL_CSUM;

	/* Some GMAC devices have a bugged Jumbo frame support that
	 * needs to have the Tx COE disabled for oversized frames
	 * (due to limited buffer sizes). In this case we disable
	 * the TX csum insertionin the TDES and not use SF.
	 */
	if (priv->plat->bugged_jumbo && (dev->mtu > ETH_DATA_LEN))
		features &= ~NETIF_F_ALL_CSUM;

	return features;
}

/**
 *  stmmac_interrupt - main ISR
 *  @irq: interrupt number.
 *  @dev_id: to pass the net device pointer.
 *  Description: this is the main driver interrupt service routine.
 *  It calls the DMA ISR and also the core ISR to manage PMT, MMC, LPI
 *  interrupts.
 */
static irqreturn_t stmmac_interrupt(int irq, void *dev_id)
{
	struct net_device *dev = (struct net_device *)dev_id;
	struct stmmac_priv *priv = netdev_priv(dev);

	if (unlikely(!dev)) {
		pr_err("%s: invalid dev pointer\n", __func__);
		return IRQ_NONE;
	}

	/* To handle GMAC own interrupts */
	if (priv->plat->has_gmac) {
		int status = priv->hw->mac->host_irq_status((void __iomem *)
							    dev->base_addr,
							    &priv->xstats);
		if (unlikely(status)) {
			/* For LPI we need to save the tx status */
			if (status & CORE_IRQ_TX_PATH_IN_LPI_MODE)
				priv->tx_path_in_lpi_mode = true;
			if (status & CORE_IRQ_TX_PATH_EXIT_LPI_MODE)
				priv->tx_path_in_lpi_mode = false;
		}
	}

	/* To handle DMA interrupts */
	stmmac_dma_interrupt(priv);

	return IRQ_HANDLED;
}

#ifdef CONFIG_NET_POLL_CONTROLLER
/* Polling receive - used by NETCONSOLE and other diagnostic tools
 * to allow network I/O with interrupts disabled.
 */
static void stmmac_poll_controller(struct net_device *dev)
{
	disable_irq(dev->irq);
	stmmac_interrupt(dev->irq, dev);
	enable_irq(dev->irq);
}
#endif

/**
 *  stmmac_ioctl - Entry point for the Ioctl
 *  @dev: Device pointer.
 *  @rq: An IOCTL specefic structure, that can contain a pointer to
 *  a proprietary structure used to pass information to the driver.
 *  @cmd: IOCTL command
 *  Description:
 *  Currently it supports the phy_mii_ioctl(...) and HW time stamping.
 */
static int stmmac_ioctl(struct net_device *dev, struct ifreq *rq, int cmd)
{
	struct stmmac_priv *priv = netdev_priv(dev);
	int ret = -EOPNOTSUPP;

	if (!netif_running(dev))
		return -EINVAL;

	switch (cmd) {
	case SIOCGMIIPHY:
	case SIOCGMIIREG:
	case SIOCSMIIREG:
		if (!priv->phydev)
			return -EINVAL;
		ret = phy_mii_ioctl(priv->phydev, rq, cmd);
		break;
	case SIOCSHWTSTAMP:
		ret = stmmac_hwtstamp_ioctl(dev, rq);
		break;
	default:
		break;
	}

	return ret;
}

#ifdef CONFIG_STMMAC_DEBUG_FS
static struct dentry *stmmac_fs_dir;
static struct dentry *stmmac_rings_status;
static struct dentry *stmmac_dma_cap;

static void sysfs_display_ring(void *head, int size, int extend_desc,
			       struct seq_file *seq)
{
	int i;
	struct dma_extended_desc *ep = (struct dma_extended_desc *)head;
	struct dma_desc *p = (struct dma_desc *)head;

	for (i = 0; i < size; i++) {
		u64 x;
		if (extend_desc) {
			x = *(u64 *) ep;
			seq_printf(seq, "%d [0x%x]: 0x%x 0x%x 0x%x 0x%x\n",
				   i, (unsigned int)virt_to_phys(ep),
				   (unsigned int)x, (unsigned int)(x >> 32),
				   ep->basic.des2, ep->basic.des3);
			ep++;
		} else {
			x = *(u64 *) p;
			seq_printf(seq, "%d [0x%x]: 0x%x 0x%x 0x%x 0x%x\n",
				   i, (unsigned int)virt_to_phys(ep),
				   (unsigned int)x, (unsigned int)(x >> 32),
				   p->des2, p->des3);
			p++;
		}
		seq_printf(seq, "\n");
	}
}

static int stmmac_sysfs_ring_read(struct seq_file *seq, void *v)
{
	struct net_device *dev = seq->private;
	struct stmmac_priv *priv = netdev_priv(dev);
	unsigned int txsize = priv->dma_tx_size;
	unsigned int rxsize = priv->dma_rx_size;

	if (priv->extend_desc) {
		seq_printf(seq, "Extended RX descriptor ring:\n");
		sysfs_display_ring((void *)priv->dma_erx, rxsize, 1, seq);
		seq_printf(seq, "Extended TX descriptor ring:\n");
		sysfs_display_ring((void *)priv->dma_etx, txsize, 1, seq);
	} else {
		seq_printf(seq, "RX descriptor ring:\n");
		sysfs_display_ring((void *)priv->dma_rx, rxsize, 0, seq);
		seq_printf(seq, "TX descriptor ring:\n");
		sysfs_display_ring((void *)priv->dma_tx, txsize, 0, seq);
	}

	return 0;
}

static int stmmac_sysfs_ring_open(struct inode *inode, struct file *file)
{
	return single_open(file, stmmac_sysfs_ring_read, inode->i_private);
}

static const struct file_operations stmmac_rings_status_fops = {
	.owner = THIS_MODULE,
	.open = stmmac_sysfs_ring_open,
	.read = seq_read,
	.llseek = seq_lseek,
	.release = single_release,
};

static int stmmac_sysfs_dma_cap_read(struct seq_file *seq, void *v)
{
	struct net_device *dev = seq->private;
	struct stmmac_priv *priv = netdev_priv(dev);

	if (!priv->hw_cap_support) {
		seq_printf(seq, "DMA HW features not supported\n");
		return 0;
	}

	seq_printf(seq, "==============================\n");
	seq_printf(seq, "\tDMA HW features\n");
	seq_printf(seq, "==============================\n");

	seq_printf(seq, "\t10/100 Mbps %s\n",
		   (priv->dma_cap.mbps_10_100) ? "Y" : "N");
	seq_printf(seq, "\t1000 Mbps %s\n",
		   (priv->dma_cap.mbps_1000) ? "Y" : "N");
	seq_printf(seq, "\tHalf duple %s\n",
		   (priv->dma_cap.half_duplex) ? "Y" : "N");
	seq_printf(seq, "\tHash Filter: %s\n",
		   (priv->dma_cap.hash_filter) ? "Y" : "N");
	seq_printf(seq, "\tMultiple MAC address registers: %s\n",
		   (priv->dma_cap.multi_addr) ? "Y" : "N");
	seq_printf(seq, "\tPCS (TBI/SGMII/RTBI PHY interfatces): %s\n",
		   (priv->dma_cap.pcs) ? "Y" : "N");
	seq_printf(seq, "\tSMA (MDIO) Interface: %s\n",
		   (priv->dma_cap.sma_mdio) ? "Y" : "N");
	seq_printf(seq, "\tPMT Remote wake up: %s\n",
		   (priv->dma_cap.pmt_remote_wake_up) ? "Y" : "N");
	seq_printf(seq, "\tPMT Magic Frame: %s\n",
		   (priv->dma_cap.pmt_magic_frame) ? "Y" : "N");
	seq_printf(seq, "\tRMON module: %s\n",
		   (priv->dma_cap.rmon) ? "Y" : "N");
	seq_printf(seq, "\tIEEE 1588-2002 Time Stamp: %s\n",
		   (priv->dma_cap.time_stamp) ? "Y" : "N");
	seq_printf(seq, "\tIEEE 1588-2008 Advanced Time Stamp:%s\n",
		   (priv->dma_cap.atime_stamp) ? "Y" : "N");
	seq_printf(seq, "\t802.3az - Energy-Efficient Ethernet (EEE) %s\n",
		   (priv->dma_cap.eee) ? "Y" : "N");
	seq_printf(seq, "\tAV features: %s\n", (priv->dma_cap.av) ? "Y" : "N");
	seq_printf(seq, "\tChecksum Offload in TX: %s\n",
		   (priv->dma_cap.tx_coe) ? "Y" : "N");
	seq_printf(seq, "\tIP Checksum Offload (type1) in RX: %s\n",
		   (priv->dma_cap.rx_coe_type1) ? "Y" : "N");
	seq_printf(seq, "\tIP Checksum Offload (type2) in RX: %s\n",
		   (priv->dma_cap.rx_coe_type2) ? "Y" : "N");
	seq_printf(seq, "\tRXFIFO > 2048bytes: %s\n",
		   (priv->dma_cap.rxfifo_over_2048) ? "Y" : "N");
	seq_printf(seq, "\tNumber of Additional RX channel: %d\n",
		   priv->dma_cap.number_rx_channel);
	seq_printf(seq, "\tNumber of Additional TX channel: %d\n",
		   priv->dma_cap.number_tx_channel);
	seq_printf(seq, "\tEnhanced descriptors: %s\n",
		   (priv->dma_cap.enh_desc) ? "Y" : "N");

	return 0;
}

static int stmmac_sysfs_dma_cap_open(struct inode *inode, struct file *file)
{
	return single_open(file, stmmac_sysfs_dma_cap_read, inode->i_private);
}

static const struct file_operations stmmac_dma_cap_fops = {
	.owner = THIS_MODULE,
	.open = stmmac_sysfs_dma_cap_open,
	.read = seq_read,
	.llseek = seq_lseek,
	.release = single_release,
};

static int stmmac_init_fs(struct net_device *dev)
{
	/* Create debugfs entries */
	stmmac_fs_dir = debugfs_create_dir(STMMAC_RESOURCE_NAME, NULL);

	if (!stmmac_fs_dir || IS_ERR(stmmac_fs_dir)) {
		pr_err("ERROR %s, debugfs create directory failed\n",
		       STMMAC_RESOURCE_NAME);

		return -ENOMEM;
	}

	/* Entry to report DMA RX/TX rings */
	stmmac_rings_status = debugfs_create_file("descriptors_status",
						  S_IRUGO, stmmac_fs_dir, dev,
						  &stmmac_rings_status_fops);

	if (!stmmac_rings_status || IS_ERR(stmmac_rings_status)) {
		pr_info("ERROR creating stmmac ring debugfs file\n");
		debugfs_remove(stmmac_fs_dir);

		return -ENOMEM;
	}

	/* Entry to report the DMA HW features */
	stmmac_dma_cap = debugfs_create_file("dma_cap", S_IRUGO, stmmac_fs_dir,
					     dev, &stmmac_dma_cap_fops);

	if (!stmmac_dma_cap || IS_ERR(stmmac_dma_cap)) {
		pr_info("ERROR creating stmmac MMC debugfs file\n");
		debugfs_remove(stmmac_rings_status);
		debugfs_remove(stmmac_fs_dir);

		return -ENOMEM;
	}

	return 0;
}

static void stmmac_exit_fs(void)
{
	debugfs_remove(stmmac_rings_status);
	debugfs_remove(stmmac_dma_cap);
	debugfs_remove(stmmac_fs_dir);
}
#endif /* CONFIG_STMMAC_DEBUG_FS */

static const struct net_device_ops stmmac_netdev_ops = {
	.ndo_open = stmmac_open,
	.ndo_start_xmit = stmmac_xmit,
	.ndo_stop = stmmac_release,
	.ndo_change_mtu = stmmac_change_mtu,
	.ndo_fix_features = stmmac_fix_features,
	.ndo_set_rx_mode = stmmac_set_rx_mode,
	.ndo_tx_timeout = stmmac_tx_timeout,
	.ndo_do_ioctl = stmmac_ioctl,
	.ndo_set_config = stmmac_config,
#ifdef CONFIG_NET_POLL_CONTROLLER
	.ndo_poll_controller = stmmac_poll_controller,
#endif
	.ndo_set_mac_address = eth_mac_addr,
};

/**
 *  stmmac_hw_init - Init the MAC device
 *  @priv: driver private structure
 *  Description: this function detects which MAC device
 *  (GMAC/MAC10-100) has to attached, checks the HW capability
 *  (if supported) and sets the driver's features (for example
 *  to use the ring or chaine mode or support the normal/enh
 *  descriptor structure).
 */
static int stmmac_hw_init(struct stmmac_priv *priv)
{
	int ret;
	struct mac_device_info *mac;

	/* Identify the MAC HW device */
	if (priv->plat->has_gmac) {
		priv->dev->priv_flags |= IFF_UNICAST_FLT;
		mac = dwmac1000_setup(priv->ioaddr);
	} else {
		mac = dwmac100_setup(priv->ioaddr);
	}
	if (!mac)
		return -ENOMEM;

	priv->hw = mac;

	/* Get and dump the chip ID */
	priv->synopsys_id = stmmac_get_synopsys_id(priv);

	/* To use the chained or ring mode */
	if (chain_mode) {
		priv->hw->chain = &chain_mode_ops;
		pr_info(" Chain mode enabled\n");
		priv->mode = STMMAC_CHAIN_MODE;
	} else {
		priv->hw->ring = &ring_mode_ops;
		pr_info(" Ring mode enabled\n");
		priv->mode = STMMAC_RING_MODE;
	}

	/* Get the HW capability (new GMAC newer than 3.50a) */
	priv->hw_cap_support = stmmac_get_hw_features(priv);
	if (priv->hw_cap_support) {
		pr_info(" DMA HW capability register supported");

		/* We can override some gmac/dma configuration fields: e.g.
		 * enh_desc, tx_coe (e.g. that are passed through the
		 * platform) with the values from the HW capability
		 * register (if supported).
		 */
		priv->plat->enh_desc = priv->dma_cap.enh_desc;
		priv->plat->pmt = priv->dma_cap.pmt_remote_wake_up;

		priv->plat->tx_coe = priv->dma_cap.tx_coe;

		if (priv->dma_cap.rx_coe_type2)
			priv->plat->rx_coe = STMMAC_RX_COE_TYPE2;
		else if (priv->dma_cap.rx_coe_type1)
			priv->plat->rx_coe = STMMAC_RX_COE_TYPE1;

	} else
		pr_info(" No HW DMA feature register supported");

	/* To use alternate (extended) or normal descriptor structures */
	stmmac_selec_desc_mode(priv);

	ret = priv->hw->mac->rx_ipc(priv->ioaddr);
	if (!ret) {
		pr_warn(" RX IPC Checksum Offload not configured.\n");
		priv->plat->rx_coe = STMMAC_RX_COE_NONE;
	}

	if (priv->plat->rx_coe)
		pr_info(" RX Checksum Offload Engine supported (type %d)\n",
			priv->plat->rx_coe);
	if (priv->plat->tx_coe)
		pr_info(" TX Checksum insertion supported\n");

	if (priv->plat->pmt) {
		pr_info(" Wake-Up On Lan supported\n");
		device_set_wakeup_capable(priv->device, 1);
	}

	return 0;
}

/**
 * stmmac_dvr_probe
 * @device: device pointer
 * @plat_dat: platform data pointer
 * @addr: iobase memory address
 * Description: this is the main probe function used to
 * call the alloc_etherdev, allocate the priv structure.
 */
struct stmmac_priv *stmmac_dvr_probe(struct device *device,
				     struct plat_stmmacenet_data *plat_dat,
				     void __iomem *addr)
{
	int ret = 0;
	struct net_device *ndev = NULL;
	struct stmmac_priv *priv;

	ndev = alloc_etherdev(sizeof(struct stmmac_priv));
	if (!ndev)
		return NULL;

	SET_NETDEV_DEV(ndev, device);

	priv = netdev_priv(ndev);
	priv->device = device;
	priv->dev = ndev;

	ether_setup(ndev);

	stmmac_set_ethtool_ops(ndev);
	priv->pause = pause;
	priv->plat = plat_dat;
	priv->ioaddr = addr;
	priv->dev->base_addr = (unsigned long)addr;

	/* Verify driver arguments */
	stmmac_verify_args();

	/* Override with kernel parameters if supplied XXX CRS XXX
	 * this needs to have multiple instances
	 */
	if ((phyaddr >= 0) && (phyaddr <= 31))
		priv->plat->phy_addr = phyaddr;

	/* Init MAC and get the capabilities */
	ret = stmmac_hw_init(priv);
	if (ret)
		goto error_free_netdev;

	ndev->netdev_ops = &stmmac_netdev_ops;

	ndev->hw_features = NETIF_F_SG | NETIF_F_IP_CSUM | NETIF_F_IPV6_CSUM |
			    NETIF_F_RXCSUM;
	ndev->features |= ndev->hw_features | NETIF_F_HIGHDMA;
	ndev->watchdog_timeo = msecs_to_jiffies(watchdog);
#ifdef STMMAC_VLAN_TAG_USED
	/* Both mac100 and gmac support receive VLAN tag detection */
	ndev->features |= NETIF_F_HW_VLAN_CTAG_RX;
#endif
	priv->msg_enable = netif_msg_init(debug, default_msg_level);

	if (flow_ctrl)
		priv->flow_ctrl = FLOW_AUTO;	/* RX/TX pause on */

	/* Rx Watchdog is available in the COREs newer than the 3.40.
	 * In some case, for example on bugged HW this feature
	 * has to be disable and this can be done by passing the
	 * riwt_off field from the platform.
	 */
	if ((priv->synopsys_id >= DWMAC_CORE_3_50) && (!priv->plat->riwt_off)) {
		priv->use_riwt = 1;
		pr_info(" Enable RX Mitigation via HW Watchdog Timer\n");
	}

	netif_napi_add(ndev, &priv->napi, stmmac_poll, 64);

	spin_lock_init(&priv->lock);
	spin_lock_init(&priv->tx_lock);

	ret = register_netdev(ndev);
	if (ret) {
		pr_err("%s: ERROR %i registering the device\n", __func__, ret);
		goto error_netdev_register;
	}

	priv->stmmac_clk = clk_get(priv->device, STMMAC_RESOURCE_NAME);
	if (IS_ERR(priv->stmmac_clk)) {
		pr_warn("%s: warning: cannot get CSR clock\n", __func__);
		goto error_clk_get;
	}

	/* If a specific clk_csr value is passed from the platform
	 * this means that the CSR Clock Range selection cannot be
	 * changed at run-time and it is fixed. Viceversa the driver'll try to
	 * set the MDC clock dynamically according to the csr actual
	 * clock input.
	 */
	if (!priv->plat->clk_csr)
		stmmac_clk_csr_set(priv);
	else
		priv->clk_csr = priv->plat->clk_csr;

	stmmac_check_pcs_mode(priv);

	if (priv->pcs != STMMAC_PCS_RGMII && priv->pcs != STMMAC_PCS_TBI &&
	    priv->pcs != STMMAC_PCS_RTBI) {
		/* MDIO bus Registration */
		ret = stmmac_mdio_register(ndev);
		if (ret < 0) {
			pr_debug("%s: MDIO bus (id: %d) registration failed",
				 __func__, priv->plat->bus_id);
			goto error_mdio_register;
		}
	}

	return priv;

error_mdio_register:
	clk_put(priv->stmmac_clk);
error_clk_get:
	unregister_netdev(ndev);
error_netdev_register:
	netif_napi_del(&priv->napi);
error_free_netdev:
	free_netdev(ndev);

	return NULL;
}

/**
 * stmmac_dvr_remove
 * @ndev: net device pointer
 * Description: this function resets the TX/RX processes, disables the MAC RX/TX
 * changes the link status, releases the DMA descriptor rings.
 */
int stmmac_dvr_remove(struct net_device *ndev)
{
	struct stmmac_priv *priv = netdev_priv(ndev);

	pr_info("%s:\n\tremoving driver", __func__);

	priv->hw->dma->stop_rx(priv->ioaddr);
	priv->hw->dma->stop_tx(priv->ioaddr);

	stmmac_set_mac(priv->ioaddr, false);
	if (priv->pcs != STMMAC_PCS_RGMII && priv->pcs != STMMAC_PCS_TBI &&
	    priv->pcs != STMMAC_PCS_RTBI)
		stmmac_mdio_unregister(ndev);
	netif_carrier_off(ndev);
	unregister_netdev(ndev);
	free_netdev(ndev);

	return 0;
}

#ifdef CONFIG_PM
int stmmac_suspend(struct net_device *ndev)
{
	struct stmmac_priv *priv = netdev_priv(ndev);
	unsigned long flags;

	if (!ndev || !netif_running(ndev))
		return 0;

	if (priv->phydev)
		phy_stop(priv->phydev);

	spin_lock_irqsave(&priv->lock, flags);

	netif_device_detach(ndev);
	netif_stop_queue(ndev);

	napi_disable(&priv->napi);

	/* Stop TX/RX DMA */
	priv->hw->dma->stop_tx(priv->ioaddr);
	priv->hw->dma->stop_rx(priv->ioaddr);

	stmmac_clear_descriptors(priv);

	/* Enable Power down mode by programming the PMT regs */
	if (device_may_wakeup(priv->device))
		priv->hw->mac->pmt(priv->ioaddr, priv->wolopts);
	else {
		stmmac_set_mac(priv->ioaddr, false);
		/* Disable clock in case of PWM is off */
		clk_disable_unprepare(priv->stmmac_clk);
	}
	spin_unlock_irqrestore(&priv->lock, flags);
	return 0;
}

int stmmac_resume(struct net_device *ndev)
{
	struct stmmac_priv *priv = netdev_priv(ndev);
	unsigned long flags;

	if (!netif_running(ndev))
		return 0;

	spin_lock_irqsave(&priv->lock, flags);

	/* Power Down bit, into the PM register, is cleared
	 * automatically as soon as a magic packet or a Wake-up frame
	 * is received. Anyway, it's better to manually clear
	 * this bit because it can generate problems while resuming
	 * from another devices (e.g. serial console).
	 */
	if (device_may_wakeup(priv->device))
		priv->hw->mac->pmt(priv->ioaddr, 0);
	else
		/* enable the clk prevously disabled */
		clk_prepare_enable(priv->stmmac_clk);

	netif_device_attach(ndev);

	/* Enable the MAC and DMA */
	stmmac_set_mac(priv->ioaddr, true);
	priv->hw->dma->start_tx(priv->ioaddr);
	priv->hw->dma->start_rx(priv->ioaddr);

	napi_enable(&priv->napi);

	netif_start_queue(ndev);

	spin_unlock_irqrestore(&priv->lock, flags);

	if (priv->phydev)
		phy_start(priv->phydev);

	return 0;
}

int stmmac_freeze(struct net_device *ndev)
{
	if (!ndev || !netif_running(ndev))
		return 0;

	return stmmac_release(ndev);
}

int stmmac_restore(struct net_device *ndev)
{
	if (!ndev || !netif_running(ndev))
		return 0;

	return stmmac_open(ndev);
}
#endif /* CONFIG_PM */

/* Driver can be configured w/ and w/ both PCI and Platf drivers
 * depending on the configuration selected.
 */
static int __init stmmac_init(void)
{
	int ret;

	ret = stmmac_register_platform();
	if (ret)
		goto err;
	ret = stmmac_register_pci();
	if (ret)
		goto err_pci;
	return 0;
err_pci:
	stmmac_unregister_platform();
err:
	pr_err("stmmac: driver registration failed\n");
	return ret;
}

static void __exit stmmac_exit(void)
{
	stmmac_unregister_platform();
	stmmac_unregister_pci();
}

module_init(stmmac_init);
module_exit(stmmac_exit);

#ifndef MODULE
static int __init stmmac_cmdline_opt(char *str)
{
	char *opt;

	if (!str || !*str)
		return -EINVAL;
	while ((opt = strsep(&str, ",")) != NULL) {
		if (!strncmp(opt, "debug:", 6)) {
			if (kstrtoint(opt + 6, 0, &debug))
				goto err;
		} else if (!strncmp(opt, "phyaddr:", 8)) {
			if (kstrtoint(opt + 8, 0, &phyaddr))
				goto err;
		} else if (!strncmp(opt, "dma_txsize:", 11)) {
			if (kstrtoint(opt + 11, 0, &dma_txsize))
				goto err;
		} else if (!strncmp(opt, "dma_rxsize:", 11)) {
			if (kstrtoint(opt + 11, 0, &dma_rxsize))
				goto err;
		} else if (!strncmp(opt, "buf_sz:", 7)) {
			if (kstrtoint(opt + 7, 0, &buf_sz))
				goto err;
		} else if (!strncmp(opt, "tc:", 3)) {
			if (kstrtoint(opt + 3, 0, &tc))
				goto err;
		} else if (!strncmp(opt, "watchdog:", 9)) {
			if (kstrtoint(opt + 9, 0, &watchdog))
				goto err;
		} else if (!strncmp(opt, "flow_ctrl:", 10)) {
			if (kstrtoint(opt + 10, 0, &flow_ctrl))
				goto err;
		} else if (!strncmp(opt, "pause:", 6)) {
			if (kstrtoint(opt + 6, 0, &pause))
				goto err;
		} else if (!strncmp(opt, "eee_timer:", 10)) {
			if (kstrtoint(opt + 10, 0, &eee_timer))
				goto err;
		} else if (!strncmp(opt, "chain_mode:", 11)) {
			if (kstrtoint(opt + 11, 0, &chain_mode))
				goto err;
		}
	}
	return 0;

err:
	pr_err("%s: ERROR broken module parameter conversion", __func__);
	return -EINVAL;
}

__setup("stmmaceth=", stmmac_cmdline_opt);
#endif /* MODULE */

MODULE_DESCRIPTION("STMMAC 10/100/1000 Ethernet device driver");
MODULE_AUTHOR("Giuseppe Cavallaro <peppe.cavallaro@st.com>");
MODULE_LICENSE("GPL");<|MERGE_RESOLUTION|>--- conflicted
+++ resolved
@@ -1848,11 +1848,7 @@
 	priv->cur_tx++;
 
 	if (netif_msg_pktdata(priv)) {
-<<<<<<< HEAD
 		pr_debug("%s: curr %d dirty=%d entry=%d, first=%p, nfrags=%d",
-=======
-		pr_info("%s: curr %d dirty=%d entry=%d, first=%p, nfrags=%d",
->>>>>>> 8bb495e3
 			__func__, (priv->cur_tx % txsize),
 			(priv->dirty_tx % txsize), entry, first, nfrags);
 
