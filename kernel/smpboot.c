/*
 * Common SMP CPU bringup/teardown functions
 */
#include <linux/cpu.h>
#include <linux/err.h>
#include <linux/smp.h>
#include <linux/delay.h>
#include <linux/init.h>
#include <linux/list.h>
#include <linux/slab.h>
#include <linux/sched.h>
#include <linux/export.h>
#include <linux/percpu.h>
#include <linux/kthread.h>
#include <linux/smpboot.h>

#include "smpboot.h"

#ifdef CONFIG_SMP

#ifdef CONFIG_GENERIC_SMP_IDLE_THREAD
/*
 * For the hotplug case we keep the task structs around and reuse
 * them.
 */
static DEFINE_PER_CPU(struct task_struct *, idle_threads);

struct task_struct *idle_thread_get(unsigned int cpu)
{
	struct task_struct *tsk = per_cpu(idle_threads, cpu);

	if (!tsk)
		return ERR_PTR(-ENOMEM);
	init_idle(tsk, cpu, true);
	return tsk;
}

void __init idle_thread_set_boot_cpu(void)
{
	per_cpu(idle_threads, smp_processor_id()) = current;
}

/**
 * idle_init - Initialize the idle thread for a cpu
 * @cpu:	The cpu for which the idle thread should be initialized
 *
 * Creates the thread if it does not exist.
 */
static inline void idle_init(unsigned int cpu)
{
	struct task_struct *tsk = per_cpu(idle_threads, cpu);

	if (!tsk) {
		tsk = fork_idle(cpu);
		if (IS_ERR(tsk))
			pr_err("SMP: fork_idle() failed for CPU %u\n", cpu);
		else
			per_cpu(idle_threads, cpu) = tsk;
	}
}

/**
 * idle_threads_init - Initialize idle threads for all cpus
 */
void __init idle_threads_init(void)
{
	unsigned int cpu, boot_cpu;

	boot_cpu = smp_processor_id();

	for_each_possible_cpu(cpu) {
		if (cpu != boot_cpu)
			idle_init(cpu);
	}
}
#endif

#endif /* #ifdef CONFIG_SMP */

static LIST_HEAD(hotplug_threads);
static DEFINE_MUTEX(smpboot_threads_lock);

struct smpboot_thread_data {
	unsigned int			cpu;
	unsigned int			status;
	struct smp_hotplug_thread	*ht;
};

enum {
	HP_THREAD_NONE = 0,
	HP_THREAD_ACTIVE,
	HP_THREAD_PARKED,
};

/**
 * smpboot_thread_fn - percpu hotplug thread loop function
 * @data:	thread data pointer
 *
 * Checks for thread stop and park conditions. Calls the necessary
 * setup, cleanup, park and unpark functions for the registered
 * thread.
 *
 * Returns 1 when the thread should exit, 0 otherwise.
 */
static int smpboot_thread_fn(void *data)
{
	struct smpboot_thread_data *td = data;
	struct smp_hotplug_thread *ht = td->ht;

	while (1) {
		set_current_state(TASK_INTERRUPTIBLE);
		preempt_disable();
		if (kthread_should_stop()) {
			__set_current_state(TASK_RUNNING);
			preempt_enable();
			/* cleanup must mirror setup */
			if (ht->cleanup && td->status != HP_THREAD_NONE)
				ht->cleanup(td->cpu, cpu_online(td->cpu));
			kfree(td);
			return 0;
		}

		if (kthread_should_park()) {
<<<<<<< HEAD
=======
			/*
			 * Serialize against wakeup. If we take the lock first,
			 * wakeup is skipped. If we run later, we observe,
			 * TASK_RUNNING update from wakeup path, before moving
			 * forward. This helps avoid the race, where wakeup
			 * observes TASK_INTERRUPTIBLE, and also observes
			 * the TASK_PARKED in kthread_parkme() before updating
			 * task state to TASK_RUNNING. In this case, kthread
			 * gets parked in TASK_RUNNING state. This results
			 * in panic later on in kthread_unpark(), as it sees
			 * KTHREAD_IS_PARKED flag set but fails to rebind the
			 * kthread, due to it being not in TASK_PARKED state.
			 *
			 * Control thread                      Hotplug Thread
			 *
			 * kthread_park()
			 *   set KTHREAD_SHOULD_PARK
			 *                                smpboot_thread_fn()
			 *                                  set_current_state(
			 *                                  TASK_INTERRUPTIBLE);
			 *                                  kthread_parkme()
			 *
			 *   wake_up_process()
			 *
			 * raw_spin_lock_irqsave(&p->pi_lock, flags);
			 * if (!(p->state & state))
			 *            goto out;
			 *
			 *                                  __set_current_state(
			 *                                  TASK_PARKED);
			 *
			 * if (p->on_rq && ttwu_remote(p, wake_flags))
			 *   ttwu_remote()
			 *     p->state = TASK_RUNNING;
			 *                                   schedule();
			 */
>>>>>>> 495d1bcc
			raw_spin_lock(&current->pi_lock);
			__set_current_state(TASK_RUNNING);
			raw_spin_unlock(&current->pi_lock);
			preempt_enable();
			if (ht->park && td->status == HP_THREAD_ACTIVE) {
				BUG_ON(td->cpu != smp_processor_id());
				ht->park(td->cpu);
				td->status = HP_THREAD_PARKED;
			}
			kthread_parkme();
			/* We might have been woken for stop */
			continue;
		}

		BUG_ON(td->cpu != smp_processor_id());

		/* Check for state change setup */
		switch (td->status) {
		case HP_THREAD_NONE:
			__set_current_state(TASK_RUNNING);
			preempt_enable();
			if (ht->setup)
				ht->setup(td->cpu);
			td->status = HP_THREAD_ACTIVE;
			continue;

		case HP_THREAD_PARKED:
			__set_current_state(TASK_RUNNING);
			preempt_enable();
			if (ht->unpark)
				ht->unpark(td->cpu);
			td->status = HP_THREAD_ACTIVE;
			continue;
		}

		if (!ht->thread_should_run(td->cpu)) {
			preempt_enable_no_resched();
			schedule();
		} else {
			__set_current_state(TASK_RUNNING);
			preempt_enable();
			ht->thread_fn(td->cpu);
		}
	}
}

static int
__smpboot_create_thread(struct smp_hotplug_thread *ht, unsigned int cpu)
{
	struct task_struct *tsk = *per_cpu_ptr(ht->store, cpu);
	struct smpboot_thread_data *td;

	if (tsk)
		return 0;

	td = kzalloc_node(sizeof(*td), GFP_KERNEL, cpu_to_node(cpu));
	if (!td)
		return -ENOMEM;
	td->cpu = cpu;
	td->ht = ht;

	tsk = kthread_create_on_cpu(smpboot_thread_fn, td, cpu,
				    ht->thread_comm);
	if (IS_ERR(tsk)) {
		kfree(td);
		return PTR_ERR(tsk);
	}
	/*
	 * Park the thread so that it could start right on the CPU
	 * when it is available.
	 */
	kthread_park(tsk);
	get_task_struct(tsk);
	*per_cpu_ptr(ht->store, cpu) = tsk;
	if (ht->create) {
		/*
		 * Make sure that the task has actually scheduled out
		 * into park position, before calling the create
		 * callback. At least the migration thread callback
		 * requires that the task is off the runqueue.
		 */
		if (!wait_task_inactive(tsk, TASK_PARKED))
			WARN_ON(1);
		else
			ht->create(cpu);
	}
	return 0;
}

int smpboot_create_threads(unsigned int cpu)
{
	struct smp_hotplug_thread *cur;
	int ret = 0;

	mutex_lock(&smpboot_threads_lock);
	list_for_each_entry(cur, &hotplug_threads, list) {
		ret = __smpboot_create_thread(cur, cpu);
		if (ret)
			break;
	}
	mutex_unlock(&smpboot_threads_lock);
	return ret;
}

static void smpboot_unpark_thread(struct smp_hotplug_thread *ht, unsigned int cpu)
{
	struct task_struct *tsk = *per_cpu_ptr(ht->store, cpu);

	if (!ht->selfparking)
		kthread_unpark(tsk);
}

int smpboot_unpark_threads(unsigned int cpu)
{
	struct smp_hotplug_thread *cur;

	mutex_lock(&smpboot_threads_lock);
	list_for_each_entry(cur, &hotplug_threads, list)
		if (cpumask_test_cpu(cpu, cur->cpumask))
			smpboot_unpark_thread(cur, cpu);
	mutex_unlock(&smpboot_threads_lock);
	return 0;
}

static void smpboot_park_thread(struct smp_hotplug_thread *ht, unsigned int cpu)
{
	struct task_struct *tsk = *per_cpu_ptr(ht->store, cpu);

	if (tsk && !ht->selfparking)
		kthread_park(tsk);
}

int smpboot_park_threads(unsigned int cpu)
{
	struct smp_hotplug_thread *cur;

	mutex_lock(&smpboot_threads_lock);
	list_for_each_entry_reverse(cur, &hotplug_threads, list)
		smpboot_park_thread(cur, cpu);
	mutex_unlock(&smpboot_threads_lock);
	return 0;
}

static void smpboot_destroy_threads(struct smp_hotplug_thread *ht)
{
	unsigned int cpu;

	/* We need to destroy also the parked threads of offline cpus */
	for_each_possible_cpu(cpu) {
		struct task_struct *tsk = *per_cpu_ptr(ht->store, cpu);

		if (tsk) {
			kthread_stop(tsk);
			put_task_struct(tsk);
			*per_cpu_ptr(ht->store, cpu) = NULL;
		}
	}
}

/**
 * smpboot_register_percpu_thread_cpumask - Register a per_cpu thread related
 * 					    to hotplug
 * @plug_thread:	Hotplug thread descriptor
 * @cpumask:		The cpumask where threads run
 *
 * Creates and starts the threads on all online cpus.
 */
int smpboot_register_percpu_thread_cpumask(struct smp_hotplug_thread *plug_thread,
					   const struct cpumask *cpumask)
{
	unsigned int cpu;
	int ret = 0;

	if (!alloc_cpumask_var(&plug_thread->cpumask, GFP_KERNEL))
		return -ENOMEM;
	cpumask_copy(plug_thread->cpumask, cpumask);

	get_online_cpus();
	mutex_lock(&smpboot_threads_lock);
	for_each_online_cpu(cpu) {
		ret = __smpboot_create_thread(plug_thread, cpu);
		if (ret) {
			smpboot_destroy_threads(plug_thread);
			free_cpumask_var(plug_thread->cpumask);
			goto out;
		}
		if (cpumask_test_cpu(cpu, cpumask))
			smpboot_unpark_thread(plug_thread, cpu);
	}
	list_add(&plug_thread->list, &hotplug_threads);
out:
	mutex_unlock(&smpboot_threads_lock);
	put_online_cpus();
	return ret;
}
EXPORT_SYMBOL_GPL(smpboot_register_percpu_thread_cpumask);

/**
 * smpboot_unregister_percpu_thread - Unregister a per_cpu thread related to hotplug
 * @plug_thread:	Hotplug thread descriptor
 *
 * Stops all threads on all possible cpus.
 */
void smpboot_unregister_percpu_thread(struct smp_hotplug_thread *plug_thread)
{
	get_online_cpus();
	mutex_lock(&smpboot_threads_lock);
	list_del(&plug_thread->list);
	smpboot_destroy_threads(plug_thread);
	mutex_unlock(&smpboot_threads_lock);
	put_online_cpus();
	free_cpumask_var(plug_thread->cpumask);
}
EXPORT_SYMBOL_GPL(smpboot_unregister_percpu_thread);

/**
 * smpboot_update_cpumask_percpu_thread - Adjust which per_cpu hotplug threads stay parked
 * @plug_thread:	Hotplug thread descriptor
 * @new:		Revised mask to use
 *
 * The cpumask field in the smp_hotplug_thread must not be updated directly
 * by the client, but only by calling this function.
 * This function can only be called on a registered smp_hotplug_thread.
 */
int smpboot_update_cpumask_percpu_thread(struct smp_hotplug_thread *plug_thread,
					 const struct cpumask *new)
{
	struct cpumask *old = plug_thread->cpumask;
	cpumask_var_t tmp;
	unsigned int cpu;

	if (!alloc_cpumask_var(&tmp, GFP_KERNEL))
		return -ENOMEM;

	get_online_cpus();
	mutex_lock(&smpboot_threads_lock);

	/* Park threads that were exclusively enabled on the old mask. */
	cpumask_andnot(tmp, old, new);
	for_each_cpu_and(cpu, tmp, cpu_online_mask)
		smpboot_park_thread(plug_thread, cpu);

	/* Unpark threads that are exclusively enabled on the new mask. */
	cpumask_andnot(tmp, new, old);
	for_each_cpu_and(cpu, tmp, cpu_online_mask)
		smpboot_unpark_thread(plug_thread, cpu);

	cpumask_copy(old, new);

	mutex_unlock(&smpboot_threads_lock);
	put_online_cpus();

	free_cpumask_var(tmp);

	return 0;
}
EXPORT_SYMBOL_GPL(smpboot_update_cpumask_percpu_thread);

static DEFINE_PER_CPU(atomic_t, cpu_hotplug_state) = ATOMIC_INIT(CPU_POST_DEAD);

/*
 * Called to poll specified CPU's state, for example, when waiting for
 * a CPU to come online.
 */
int cpu_report_state(int cpu)
{
	return atomic_read(&per_cpu(cpu_hotplug_state, cpu));
}

/*
 * If CPU has died properly, set its state to CPU_UP_PREPARE and
 * return success.  Otherwise, return -EBUSY if the CPU died after
 * cpu_wait_death() timed out.  And yet otherwise again, return -EAGAIN
 * if cpu_wait_death() timed out and the CPU still hasn't gotten around
 * to dying.  In the latter two cases, the CPU might not be set up
 * properly, but it is up to the arch-specific code to decide.
 * Finally, -EIO indicates an unanticipated problem.
 *
 * Note that it is permissible to omit this call entirely, as is
 * done in architectures that do no CPU-hotplug error checking.
 */
int cpu_check_up_prepare(int cpu)
{
	if (!IS_ENABLED(CONFIG_HOTPLUG_CPU)) {
		atomic_set(&per_cpu(cpu_hotplug_state, cpu), CPU_UP_PREPARE);
		return 0;
	}

	switch (atomic_read(&per_cpu(cpu_hotplug_state, cpu))) {

	case CPU_POST_DEAD:

		/* The CPU died properly, so just start it up again. */
		atomic_set(&per_cpu(cpu_hotplug_state, cpu), CPU_UP_PREPARE);
		return 0;

	case CPU_DEAD_FROZEN:

		/*
		 * Timeout during CPU death, so let caller know.
		 * The outgoing CPU completed its processing, but after
		 * cpu_wait_death() timed out and reported the error. The
		 * caller is free to proceed, in which case the state
		 * will be reset properly by cpu_set_state_online().
		 * Proceeding despite this -EBUSY return makes sense
		 * for systems where the outgoing CPUs take themselves
		 * offline, with no post-death manipulation required from
		 * a surviving CPU.
		 */
		return -EBUSY;

	case CPU_BROKEN:

		/*
		 * The most likely reason we got here is that there was
		 * a timeout during CPU death, and the outgoing CPU never
		 * did complete its processing.  This could happen on
		 * a virtualized system if the outgoing VCPU gets preempted
		 * for more than five seconds, and the user attempts to
		 * immediately online that same CPU.  Trying again later
		 * might return -EBUSY above, hence -EAGAIN.
		 */
		return -EAGAIN;

	default:

		/* Should not happen.  Famous last words. */
		return -EIO;
	}
}

/*
 * Mark the specified CPU online.
 *
 * Note that it is permissible to omit this call entirely, as is
 * done in architectures that do no CPU-hotplug error checking.
 */
void cpu_set_state_online(int cpu)
{
	(void)atomic_xchg(&per_cpu(cpu_hotplug_state, cpu), CPU_ONLINE);
}

#ifdef CONFIG_HOTPLUG_CPU

/*
 * Wait for the specified CPU to exit the idle loop and die.
 */
bool cpu_wait_death(unsigned int cpu, int seconds)
{
	int jf_left = seconds * HZ;
	int oldstate;
	bool ret = true;
	int sleep_jf = 1;

	might_sleep();

	/* The outgoing CPU will normally get done quite quickly. */
	if (atomic_read(&per_cpu(cpu_hotplug_state, cpu)) == CPU_DEAD)
		goto update_state;
	udelay(5);

	/* But if the outgoing CPU dawdles, wait increasingly long times. */
	while (atomic_read(&per_cpu(cpu_hotplug_state, cpu)) != CPU_DEAD) {
		schedule_timeout_uninterruptible(sleep_jf);
		jf_left -= sleep_jf;
		if (jf_left <= 0)
			break;
		sleep_jf = DIV_ROUND_UP(sleep_jf * 11, 10);
	}
update_state:
	oldstate = atomic_read(&per_cpu(cpu_hotplug_state, cpu));
	if (oldstate == CPU_DEAD) {
		/* Outgoing CPU died normally, update state. */
		smp_mb(); /* atomic_read() before update. */
		atomic_set(&per_cpu(cpu_hotplug_state, cpu), CPU_POST_DEAD);
	} else {
		/* Outgoing CPU still hasn't died, set state accordingly. */
		if (atomic_cmpxchg(&per_cpu(cpu_hotplug_state, cpu),
				   oldstate, CPU_BROKEN) != oldstate)
			goto update_state;
		ret = false;
	}
	return ret;
}

/*
 * Called by the outgoing CPU to report its successful death.  Return
 * false if this report follows the surviving CPU's timing out.
 *
 * A separate "CPU_DEAD_FROZEN" is used when the surviving CPU
 * timed out.  This approach allows architectures to omit calls to
 * cpu_check_up_prepare() and cpu_set_state_online() without defeating
 * the next cpu_wait_death()'s polling loop.
 */
bool cpu_report_death(void)
{
	int oldstate;
	int newstate;
	int cpu = smp_processor_id();

	do {
		oldstate = atomic_read(&per_cpu(cpu_hotplug_state, cpu));
		if (oldstate != CPU_BROKEN)
			newstate = CPU_DEAD;
		else
			newstate = CPU_DEAD_FROZEN;
	} while (atomic_cmpxchg(&per_cpu(cpu_hotplug_state, cpu),
				oldstate, newstate) != oldstate);
	return newstate == CPU_DEAD;
}

#endif /* #ifdef CONFIG_HOTPLUG_CPU */<|MERGE_RESOLUTION|>--- conflicted
+++ resolved
@@ -121,8 +121,6 @@
 		}
 
 		if (kthread_should_park()) {
-<<<<<<< HEAD
-=======
 			/*
 			 * Serialize against wakeup. If we take the lock first,
 			 * wakeup is skipped. If we run later, we observe,
@@ -159,7 +157,6 @@
 			 *     p->state = TASK_RUNNING;
 			 *                                   schedule();
 			 */
->>>>>>> 495d1bcc
 			raw_spin_lock(&current->pi_lock);
 			__set_current_state(TASK_RUNNING);
 			raw_spin_unlock(&current->pi_lock);
